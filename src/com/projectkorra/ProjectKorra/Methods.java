--- conflicted
+++ resolved
@@ -337,31 +337,6 @@
 		if (BendingManager.events.get(p.getWorld()) != null && BendingManager.events.get(p.getWorld()).equalsIgnoreCase("LunarEclipse") && isWaterAbility(ability)) return false;
 		return true;
 	}
-	
-	public static boolean canBind(String player, String ability)
-	{
-		if (getBendingPlayer(player) == null) return false;
-		if (!Bukkit.getServer().getPlayer(player).hasPermission("bending.ability." + ability)) return false;
-		if (isAirAbility(ability) && !isBender(player, Element.Air)) return false;
-		if (isWaterAbility(ability) && !isBender(player, Element.Water)) return false;
-		if (isEarthAbility(ability) && !isBender(player, Element.Earth)) return false;
-		if (isFireAbility(ability) && !isBender(player, Element.Fire)) return false;
-		if (isChiAbility(ability) && !isBender(player, Element.Chi)) return false;
-		
-		if (isFlightAbility(ability) && !canAirFlight(plugin.getServer().getPlayer(player))) return false;
-		if (isSpiritualProjectionAbility(ability) && !canUseSpiritualProjection(plugin.getServer().getPlayer(player))) return false;
-		if (isCombustionbendingAbility(ability) && !canCombustionbend(plugin.getServer().getPlayer(player))) return false;
-		if (isLightningbendingAbility(ability) && !canLightningbend(plugin.getServer().getPlayer(player))) return false;
-		if (isSandbendingAbility(ability) && !canSandbend(plugin.getServer().getPlayer(player))) return false;
-		if (isMetalbendingAbility(ability) && !canMetalbend(plugin.getServer().getPlayer(player))) return false;
-		if (isLavabendingAbility(ability) && !canLavabend(plugin.getServer().getPlayer(player))) return false;
-		if (isIcebendingAbility(ability) && !canIcebend(plugin.getServer().getPlayer(player))) return false;
-		if (isHealingAbility(ability) && !canWaterHeal(plugin.getServer().getPlayer(player))) return false;
-		if (isPlantbendingAbility(ability) && !canPlantbend(plugin.getServer().getPlayer(player))) return false;
-		if (isBloodbendingAbility(ability) && !canBloodbend(plugin.getServer().getPlayer(player))) return false;
-		
-		return true;
-	}
 
 	public static boolean canBendPassive(String player, Element element) {
 		BendingPlayer bPlayer = getBendingPlayer(player);
@@ -1643,12 +1618,9 @@
 			if (gpp != null && respectGriefPrevention) {
 				Material type = player.getWorld().getBlockAt(location).getType();
 				if (type == null) type = Material.AIR;
-<<<<<<< HEAD
 //				String reason = GriefPrevention.instance.allowBuild(player, location, null); // NOT WORKING with WorldGuard 6.0 BETA 4
 				String reason = GriefPrevention.instance.allowBuild(player, location); // WORKING with WorldGuard 6.0 BETA 4
-=======
-				String reason = GriefPrevention.instance.allowBuild(player, location);
->>>>>>> eca8436d
+
 
 				if (ignite.contains(ability)) {
 
