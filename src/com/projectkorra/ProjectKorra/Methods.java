--- conflicted
+++ resolved
@@ -113,54 +113,230 @@
 
 	static ProjectKorra plugin;
 
-	private static final ItemStack pickaxe = new ItemStack(Material.DIAMOND_PICKAXE);
-
+	public Methods(ProjectKorra plugin) {
+		Methods.plugin = plugin;
+	}
+
+	private static final ItemStack pickaxe = new ItemStack(
+			Material.DIAMOND_PICKAXE);
 	public static ConcurrentHashMap<Block, Information> movedearth = new ConcurrentHashMap<Block, Information>();
 	public static ConcurrentHashMap<Integer, Information> tempair = new ConcurrentHashMap<Integer, Information>();
 	public static ArrayList<Block> tempnophysics = new ArrayList<Block>();
-	private static Integer[] plantIds = { 6, 18, 31, 32, 37, 38, 39, 40, 59, 81, 83, 86, 99, 100, 103, 104, 105, 106, 111, 161, 175};
-
-	public static Integer[] transparentToEarthbending = {0, 6, 8, 9, 10, 11, 30, 31, 32, 37, 38, 39, 40, 50, 51, 59, 78, 83, 106};
-
-	public static Integer[] nonOpaque = {0, 6, 8, 9, 10, 11, 27, 28, 30, 31, 32, 37, 38, 39, 40, 50, 51, 55, 59, 66, 68, 69, 70, 72,
-		75, 76, 77, 78, 83, 90, 93, 94, 104, 105, 106, 111, 115, 119, 127, 131, 132};
-
-	/**
-	 * Checks to see if an AbilityExists. Uses method {@link #getAbility(String)} to check if it exists.
-	 * @param string Ability Name
-	 * @return true if ability exists
-	 */
-	public static boolean abilityExists(String string) {
-		if (getAbility(string) == null) return false;
+
+	public static boolean isBender(String player, Element element) {
+		BendingPlayer bPlayer = getBendingPlayer(player);
+		if (bPlayer == null) return false;
+		if (bPlayer.hasElement(element)) return true;
+		return false;
+	}
+
+	public static BendingPlayer getBendingPlayer(String player) {
+		return BendingPlayer.players.get(player);
+	}
+
+	public static void createBendingPlayer(UUID uuid, String player) {
+		ResultSet rs2 = DBConnection.sql.readQuery("SELECT * FROM pk_players WHERE uuid = '" + uuid.toString() + "'");
+		try {
+			if (!rs2.next()) { // Data doesn't exist, we want a completely new player.
+				new BendingPlayer(uuid, player, new ArrayList<Element>(), new HashMap<Integer, String>(), false);
+				DBConnection.sql.modifyQuery("INSERT INTO pk_players (uuid, player) VALUES ('" + uuid.toString() + "', '" + player + "')");
+				ProjectKorra.log.info("Created new BendingPlayer for " + player);
+			} else {
+				// The player has at least played before.
+				String player2 = rs2.getString("player");
+				if (!player.equalsIgnoreCase(player2)) DBConnection.sql.modifyQuery("UPDATE pk_players SET player = '" + player2 + "' WHERE uuid = '" + uuid.toString() + "'"); // They have changed names.
+				String element = rs2.getString("element");
+				String permaremoved = rs2.getString("permaremoved");
+				String slot1 = rs2.getString("slot1");
+				String slot2 = rs2.getString("slot2");
+				String slot3 = rs2.getString("slot3");
+				String slot4 = rs2.getString("slot4");
+				String slot5 = rs2.getString("slot5");
+				String slot6 = rs2.getString("slot6");
+				String slot7 = rs2.getString("slot7");
+				String slot8 = rs2.getString("slot8");
+				String slot9 = rs2.getString("slot9");
+				boolean p = false;
+				ArrayList<Element> elements = new ArrayList<Element>();
+				if (element != null) { // Player has an element.
+					if (element.contains("a")) elements.add(Element.Air);
+					if (element.contains("w")) elements.add(Element.Water);
+					if (element.contains("e")) elements.add(Element.Earth);
+					if (element.contains("f")) elements.add(Element.Fire);
+					if (element.contains("c")) elements.add(Element.Chi);
+				}
+
+				HashMap<Integer, String> abilities = new HashMap<Integer, String>();
+				if (slot1 != null) abilities.put(1, slot1);
+				if (slot2 != null) abilities.put(2, slot2);
+				if (slot3 != null) abilities.put(3, slot3);
+				if (slot4 != null) abilities.put(4, slot4);
+				if (slot5 != null) abilities.put(5, slot5);
+				if (slot6 != null) abilities.put(6, slot6);
+				if (slot7 != null) abilities.put(7, slot7);
+				if (slot8 != null) abilities.put(8, slot8);
+				if (slot9 != null) abilities.put(9, slot9);
+
+				if (permaremoved == null) {
+					p = false;
+				}
+				else if (permaremoved.equals("true")) {
+					p = true;
+				}
+				else if (permaremoved.equals("false")) {
+					p = false;
+				}
+
+				new BendingPlayer(uuid, player2, elements, abilities, p);
+			}
+		} catch (SQLException ex) {
+			ex.printStackTrace();
+		}
+	}
+
+	public static boolean isFullMoon(World world) {
+		long days = world.getFullTime() / 24000;
+		long phase = days%8;
+		if (phase == 0) {
+			return true;
+		}
+		return false;
+	}
+
+	public static void saveBendingPlayer(String player) {
+		BendingPlayer bPlayer = BendingPlayer.players.get(player);
+		if (bPlayer == null) return;
+		String uuid = bPlayer.uuid.toString();
+
+		StringBuilder elements = new StringBuilder();
+		if (bPlayer.hasElement(Element.Air)) elements.append("a");
+		if (bPlayer.hasElement(Element.Water)) elements.append("w");
+		if (bPlayer.hasElement(Element.Earth)) elements.append("e");
+		if (bPlayer.hasElement(Element.Fire)) elements.append("f");
+		if (bPlayer.hasElement(Element.Chi)) elements.append("c");
+
+		HashMap<Integer, String> abilities = bPlayer.abilities;
+
+		for (int i = 1; i <= 9; i++) {
+			DBConnection.sql.modifyQuery("UPDATE pk_players SET slot" + i +" = '" + (abilities.get(i) == null ? null : abilities.get(i)) + "' WHERE uuid = '" + uuid + "'");
+		}
+
+		DBConnection.sql.modifyQuery("UPDATE pk_players SET element = '" + elements + "' WHERE uuid = '" + uuid + "'");
+		boolean permaRemoved = bPlayer.permaRemoved;
+
+		DBConnection.sql.modifyQuery("UPDATE pk_players SET permaremoved = '" + (permaRemoved ? "true" : " false") +"' WHERE uuid = '" + uuid + "'");
+	}
+
+
+
+	public static void deserializeFile() {
+		File readFile = new File(".", "bendingPlayers.yml");
+		File writeFile = new File(".", "converted.yml");
+		if (readFile.exists()) {
+			try {
+				DataInputStream input = new DataInputStream(new FileInputStream(readFile));
+				BufferedReader reader = new BufferedReader(new InputStreamReader(input));
+
+				DataOutputStream output = new DataOutputStream(new FileOutputStream(writeFile));
+				BufferedWriter writer = new BufferedWriter(new OutputStreamWriter(output));
+				String line;
+				while ((line = reader.readLine()) != null) {
+					if (!line.trim().contains("==: BendingPlayer")) {
+						writer.write(line + "\n");
+					}
+				}
+
+				reader.close();
+				input.close();
+				writer.close();
+				output.close();
+			} catch (IOException e) {
+				e.printStackTrace();
+			}
+		}
+	}
+
+	public static void stopBending() {
+		List<AbilityModule> abilities = AbilityModuleManager.ability;
+		for (AbilityModule ab: abilities) {
+			ab.stop();
+		}
+		AirBlast.removeAll();
+		AirBubble.removeAll();
+		AirShield.instances.clear();
+		AirSuction.instances.clear();
+		AirScooter.removeAll();
+		AirSpout.removeAll();
+		AirSwipe.instances.clear();
+		Tornado.instances.clear();
+		AirBurst.removeAll();
+
+		Catapult.removeAll();
+		CompactColumn.removeAll();
+		EarthBlast.removeAll();
+		EarthColumn.removeAll();
+		EarthPassive.removeAll();
+		EarthArmor.removeAll();
+		EarthTunnel.instances.clear();
+		Shockwave.removeAll();
+		Tremorsense.removeAll();
+
+		FreezeMelt.removeAll();
+		IceSpike.removeAll();
+		IceSpike2.removeAll();
+		WaterManipulation.removeAll();
+		WaterSpout.removeAll();
+		WaterWall.removeAll();
+		Wave.removeAll();
+		Plantbending.regrowAll();
+		OctopusForm.removeAll();
+		Bloodbending.instances.clear();
+
+		FireStream.removeAll();
+		Fireball.removeAll();
+		WallOfFire.instances.clear();
+		Lightning.instances.clear();
+		FireShield.removeAll();
+		FireBlast.removeAll();
+		FireBurst.removeAll();
+		FireJet.instances.clear();
+		Cook.removeAll();
+		Illumination.removeAll();
+
+		RapidPunch.instance.clear();
+
+		Flight.removeAll();
+		WaterReturn.removeAll();
+		TempBlock.removeAll();
+		removeAllEarthbendedBlocks();
+
+		EarthPassive.removeAll();
+	}
+
+	public static void removeAllEarthbendedBlocks() {
+		for (Block block : movedearth.keySet()) {
+			revertBlock(block);
+		}
+
+		for (Integer i : tempair.keySet()) {
+			revertAirBlock(i, true);
+		}
+	}
+
+
+
+	public static boolean isSolid(Block block) {
+		if (Arrays.asList(nonOpaque).contains(block.getTypeId())) return false;
 		return true;
 	}
 
-	public static void addTempAirBlock(Block block) {
-		if (movedearth.containsKey(block)) {
-			Information info = movedearth.get(block);
-			block.setType(Material.AIR);
-			info.setTime(System.currentTimeMillis());
-			movedearth.remove(block);
-			tempair.put(info.getID(), info);
-		} else {
-			Information info = new Information();
-			info.setBlock(block);
-			// info.setType(block.getType());
-			// info.setData(block.getData());
-			info.setState(block.getState());
-			info.setTime(System.currentTimeMillis());
-			block.setType(Material.AIR);
-			tempair.put(info.getID(), info);
-		}
-
-	}
-
-	/**
-	 * Binds a Ability to the hotbar slot that the player is on. 
-	 * @param player The player to bind to
-	 * @param ability The ability name to Bind
-	 * @see {@link #bindAbility(Player, String, int)}
-	 */
+	public static String getAbility(String string) {
+		for (String st: AbilityModuleManager.abilities) {
+			if (st.equalsIgnoreCase(string)) return st;
+		}
+		return null;
+	}
+
 	public static void bindAbility(Player player, String ability) {
 		int slot = player.getInventory().getHeldItemSlot() + 1;
 		BendingPlayer bPlayer = getBendingPlayer(player.getName());
@@ -184,13 +360,6 @@
 		}
 	}
 
-	/**
-	 * Binds a Ability to a specific hotbar slot. 
-	 * @param player The player to bind to
-	 * @param ability 
-	 * @param slot
-	 * @see {@link #bindAbility(Player, String)}
-	 */
 	public static void bindAbility(Player player, String ability, int slot) {
 		BendingPlayer bPlayer = getBendingPlayer(player.getName());
 		bPlayer.abilities.put(slot, ability);
@@ -212,40 +381,82 @@
 			player.sendMessage(getAvatarColor() + "Successfully bound " + ability + " to slot " + slot);
 		}
 	}
-
-	/**
-	 * Breaks a block and sets it to {@link Material#AIR AIR}.
-	 * @param block The block to break
-	 */
-	public static void breakBlock(Block block) {
-		block.breakNaturally(new ItemStack(Material.AIR));
-	}
-
-	/**
-	 * Checks to see if a Player is effected by BloodBending.
-	 * @param player The player to check
-	 * <p>
-	 * @return true If {@link #isChiBlocked(String)} is true
-	 * <br />
-	 * false If player is BloodBender and Bending is toggled on, or if player is in AvatarState
-	 * </p>
-	 */
-	public static boolean canBeBloodbent(Player player) {
-		if (AvatarState.isAvatarState(player))
-			return false;
-		if (isChiBlocked(player.getName()))
-			return true;
-		if (canBend(player.getName(), "Bloodbending") && Methods.getBendingPlayer(player.getName()).isToggled)
-			return false;
+	public static boolean abilityExists(String string) {
+		if (getAbility(string) == null) return false;
 		return true;
 	}
-
-	/**
-	 * Checks to see if a Player can bend a specific Ability.
-	 * @param player The player name to check
-	 * @param ability The Ability name to check
-	 * @return true If player can bend specified ability and has the permissions to do so
-	 */
+	public static List<Entity> getEntitiesAroundPoint(Location location,
+			double radius) {
+
+		List<Entity> entities = location.getWorld().getEntities();
+		List<Entity> list = location.getWorld().getEntities();
+
+		for (Entity entity : entities) {
+			if (entity.getWorld() != location.getWorld()) {
+				list.remove(entity);
+			} else if (entity.getLocation().distance(location) > radius) {
+				list.remove(entity);
+			}
+		}
+
+		return list;
+
+	}
+
+	public static Entity getTargetedEntity(Player player, double range,
+			List<Entity> avoid) {
+		double longestr = range + 1;
+		Entity target = null;
+		Location origin = player.getEyeLocation();
+		Vector direction = player.getEyeLocation().getDirection().normalize();
+		for (Entity entity : origin.getWorld().getEntities()) {
+			if (avoid.contains(entity))
+				continue;
+			if (entity.getLocation().distance(origin) < longestr
+					&& getDistanceFromLine(direction, origin,
+							entity.getLocation()) < 2
+							&& (entity instanceof LivingEntity)
+							&& entity.getEntityId() != player.getEntityId()
+							&& entity.getLocation().distance(
+									origin.clone().add(direction)) < entity
+									.getLocation().distance(
+											origin.clone().add(
+													direction.clone().multiply(-1)))) {
+				target = entity;
+				longestr = entity.getLocation().distance(origin);
+			}
+		}
+		return target;
+	}
+
+	public static boolean isAbilityInstalled(String name, String author) {
+		String ability = getAbility(name);
+		if (ability == null) return false;
+		if (AbilityModuleManager.authors.get(name).equalsIgnoreCase(author)) return true;
+		return false;
+	}
+
+	public static double getDistanceFromLine(Vector line, Location pointonline,
+			Location point) {
+
+		Vector AP = new Vector();
+		double Ax, Ay, Az;
+		Ax = pointonline.getX();
+		Ay = pointonline.getY();
+		Az = pointonline.getZ();
+
+		double Px, Py, Pz;
+		Px = point.getX();
+		Py = point.getY();
+		Pz = point.getZ();
+
+		AP.setX(Px - Ax);
+		AP.setY(Py - Ay);
+		AP.setZ(Pz - Az);
+
+		return (AP.crossProduct(line).length()) / (line.length());
+	}
+
 	public static boolean canBend(String player, String ability) {
 		BendingPlayer bPlayer = getBendingPlayer(player);
 		Player p = Bukkit.getPlayer(player);
@@ -263,6 +474,28 @@
 		return true;
 	}
 
+	public static void removeUnusableAbilities(String player) {
+		BendingPlayer bPlayer = getBendingPlayer(player);
+		HashMap<Integer, String> slots = bPlayer.getAbilities();
+		HashMap<Integer, String> finalabilities = new HashMap<Integer, String>();
+		try {
+			for (int i: slots.keySet()) {
+				if (canBend(player, slots.get(i))) {
+					finalabilities.put(i, slots.get(i));
+				}
+			}
+			bPlayer.abilities = finalabilities;
+		} catch (Exception ex) {
+
+		}
+
+	}
+
+	public static boolean hasPermission(Player player, String ability) {
+		if (player.hasPermission("bending.ability." + ability)) return true;
+		return false;
+	}
+
 	public static boolean canBendPassive(String player, Element element) {
 		BendingPlayer bPlayer = getBendingPlayer(player);
 		Player p = Bukkit.getPlayer(player);
@@ -275,160 +508,54 @@
 		return true;
 	}
 
-	/**
-	 * Checks to see if a player can MetalBend.
-	 * @param player The player to check
-	 * @return true If player has permission node "bending.earth.metalbending"
-	 */
-	public static boolean canMetalbend(Player player) {
-		if (player.hasPermission("bending.earth.metalbending")) return true;
-		return false;
-	}
-
-	/**
-	 * Checks to see if a player can PlantBend.
-	 * @param player The player to check
-	 * @return true If player has permission node "bending.ability.plantbending"
-	 */
-	public static boolean canPlantbend(Player player) {
-		return player.hasPermission("bending.ability.plantbending");
-	}
-	
-	/**
-	 * Creates a {@link BendingPlayer} with the data from the database. This runs when a player logs in.
-	 * @param uuid The UUID of the player
-	 * @param player The player name
-	 * @throws SQLException
-	 */
-	public static void createBendingPlayer(UUID uuid, String player) {
-		ResultSet rs2 = DBConnection.sql.readQuery("SELECT * FROM pk_players WHERE uuid = '" + uuid.toString() + "'");
-		try {
-			if (!rs2.next()) { // Data doesn't exist, we want a completely new player.
-				new BendingPlayer(uuid, player, new ArrayList<Element>(), new HashMap<Integer, String>(), false);
-				DBConnection.sql.modifyQuery("INSERT INTO pk_players (uuid, player) VALUES ('" + uuid.toString() + "', '" + player + "')");
-				ProjectKorra.log.info("Created new BendingPlayer for " + player);
-			} else {
-				// The player has at least played before.
-				String player2 = rs2.getString("player");
-				if (!player.equalsIgnoreCase(player2)) DBConnection.sql.modifyQuery("UPDATE pk_players SET player = '" + player2 + "' WHERE uuid = '" + uuid.toString() + "'"); // They have changed names.
-				String element = rs2.getString("element");
-				String permaremoved = rs2.getString("permaremoved");
-				boolean p = false;
-				ArrayList<Element> elements = new ArrayList<Element>();
-				if (element != null) { // Player has an element.
-					if (element.contains("a")) elements.add(Element.Air);
-					if (element.contains("w")) elements.add(Element.Water);
-					if (element.contains("e")) elements.add(Element.Earth);
-					if (element.contains("f")) elements.add(Element.Fire);
-					if (element.contains("c")) elements.add(Element.Chi);
-				}
-
-				HashMap<Integer, String> abilities = new HashMap<Integer, String>();
-				for (int i = 1; i <= 9; i++) {
-					String slot = rs2.getString("slot" + i);
-					if (slot != null) abilities.put(i, slot);
-				}
-
-				if (permaremoved == null) {
-					p = false;
-				}
-				else if (permaremoved.equals("true")) {
-					p = true;
-				}
-				else if (permaremoved.equals("false")) {
-					p = false;
-				}
-
-				new BendingPlayer(uuid, player2, elements, abilities, p);
-			}
-		} catch (SQLException ex) {
-			ex.printStackTrace();
-		}
-	}
-	
-	/**
-	 * Damages an Entity by amount of damage specified. Starts a {@link EntityDamageByEntityEvent}.
-	 * @param player The player dealing the damage
-	 * @param entity The entity that is receiving the damage
-	 * @param damage The amount of damage to deal
-	 */
-	public static void damageEntity(Player player, Entity entity, double damage) {
-		if (entity instanceof LivingEntity) {
-			((LivingEntity) entity).damage(damage, player);
-			((LivingEntity) entity).setLastDamageCause(
-					new EntityDamageByEntityEvent(player, entity, DamageCause.CUSTOM, damage));
-		}
-	}
-
-	/**
-	 * Deserializes the configuration file "bendingPlayers.yml" of the old BendingPlugin and creates a converted.yml ready for conversion.
-	 * @throws IOException If the "bendingPlayers.yml" file is not found
-	 */
-	public static void deserializeFile() {
-		File readFile = new File(".", "bendingPlayers.yml");
-		File writeFile = new File(".", "converted.yml");
-		if (readFile.exists()) {
-			try {
-				DataInputStream input = new DataInputStream(new FileInputStream(readFile));
-				BufferedReader reader = new BufferedReader(new InputStreamReader(input));
-
-				DataOutputStream output = new DataOutputStream(new FileOutputStream(writeFile));
-				BufferedWriter writer = new BufferedWriter(new OutputStreamWriter(output));
-				String line;
-				while ((line = reader.readLine()) != null) {
-					if (!line.trim().contains("==: BendingPlayer")) {
-						writer.write(line + "\n");
-					}
-				}
-
-				reader.close();
-				input.close();
-				writer.close();
-				output.close();
-			} catch (IOException e) {
-				e.printStackTrace();
-			}
-		}
-	}
-
-	/**
-	 * Drops a {@code Collection<ItemStack>} of items on a specified block.
-	 * @param block The block to drop items on.
-	 * @param items The items to drop.
-	 */
-	public static void dropItems(Block block, Collection<ItemStack> items) {
-		for (ItemStack item : items)
-			block.getWorld().dropItem(block.getLocation(), item);
-	}
-
-	/**
-	 * Gets the ability from specified ability name.
-	 * @param string The ability name
-	 * @return Ability name if found in {@link AbilityModuleManager#abilities}
-	 * <p>
-	 * else null
-	 * </p>
-	 */
-	public static String getAbility(String string) {
-		for (String st: AbilityModuleManager.abilities) {
-			if (st.equalsIgnoreCase(string)) return st;
-		}
-		return null;
-	}
-
-	/**
-	 * Gets the Element color from the Ability name specified.
-	 * @param ability The ability name
-	 * <p>
-	 * @return
-	 * {@link #getChiColor()} <br />
-	 * {@link #getAirColor()} <br />
-	 * {@link #getWaterColor()} <br />
-	 * {@link #getEarthColor()} <br />
-	 * {@link #getFireColor()} <br />
-	 * else {@link #getAvatarColor()}
-	 * </p>
-	 */
+	public static boolean isAirAbility(String ability) {
+		return AbilityModuleManager.airbendingabilities.contains(ability);
+	}
+
+	public static boolean isWaterAbility(String ability) {
+		return AbilityModuleManager.waterbendingabilities.contains(ability);
+	}
+
+	public static boolean isEarthAbility(String ability) {
+		return AbilityModuleManager.earthbendingabilities.contains(ability);
+	}
+
+	public static boolean isFireAbility(String ability) {
+		return AbilityModuleManager.firebendingabilities.contains(ability);
+	}
+
+	public static boolean isChiAbility(String ability) {
+		return AbilityModuleManager.chiabilities.contains(ability);
+	}
+
+	public static ChatColor getAirColor() {
+		return ChatColor.valueOf(plugin.getConfig().getString("Properties.Chat.Colors.Air"));
+	}
+
+	public static ChatColor getWaterColor() {
+		return ChatColor.valueOf(plugin.getConfig().getString("Properties.Chat.Colors.Water"));
+	}
+
+	public static ChatColor getEarthColor() {
+		return ChatColor.valueOf(plugin.getConfig().getString("Properties.Chat.Colors.Earth"));
+	}
+
+	public static ChatColor getMetalbendingColor() {
+		return ChatColor.valueOf(plugin.getConfig().getString("Properties.Chat.Colors.Metalbending"));
+	}
+
+	public static ChatColor getFireColor() {
+		return ChatColor.valueOf(plugin.getConfig().getString("Properties.Chat.Colors.Fire"));
+	}
+
+	public static ChatColor getChiColor() {
+		return ChatColor.valueOf(plugin.getConfig().getString("Properties.Chat.Colors.Chi"));
+	}
+
+	public static ChatColor getAvatarColor() {
+		return ChatColor.valueOf(plugin.getConfig().getString("Properties.Chat.Colors.Avatar"));
+	}
+
 	public static ChatColor getAbilityColor(String ability) {
 		if (AbilityModuleManager.chiabilities.contains(ability)) return getChiColor();
 		if (AbilityModuleManager.airbendingabilities.contains(ability)) return getAirColor();
@@ -438,71 +565,11 @@
 		else return getAvatarColor();
 	}
 
-	/**
-	 * Gets the AirColor from the config.
-	 * @return Config specified ChatColor
-	 */
-	public static ChatColor getAirColor() {
-		return ChatColor.valueOf(plugin.getConfig().getString("Properties.Chat.Colors.Air"));
-	}
-
-	/**
-	 * Gets the AvatarColor from the config.
-	 * @return Config specified ChatColor
-	 */
-	public static ChatColor getAvatarColor() {
-		return ChatColor.valueOf(plugin.getConfig().getString("Properties.Chat.Colors.Avatar"));
-	}
-
-	/**
-	 * Gets a {@link BendingPlayer} from specified player name.
-	 * @param player The name of the Player
-	 * @return The BendingPlayer object if {@link BendingPlayer#players} contains the player name
-	 */
-	public static BendingPlayer getBendingPlayer(String player) {
-		return BendingPlayer.players.get(player);
-	}
-
-	/**
-	 * Gets a {@code List<Blocks>} within the specified radius around the specified location.
-	 * @param location The base location
-	 * @param radius The block radius from location to include within the list of blocks
-	 * @return The list of Blocks
-	 */
-	public static List<Block> getBlocksAroundPoint(Location location, double radius) {
-		List<Block> blocks = new ArrayList<Block>();
-
-		int xorg = location.getBlockX();
-		int yorg = location.getBlockY();
-		int zorg = location.getBlockZ();
-
-		int r = (int) radius * 4;
-
-		for (int x = xorg - r; x <= xorg + r; x++) {
-			for (int y = yorg - r; y <= yorg + r; y++) {
-				for (int z = zorg - r; z <= zorg + r; z++) {
-					Block block = location.getWorld().getBlockAt(x, y, z);
-					// if
-					// (block.getLocation().distance(originblock.getLocation())
-					// <= radius) {
-					if (block.getLocation().distance(location) <= radius) {
-						blocks.add(block);
-					}
-				}
-			}
-		}
-
-		return blocks;
-	}
-
-	/**
-	 * Gets the Ability bound to the slot that the player is in.
-	 * @param player The player to check
-	 * @return The Ability name bounded to the slot
-	 * <p>
-	 * else null
-	 * </p>
-	 */
+	public static boolean isWater(Block block) {
+		if (block.getType() == Material.WATER || block.getType() == Material.STATIONARY_WATER) return true;
+		return false;
+	}
+
 	public static String getBoundAbility(Player player) {
 		BendingPlayer bPlayer = getBendingPlayer(player.getName());
 		if (bPlayer == null) return null;
@@ -511,341 +578,6 @@
 		return bPlayer.abilities.get(slot);
 	}
 
-	public static BlockFace getCardinalDirection(Vector vector) {
-		BlockFace[] faces = { BlockFace.NORTH, BlockFace.NORTH_EAST,
-				BlockFace.EAST, BlockFace.SOUTH_EAST, BlockFace.SOUTH,
-				BlockFace.SOUTH_WEST, BlockFace.WEST, BlockFace.NORTH_WEST };
-		Vector n, ne, e, se, s, sw, w, nw;
-		w = new Vector(-1, 0, 0);
-		n = new Vector(0, 0, -1);
-		s = n.clone().multiply(-1);
-		e = w.clone().multiply(-1);
-		ne = n.clone().add(e.clone()).normalize();
-		se = s.clone().add(e.clone()).normalize();
-		nw = n.clone().add(w.clone()).normalize();
-		sw = s.clone().add(w.clone()).normalize();
-
-		Vector[] vectors = { n, ne, e, se, s, sw, w, nw };
-
-		double comp = 0;
-		int besti = 0;
-		for (int i = 0; i < vectors.length; i++) {
-			double dot = vector.dot(vectors[i]);
-			if (dot > comp) {
-				comp = dot;
-				besti = i;
-			}
-		}
-
-		return faces[besti];
-
-	}
-
-	/**
-	 * Gets the ChiColor from the config.
-	 * @return Config specified ChatColor
-	 */
-	public static ChatColor getChiColor() {
-		return ChatColor.valueOf(plugin.getConfig().getString("Properties.Chat.Colors.Chi"));
-	}
-
-	public static List<Location> getCircle(Location loc, int radius, int height, boolean hollow, boolean sphere, int plusY){
-		List<Location> circleblocks = new ArrayList<Location>();
-		int cx = loc.getBlockX();
-		int cy = loc.getBlockY();
-		int cz = loc.getBlockZ();
-
-		for(int x = cx - radius; x <= cx + radius; x++){
-			for (int z = cz - radius; z <= cz + radius; z++){
-				for(int y = (sphere ? cy - radius : cy); y < (sphere ? cy + radius : cy + height); y++){
-					double dist = (cx - x) * (cx - x) + (cz - z) * (cz - z) + (sphere ? (cy - y) * (cy - y) : 0);
-
-					if(dist < radius * radius && !(hollow && dist < (radius - 1) * (radius - 1))){
-						Location l = new Location(loc.getWorld(), x, y + plusY, z);
-						circleblocks.add(l);
-					}
-				}
-			}
-		}
-
-		return circleblocks;
-	}
-
-	public static Vector getDirection(Location location, Location destination) {
-		double x1, y1, z1;
-		double x0, y0, z0;
-
-		x1 = destination.getX();
-		y1 = destination.getY();
-		z1 = destination.getZ();
-
-		x0 = location.getX();
-		y0 = location.getY();
-		z0 = location.getZ();
-
-		return new Vector(x1 - x0, y1 - y0, z1 - z0);
-
-	}
-
-	public static double getDistanceFromLine(Vector line, Location pointonline,
-			Location point) {
-
-		Vector AP = new Vector();
-		double Ax, Ay, Az;
-		Ax = pointonline.getX();
-		Ay = pointonline.getY();
-		Az = pointonline.getZ();
-
-		double Px, Py, Pz;
-		Px = point.getX();
-		Py = point.getY();
-		Pz = point.getZ();
-
-		AP.setX(Px - Ax);
-		AP.setY(Py - Ay);
-		AP.setZ(Pz - Az);
-
-		return (AP.crossProduct(line).length()) / (line.length());
-	}
-
-	/**
-	 * Gets a {@code Collection<ItemStack>} of item drops from a single block.
-	 * @param block The single block
-	 * @param type The Material type to change the block into
-	 * @param data The block data to change the block into
-	 * @param breakitem Unused
-	 * @return The item drops fromt the specified block
-	 */
-	public static Collection<ItemStack> getDrops(Block block, Material type, byte data, ItemStack breakitem) {
-		BlockState tempstate = block.getState();
-		block.setType(type);
-		block.setData(data);
-		Collection<ItemStack> item = block.getDrops();
-		tempstate.update(true);
-		return item;
-	}
-
-	public static int getEarthbendableBlocksLength(Player player, Block block, Vector direction, int maxlength) {
-		Location location = block.getLocation();
-		direction = direction.normalize();
-		double j;
-		for (int i = 0; i <= maxlength; i++) {
-			j = (double) i;
-			if (!isEarthbendable(player, location.clone().add(direction.clone().multiply(j)).getBlock())) {
-				return i;
-			}
-		}
-		return maxlength;
-	}
-
-	/**
-	 * Gets the EarthColor from the config.
-	 * @return Config specified ChatColor
-	 */
-	public static ChatColor getEarthColor() {
-		return ChatColor.valueOf(plugin.getConfig().getString("Properties.Chat.Colors.Earth"));
-	}
-
-	public static Block getEarthSourceBlock(Player player, double range) {
-		Block testblock = player.getTargetBlock(getTransparentEarthbending(), (int) range);
-		if (isEarthbendable(player, testblock))
-			return testblock;
-		Location location = player.getEyeLocation();
-		Vector vector = location.getDirection().clone().normalize();
-		for (double i = 0; i <= range; i++) {
-			Block block = location.clone().add(vector.clone().multiply(i)).getBlock();
-			if (isRegionProtectedFromBuild(player, "RaiseEarth", location))
-				continue;
-			if (isEarthbendable(player, block)) {
-				return block;
-			}
-		}
-		return null;
-	}
-
-	/**
-	 * Gets a {@code List<Entity>} of entities around a specified radius from the specified area
-	 * @param location The base location
-	 * @param radius The radius of blocks to look for entities from the location
-	 * @return A list of entities around a point
-	 */
-	public static List<Entity> getEntitiesAroundPoint(Location location, double radius) {
-
-		List<Entity> entities = location.getWorld().getEntities();
-		List<Entity> list = location.getWorld().getEntities();
-
-		for (Entity entity : entities) {
-			if (entity.getWorld() != location.getWorld()) {
-				list.remove(entity);
-			} else if (entity.getLocation().distance(location) > radius) {
-				list.remove(entity);
-			}
-		}
-
-		return list;
-
-	}
-
-	/**
-	 * Gets the firebending dayfactor from the config multiplied by a specific value if it is day.
-	 * @param value The value 
-	 * @param world The world to pass into {@link #isDay(World)}
-	 * <p>
-	 * @return value DayFactor multiplied by specified value when {@link #isDay(World)} is true 
-	 * <br /> else <br /> 
-	 * value The specified value in the parameters 
-	 * </p>
-	 * @see {@link #getFirebendingDayAugment(World)}
-	 */
-	public static double getFirebendingDayAugment(double value, World world) {
-		if (isDay(world)) {
-			return plugin.getConfig().getDouble("Properties.Fire.DayFactor") * value;
-		}
-		return value;
-	}
-
-	/**
-	 * Gets the firebending dayfactor from the config if it is day.
-	 * @param world The world to pass into {@link #isDay(World)}
-	 * <p>
-	 * @return value DayFactor multiplied by specified value when {@link #isDay(World)} is true 
-	 * <br /> else <br />
-	 * value The value of 1
-	 * </p>
-	 * @see {@link #getFirebendingDayAugment(double, World)}
-	 */
-	public static double getFirebendingDayAugment(World world) {
-		if (isDay(world)) return plugin.getConfig().getDouble("Properties.Fire.DayFactor");
-		return 1;
-	}
-
-	/**
-	 * Gets the FireColor from the config.
-	 * @return Config specified ChatColor
-	 */
-	public static ChatColor getFireColor() {
-		return ChatColor.valueOf(plugin.getConfig().getString("Properties.Chat.Colors.Fire"));
-	}
-
-	public static int getIntCardinalDirection(Vector vector) {
-		BlockFace face = getCardinalDirection(vector);
-
-		switch (face) {
-		case SOUTH:
-			return 7;
-		case SOUTH_WEST:
-			return 6;
-		case WEST:
-			return 3;
-		case NORTH_WEST:
-			return 0;
-		case NORTH:
-			return 1;
-		case NORTH_EAST:
-			return 2;
-		case EAST:
-			return 5;
-		case SOUTH_EAST:
-			return 8;
-		}
-
-		return 4;
-
-	}
-
-	/**
-	 * Gets the MetalBendingColor from the config.
-	 * @return Config specified ChatColor
-	 */
-	public static ChatColor getMetalbendingColor() {
-		return ChatColor.valueOf(plugin.getConfig().getString("Properties.Chat.Colors.Metalbending"));
-	}
-
-	public static Vector getOrthogonalVector(Vector axis, double degrees, double length) {
-
-		Vector ortho = new Vector(axis.getY(), -axis.getX(), 0);
-		ortho = ortho.normalize();
-		ortho = ortho.multiply(length);
-
-		return rotateVectorAroundVector(axis, ortho, degrees);
-
-	}
-
-	public static Location getPointOnLine(Location origin, Location target,	double distance) {
-		return origin.clone().add(
-				getDirection(origin, target).normalize().multiply(distance));
-
-	}
-
-	public static Entity getTargetedEntity(Player player, double range,	List<Entity> avoid) {
-		double longestr = range + 1;
-		Entity target = null;
-		Location origin = player.getEyeLocation();
-		Vector direction = player.getEyeLocation().getDirection().normalize();
-		for (Entity entity : origin.getWorld().getEntities()) {
-			if (avoid.contains(entity))
-				continue;
-			if (entity.getLocation().distance(origin) < longestr
-					&& getDistanceFromLine(direction, origin, entity.getLocation()) < 2
-					&& (entity instanceof LivingEntity)
-					&& entity.getEntityId() != player.getEntityId()
-					&& entity.getLocation().distance(origin.clone().add(direction)) < 
-					entity.getLocation().distance(origin.clone().add(direction.clone().multiply(-1)))) {
-				target = entity;
-				longestr = entity.getLocation().distance(origin);
-			}
-		}
-		return target;
-	}
-
-	public static Location getTargetedLocation(Player player, double originselectrange, Integer... nonOpaque2) {
-		Location origin = player.getEyeLocation();
-		Vector direction = origin.getDirection();
-
-		HashSet<Byte> trans = new HashSet<Byte>();
-		trans.add((byte) 0);
-
-		if (nonOpaque2 == null) {
-			trans = null;
-		} else {
-			for (int i : nonOpaque2) {
-				trans.add((byte) i);
-			}
-		}
-
-		Block block = player.getTargetBlock(trans, (int) originselectrange + 1);
-		double distance = block.getLocation().distance(origin) - 1.5;
-		Location location = origin.add(direction.multiply(distance));
-
-		return location;
-	}
-
-	public static Location getTargetedLocation(Player player, int range) {
-		return getTargetedLocation(player, range, 0);
-	}
-
-	public static HashSet<Byte> getTransparentEarthbending() {
-		HashSet<Byte> set = new HashSet<Byte>();
-		for (int i : transparentToEarthbending) {
-			set.add((byte) i);
-		}
-		return set;
-	}
-
-	public static double getWaterbendingNightAugment(World world) {
-		if (isNight(world) && isFullMoon(world)) return plugin.getConfig().getDouble("Properties.Water.FullMoonFactor");
-		if (isNight(world)) return plugin.getConfig().getDouble("Properties.Water.NightFactor");
-		return 1;
-	}
-
-<<<<<<< HEAD
-	/**
-	 * Gets the WaterColor from the config.
-	 * @return Config specified ChatColor
-	 */
-	public static ChatColor getWaterColor() {
-		return ChatColor.valueOf(plugin.getConfig().getString("Properties.Chat.Colors.Water"));
-=======
 	public static boolean isWaterbendable(Block block, Player player) {
 		byte full = 0x0;
 		if (TempBlock.isTempBlock(block)) return false;
@@ -854,7 +586,211 @@
 		if (block.getType() == Material.PACKED_ICE && plugin.getConfig().getBoolean("Properties.Water.CanBendPackedIce")) return true;
 		if (canPlantbend(player) && isPlant(block)) return true;
 		return false;
->>>>>>> c8958dc4
+	}
+
+	public static boolean canPlantbend(Player player) {
+		return player.hasPermission("bending.ability.plantbending");
+	}
+
+	public static boolean isPlant(Block block) {
+		if (Arrays.asList(plantIds).contains(block.getTypeId())) return true;
+		return false;
+	}
+
+	public static boolean isAdjacentToThreeOrMoreSources(Block block) {
+		if (TempBlock.isTempBlock(block))
+			return false;
+		int sources = 0;
+		byte full = 0x0;
+		BlockFace[] faces = { BlockFace.EAST, BlockFace.WEST, BlockFace.NORTH,
+				BlockFace.SOUTH };
+		for (BlockFace face : faces) {
+			Block blocki = block.getRelative(face);
+			if ((blocki.getType() == Material.WATER || blocki.getType() == Material.STATIONARY_WATER)
+					&& blocki.getData() == full
+					&& WaterManipulation.canPhysicsChange(blocki))
+				sources++;
+			if (FreezeMelt.frozenblocks.containsKey(blocki)) {
+				if (FreezeMelt.frozenblocks.get(blocki) == full)
+					sources++;
+			} else if (blocki.getType() == Material.ICE) {
+				sources++;
+			}
+		}
+		if (sources >= 2)
+			return true;
+		return false;
+	}
+
+	public static List<Block> getBlocksAroundPoint(Location location, double radius) {
+		List<Block> blocks = new ArrayList<Block>();
+
+		int xorg = location.getBlockX();
+		int yorg = location.getBlockY();
+		int zorg = location.getBlockZ();
+
+		int r = (int) radius * 4;
+
+		for (int x = xorg - r; x <= xorg + r; x++) {
+			for (int y = yorg - r; y <= yorg + r; y++) {
+				for (int z = zorg - r; z <= zorg + r; z++) {
+					Block block = location.getWorld().getBlockAt(x, y, z);
+					if (block.getLocation().distance(location) <= radius) {
+						blocks.add(block);
+					}
+				}
+			}
+		}
+
+		return blocks;
+	}
+
+	public static boolean isEarthbendable(Player player, Block block) {
+		return isEarthbendable(player, "RaiseEarth", block);
+	}
+
+	public static boolean isEarthbendable(Player player, String ability,
+			Block block) {
+		if (isRegionProtectedFromBuild(player, ability,
+				block.getLocation()))
+			return false;
+		Material material = block.getType();
+
+		for (String s : ProjectKorra.plugin.getConfig().getStringList("Properties.Earth.EarthbendableBlocks")) {
+
+			if (material == Material.getMaterial(s)) {
+
+				return true;
+
+			}
+
+		}
+		return false;
+	}
+
+	public static boolean isChiBlocked(String player) {
+		return Methods.getBendingPlayer(player).isChiBlocked();
+	}
+
+	public static Vector rotateVectorAroundVector(Vector axis, Vector rotator,
+			double degrees) {
+		double angle = Math.toRadians(degrees);
+		Vector rotation = axis.clone();
+		Vector rotate = rotator.clone();
+		rotation = rotation.normalize();
+
+		Vector thirdaxis = rotation.crossProduct(rotate).normalize()
+				.multiply(rotate.length());
+
+		return rotate.multiply(Math.cos(angle)).add(
+				thirdaxis.multiply(Math.sin(angle)));
+	}
+
+	public static Vector getOrthogonalVector(Vector axis, double degrees,
+			double length) {
+
+		Vector ortho = new Vector(axis.getY(), -axis.getX(), 0);
+		ortho = ortho.normalize();
+		ortho = ortho.multiply(length);
+
+		return rotateVectorAroundVector(axis, ortho, degrees);
+
+	}
+
+	public static boolean isWeapon(Material mat) {
+		if (mat == null) return false;
+		if (mat == Material.WOOD_AXE || mat == Material.WOOD_PICKAXE
+				|| mat == Material.WOOD_SPADE || mat == Material.WOOD_SWORD
+
+				|| mat == Material.STONE_AXE || mat == Material.STONE_PICKAXE
+				|| mat == Material.STONE_SPADE || mat == Material.STONE_SWORD
+
+				|| mat == Material.IRON_AXE || mat == Material.IRON_PICKAXE
+				|| mat == Material.IRON_SWORD || mat == Material.IRON_SPADE
+
+				|| mat == Material.DIAMOND_AXE || mat == Material.DIAMOND_PICKAXE
+				|| mat == Material.DIAMOND_SWORD || mat == Material.DIAMOND_SPADE)
+			return true;
+		return false;
+	}
+
+	public static boolean isTransparentToEarthbending(Player player, Block block) {
+		return isTransparentToEarthbending(player, "RaiseEarth", block);
+	}
+
+	public static boolean isTransparentToEarthbending(Player player,
+			String ability, Block block) {
+		if (isRegionProtectedFromBuild(player, ability,
+				block.getLocation()))
+			return false;
+		if (Arrays.asList(transparentToEarthbending).contains(block.getTypeId()))
+			return true;
+		return false;
+	}
+
+	public static void removeSpouts(Location location, double radius,
+			Player sourceplayer) {
+		WaterSpout.removeSpouts(location, radius, sourceplayer);
+		AirSpout.removeSpouts(location, radius, sourceplayer);
+	}
+
+	public static void removeSpouts(Location location, Player sourceplayer) {
+		removeSpouts(location, 1.5, sourceplayer);
+	}
+
+	public static double firebendingDayAugment(double value, World world) {
+		if (isDay(world)) {
+			return plugin.getConfig().getDouble("Properties.Fire.DayFactor") * value;
+		}
+		return value;
+	}
+
+	public static double getFirebendingDayAugment(World world) {
+		if (isDay(world)) return plugin.getConfig().getDouble("Properties.Fire.DayFactor");
+		return 1;
+	}
+
+	public static Block getEarthSourceBlock(Player player, double range) {
+		Block testblock = player.getTargetBlock(getTransparentEarthbending(),
+				(int) range);
+		if (isEarthbendable(player, testblock))
+			return testblock;
+		Location location = player.getEyeLocation();
+		Vector vector = location.getDirection().clone().normalize();
+		for (double i = 0; i <= range; i++) {
+			Block block = location.clone().add(vector.clone().multiply(i))
+					.getBlock();
+			if (isRegionProtectedFromBuild(player, "RaiseEarth",
+					location))
+				continue;
+			if (isEarthbendable(player, block)) {
+				return block;
+			}
+		}
+		return null;
+	}
+
+	public static int getEarthbendableBlocksLength(Player player, Block block,
+			Vector direction, int maxlength) {
+		Location location = block.getLocation();
+		direction = direction.normalize();
+		double j;
+		for (int i = 0; i <= maxlength; i++) {
+			j = (double) i;
+			if (!isEarthbendable(player,
+					location.clone().add(direction.clone().multiply(j))
+					.getBlock())) {
+				return i;
+			}
+		}
+		return maxlength;
+	}
+
+	public static boolean isMeltable(Block block) {
+		if (block.getType() == Material.ICE || block.getType() == Material.SNOW || block.getType() == Material.PACKED_ICE) {
+			return true;
+		}
+		return false;
 	}
 
 	public static Block getWaterSourceBlock(Player player, double range,
@@ -884,15 +820,26 @@
 		return null;
 	}
 
-	public static boolean hasPermission(Player player, String ability) {
-		if (player.hasPermission("bending.ability." + ability)) return true;
-		return false;
-	}
-
-	public static boolean isAbilityInstalled(String name, String author) {
-		String ability = getAbility(name);
-		if (ability == null) return false;
-		if (AbilityModuleManager.authors.get(name).equalsIgnoreCase(author)) return true;
+	public static boolean isObstructed(Location location1, Location location2) {
+		Vector loc1 = location1.toVector();
+		Vector loc2 = location2.toVector();
+
+		Vector direction = loc2.subtract(loc1);
+		direction.normalize();
+
+		Location loc;
+
+		double max = location1.distance(location2);
+
+		for (double i = 0; i <= max; i++) {
+			loc = location1.clone().add(direction.clone().multiply(i));
+			Material type = loc.getBlock().getType();
+			if (type != Material.AIR
+					&& !Arrays.asList(transparentToEarthbending).contains(
+							type.getId()))
+				return true;
+		}
+
 		return false;
 	}
 
@@ -908,227 +855,19 @@
 		return adjacent;
 	}
 
-	public static boolean isAdjacentToThreeOrMoreSources(Block block) {
-		if (TempBlock.isTempBlock(block))
-			return false;
-		int sources = 0;
-		byte full = 0x0;
-		BlockFace[] faces = { BlockFace.EAST, BlockFace.WEST, BlockFace.NORTH,
-				BlockFace.SOUTH };
-		for (BlockFace face : faces) {
-			Block blocki = block.getRelative(face);
-			if ((blocki.getType() == Material.WATER || blocki.getType() == Material.STATIONARY_WATER)
-					&& blocki.getData() == full
-					&& WaterManipulation.canPhysicsChange(blocki))
-				sources++;
-			if (FreezeMelt.frozenblocks.containsKey(blocki)) {
-				if (FreezeMelt.frozenblocks.get(blocki) == full)
-					sources++;
-			} else if (blocki.getType() == Material.ICE) {
-				sources++;
-			}
-		}
-		if (sources >= 2)
-			return true;
-		return false;
-	}
-
-	public static boolean isAirAbility(String ability) {
-		return AbilityModuleManager.airbendingabilities.contains(ability);
-	}
-
-	public static boolean isBender(String player, Element element) {
-		BendingPlayer bPlayer = getBendingPlayer(player);
-		if (bPlayer == null) return false;
-		if (bPlayer.hasElement(element)) return true;
-		return false;
-	}
-
-	public static boolean isChiAbility(String ability) {
-		return AbilityModuleManager.chiabilities.contains(ability);
-	}
-
-<<<<<<< HEAD
-	public static boolean isChiBlocked(String player) {
-		return Methods.getBendingPlayer(player).isChiBlocked();
-		//		long currTime = System.currentTimeMillis();
-		//		long duration = ProjectKorra.plugin.getConfig().getLong("Abilities.Chi.Passive.BlockChi.Duration");
-		//		if (BendingPlayer.blockedChi.contains(player)) {
-		//			if (BendingPlayer.blockedChi.get(player) + ChiPassive.duration >= System.currentTimeMillis()) {
-		//				return true;
-		//			} else {
-		//				BendingPlayer.blockedChi.remove(player);
-		//				return false;
-		//			}
-		//		} else {
-		//			Bukkit.getServer().broadcastMessage("test");
-		//			return false;
-		//		}
-	}
-
-	public static boolean isDay(World world) {
-		long time = world.getTime();
-		if (time >= 23500 || time <= 12500) {
-			return true;
-=======
-		for (int x = xorg - r; x <= xorg + r; x++) {
-			for (int y = yorg - r; y <= yorg + r; y++) {
-				for (int z = zorg - r; z <= zorg + r; z++) {
-					Block block = location.getWorld().getBlockAt(x, y, z);
-					if (block.getLocation().distance(location) <= radius) {
-						blocks.add(block);
-					}
-				}
-			}
->>>>>>> c8958dc4
-		}
-		return false;
-	}
-
-	public static boolean isEarthAbility(String ability) {
-		return AbilityModuleManager.earthbendingabilities.contains(ability);
-	}
-
-	public static boolean isEarthbendable(Player player, Block block) {
-		return isEarthbendable(player, "RaiseEarth", block);
-	}
-
-	public static boolean isEarthbendable(Player player, String ability,
-			Block block) {
-		if (isRegionProtectedFromBuild(player, ability,
-				block.getLocation()))
-			return false;
-		Material material = block.getType();
-
-		for (String s : ProjectKorra.plugin.getConfig().getStringList("Properties.Earth.EarthbendableBlocks")) {
-
-			if (material == Material.getMaterial(s)) {
-
-				return true;
-
-			}
-
-		}
-		return false;
-	}
-
-<<<<<<< HEAD
-	public static boolean isFireAbility(String ability) {
-		return AbilityModuleManager.firebendingabilities.contains(ability);
-=======
-	public static boolean isChiBlocked(String player) {
-		return Methods.getBendingPlayer(player).isChiBlocked();
->>>>>>> c8958dc4
-	}
-
-	public static boolean isFullMoon(World world) {
-		long days = world.getFullTime() / 24000;
-		long phase = days%8;
-		if (phase == 0) {
-			return true;
-		}
-		return false;
-	}
-
-<<<<<<< HEAD
-	public static boolean isHarmlessAbility(String ability) {
-		return AbilityModuleManager.harmlessabilities.contains(ability);
-=======
-		Vector thirdaxis = rotation.crossProduct(rotate).normalize()
-				.multiply(rotate.length());
-
-		return rotate.multiply(Math.cos(angle)).add(
-				thirdaxis.multiply(Math.sin(angle)));
->>>>>>> c8958dc4
-	}
-
-	public static boolean isImportEnabled() {
-		return plugin.getConfig().getBoolean("Properties.ImportEnabled");
-	}
-
-
-	public static boolean isMeltable(Block block) {
-		if (block.getType() == Material.ICE || block.getType() == Material.SNOW || block.getType() == Material.PACKED_ICE) {
-			return true;
-		}
-		return false;
-	}
-
-	public static boolean isMetalbendingAbility(String ability) {
-		if (AbilityModuleManager.metalbendingabilities.contains(ability)) return true;
-		return false;
-	}
-
-	public static boolean isMetalBlock(Block block) {
-		if (block.getType() == Material.GOLD_BLOCK
-				|| block.getType() == Material.IRON_BLOCK
-				|| block.getType() == Material.IRON_ORE
-				|| block.getType() == Material.GOLD_ORE
-				|| block.getType() == Material.QUARTZ_BLOCK
-				|| block.getType() == Material.QUARTZ_ORE)
-			return true;
-		return false;
-	}
-
-	public static boolean isNight(World world) {
-		if (world.getEnvironment() == Environment.NETHER || world.getEnvironment() == Environment.THE_END) {
-			return false;
-		}
-
-		long time = world.getTime();
-		if (time >= 12950 && time <= 23050) {
-			return true;
-		}
-		return false;
-	}
-
-	public static boolean isObstructed(Location location1, Location location2) {
-		Vector loc1 = location1.toVector();
-		Vector loc2 = location2.toVector();
-
-		Vector direction = loc2.subtract(loc1);
-		direction.normalize();
-
-		Location loc;
-
-		double max = location1.distance(location2);
-
-		for (double i = 0; i <= max; i++) {
-			loc = location1.clone().add(direction.clone().multiply(i));
-			Material type = loc.getBlock().getType();
-			if (type != Material.AIR
-					&& !Arrays.asList(transparentToEarthbending).contains(
-							type.getId()))
-				return true;
-		}
-
-		return false;
-	}
-
-	public static boolean isPlant(Block block) {
-		if (Arrays.asList(plantIds).contains(block.getTypeId())) return true;
-		return false;
-	}
-
-	public static boolean isRegionProtectedFromBuild(Player player,
-			String ability, Location loc) {
-
-		boolean allowharmless = plugin.getConfig().getBoolean("Properties.RegionProtection.AllowHarmlessAbilities");
-		boolean respectWorldGuard = plugin.getConfig().getBoolean("Properties.RegionProtection.RespectWorldGuard");
-		boolean respectPreciousStones = plugin.getConfig().getBoolean("Properties.RegionProtection.RespectPreciousStones");
-		boolean respectFactions = plugin.getConfig().getBoolean("Properties.RegionProtection.RespectFactions");
-		boolean respectTowny = plugin.getConfig().getBoolean("Properties.RegionProtection.RespectTowny");
-		boolean respectGriefPrevention = plugin.getConfig().getBoolean("Properties.RegionProtection.RespectGriefPrevention");
-
-<<<<<<< HEAD
-		Set<String> ignite = AbilityModuleManager.igniteabilities;
-		Set<String> explode = AbilityModuleManager.explodeabilities;
-		//		List<Abilities> ignite = new ArrayList<Abilities>();
-		//		ignite.add(Abilities.Blaze);
-		//		List<Abilities> explode = new ArrayList<Abilities>();
-		//		explode.add(Abilities.FireBlast);
-		//		explode.add(Abilities.Lightning);
-=======
+	public static void removeBlock(Block block) {
+		if (isAdjacentToThreeOrMoreSources(block)) {
+			block.setType(Material.WATER);
+			block.setData((byte) 0x0);
+		} else {
+			block.setType(Material.AIR);
+		}
+	}
+
+	public static void revertAirBlock(int i) {
+		revertAirBlock(i, false);
+	}
+
 	public static void revertAirBlock(int i, boolean force) {
 		if (!tempair.containsKey(i))
 			return;
@@ -1150,109 +889,18 @@
 			tempair.remove(i);
 		}
 	}
->>>>>>> c8958dc4
-
-		if (ability == null && allowharmless)
-			return false;
-		if (isHarmlessAbility(ability) && allowharmless)
-			return false;
-
-		// if (ignite.contains(ability)) {
-		// BlockIgniteEvent event = new BlockIgniteEvent(location.getBlock(),
-		// IgniteCause.FLINT_AND_STEEL, player);
-		// Bending.plugin.getServer().getPluginManager().callEvent(event);
-		// if (event.isCancelled())
-		// return false;
-		// event.setCancelled(true);
-		// }
-
-<<<<<<< HEAD
-		PluginManager pm = Bukkit.getPluginManager();
-
-		Plugin wgp = pm.getPlugin("WorldGuard");
-		Plugin psp = pm.getPlugin("PreciousStone");
-		Plugin fcp = pm.getPlugin("Factions");
-		Plugin twnp = pm.getPlugin("Towny");
-		Plugin gpp = pm.getPlugin("GriefPrevention");
-		Plugin mcore = pm.getPlugin("mcore");
-
-		for (Location location : new Location[] { loc, player.getLocation() }) {
-
-			if (wgp != null && respectWorldGuard) {
-				WorldGuardPlugin wg = (WorldGuardPlugin) Bukkit
-						.getPluginManager().getPlugin("WorldGuard");
-				if (!player.isOnline())
-					return true;
-
-				if (ignite.contains(ability)) {
-					if (!wg.hasPermission(player, "worldguard.override.lighter")) {
-						if (wg.getGlobalStateManager().get(location.getWorld()).blockLighter)
-							return true;
-						if (!wg.getGlobalRegionManager().hasBypass(player,
-								location.getWorld())
-								&& !wg.getGlobalRegionManager()
-								.get(location.getWorld())
-								.getApplicableRegions(location)
-								.allows(DefaultFlag.LIGHTER,
-										wg.wrapPlayer(player)))
-							return true;
-					}
-
-				}
-				if (explode.contains(ability)) {
-					if (wg.getGlobalStateManager().get(location.getWorld()).blockTNTExplosions)
-						return true;
-					if (!wg.getGlobalRegionManager().get(location.getWorld())
-							.getApplicableRegions(location)
-							.allows(DefaultFlag.TNT))
-						return true;
-				}
-
-				if ((!(wg.getGlobalRegionManager().canBuild(player, location)) || !(wg
-						.getGlobalRegionManager()
-						.canConstruct(player, location)))) {
-					return true;
-				}
-			}
-
-			if (psp != null && respectPreciousStones) {
-				PreciousStones ps = (PreciousStones) psp;
-
-				if (ignite.contains(ability)) {
-					if (ps.getForceFieldManager().hasSourceField(location,
-							FieldFlag.PREVENT_FIRE))
-						return true;
-				}
-				if (explode.contains(ability)) {
-					if (ps.getForceFieldManager().hasSourceField(location,
-							FieldFlag.PREVENT_EXPLOSIONS))
-						return true;
-				}
-
-				if (ps.getForceFieldManager().hasSourceField(location,
-						FieldFlag.PREVENT_PLACE))
-					return true;
-			}
-
-			if (fcp != null && mcore != null && respectFactions) {
-				if (ignite.contains(ability)) {
-
-				}
-
-				if (explode.contains(ability)) {
-
-				}
-
-				if (!FactionsListenerMain.canPlayerBuildAt(player,
-						PS.valueOf(loc.getBlock()), false)) {
-					return true;
-				}
-
-				// if (!FactionsBlockListener.playerCanBuildDestroyBlock(player,
-				// location, "build", true)) {
-				// return true;
-				// }
-=======
+
+	public static boolean revertBlock(Block block) {
+		byte full = 0x0;
+		if (movedearth.containsKey(block)) {
+			Information info = movedearth.get(block);
+			Block sourceblock = info.getState().getBlock();
+
+			if (info.getState().getType() == Material.AIR) {
+				movedearth.remove(block);
+				return true;
+			}
+
 			if (block.equals(sourceblock)) {
 				info.getState().update(true);
 				if (EarthColumn.blockInAllAffectedBlocks(sourceblock))
@@ -1285,139 +933,104 @@
 				block.setData(full);
 			} else {
 				block.setType(Material.AIR);
->>>>>>> c8958dc4
-			}
-
-			if (twnp != null && respectTowny) {
-				Towny twn = (Towny) twnp;
-
-				WorldCoord worldCoord;
-
-				try {
-					TownyWorld world = TownyUniverse.getDataSource().getWorld(
-							location.getWorld().getName());
-					worldCoord = new WorldCoord(world.getName(),
-							Coord.parseCoord(location));
-
-					boolean bBuild = PlayerCacheUtil.getCachePermission(player,
-							location, 3, (byte) 0,
-							TownyPermission.ActionType.BUILD);
-
-					if (ignite.contains(ability)) {
-
-					}
-
-					if (explode.contains(ability)) {
-
-					}
-
-					if (!bBuild) {
-						PlayerCache cache = twn.getCache(player);
-						TownBlockStatus status = cache.getStatus();
-
-						if (((status == TownBlockStatus.ENEMY) && TownyWarConfig
-								.isAllowingAttacks())) {
-
-							try {
-								TownyWar.callAttackCellEvent(twn, player,
-										location.getBlock(), worldCoord);
-							} catch (Exception e) {
-								TownyMessaging.sendErrorMsg(player,
-										e.getMessage());
-							}
-
-							return true;
-
-						} else if (status == TownBlockStatus.WARZONE) {
-						} else {
-							return true;
-						}
-
-						if ((cache.hasBlockErrMsg()))
-							TownyMessaging.sendErrorMsg(player,
-									cache.getBlockErrMsg());
-					}
-
-				} catch (Exception e1) {
-					TownyMessaging.sendErrorMsg(player, TownySettings
-							.getLangString("msg_err_not_configured"));
-				}
-
-			}
-
-			if (gpp != null && respectGriefPrevention) {
-				String reason = GriefPrevention.instance.allowBuild(player,
-						location);
-
-				if (ignite.contains(ability)) {
-
-				}
-
-				if (explode.contains(ability)) {
-
-				}
-
-				if (reason != null)
-					return true;
-			}
-		}
-
-		return false;
-	}
-
-	public static boolean isSolid(Block block) {
-		if (Arrays.asList(nonOpaque).contains(block.getTypeId())) return false;
+			}
+
+			if (EarthColumn.blockInAllAffectedBlocks(sourceblock))
+				EarthColumn.revertBlock(sourceblock);
+			if (EarthColumn.blockInAllAffectedBlocks(block))
+				EarthColumn.revertBlock(block);
+			EarthColumn.resetBlock(sourceblock);
+			EarthColumn.resetBlock(block);
+			movedearth.remove(block);
+		}
 		return true;
 	}
 
-	public static boolean isTransparentToEarthbending(Player player, Block block) {
-		return isTransparentToEarthbending(player, "RaiseEarth", block);
-	}
-
-	public static boolean isTransparentToEarthbending(Player player,
-			String ability, Block block) {
-		if (isRegionProtectedFromBuild(player, ability,
-				block.getLocation()))
+
+	public static void playFocusWaterEffect(Block block) {
+		block.getWorld().playEffect(block.getLocation(), Effect.SMOKE, 4, 20);
+	}
+
+	public static void removeRevertIndex(Block block) {
+		if (movedearth.containsKey(block)) {
+			Information info = movedearth.get(block);
+			if (block.getType() == Material.SANDSTONE
+					&& info.getType() == Material.SAND)
+				block.setType(Material.SAND);
+			if (EarthColumn.blockInAllAffectedBlocks(block))
+				EarthColumn.revertBlock(block);
+
+			EarthColumn.resetBlock(block);
+
+			movedearth.remove(block);
+		}
+	}
+
+	public static double waterbendingNightAugment(double value, World world) {
+		if (isNight(world)) {
+			if (isFullMoon(world)) {
+				return plugin.getConfig().getDouble("Properties.Water.FullMoonFactor") * value;
+			} else {
+				return plugin.getConfig().getDouble("Properties.Water.NightFactor") * value;
+			}
+		}
+		return value;
+	}
+
+	public static double getWaterbendingNightAugment(World world) {
+		if (isNight(world) && isFullMoon(world)) return plugin.getConfig().getDouble("Properties.Water.FullMoonFactor");
+		if (isNight(world)) return plugin.getConfig().getDouble("Properties.Water.NightFactor");
+		return 1;
+	}
+
+	public static void playAirbendingParticles(Location loc) {
+		for (int i = 0; i < 20; i++) {
+			ParticleEffect.CLOUD.display(loc, (float) Math.random(), (float) Math.random(), (float) Math.random(), 0, 1); 
+		}
+	}
+
+	public static boolean isNight(World world) {
+		if (world.getEnvironment() == Environment.NETHER || world.getEnvironment() == Environment.THE_END) {
 			return false;
-		if (Arrays.asList(transparentToEarthbending).contains(block.getTypeId()))
+		}
+
+		long time = world.getTime();
+		if (time >= 12950 && time <= 23050) {
 			return true;
-		return false;
-	}
-
-	public static boolean isWater(Block block) {
-		if (block.getType() == Material.WATER || block.getType() == Material.STATIONARY_WATER) return true;
-		return false;
-	}
-
-	public static boolean isWaterAbility(String ability) {
-		return AbilityModuleManager.waterbendingabilities.contains(ability);
-	}
-
-	public static boolean isWaterbendable(Block block, Player player) {
-		byte full = 0x0;
-		if (TempBlock.isTempBlock(block)) return false;
-		if ((block.getType() == Material.WATER || block.getType() == Material.STATIONARY_WATER) && block.getData() == full) return true;
-		if (block.getType() == Material.ICE || block.getType() == Material.SNOW || block.getType() == Material.PACKED_ICE) return true;
-		if (canPlantbend(player) && isPlant(block)) return true;
-		return false;
-	}
-
-
-	public static boolean isWeapon(Material mat) {
-		if (mat == null) return false;
-		if (mat == Material.WOOD_AXE || mat == Material.WOOD_PICKAXE
-				|| mat == Material.WOOD_SPADE || mat == Material.WOOD_SWORD
-
-				|| mat == Material.STONE_AXE || mat == Material.STONE_PICKAXE
-				|| mat == Material.STONE_SPADE || mat == Material.STONE_SWORD
-
-				|| mat == Material.IRON_AXE || mat == Material.IRON_PICKAXE
-				|| mat == Material.IRON_SWORD || mat == Material.IRON_SPADE
-
-				|| mat == Material.DIAMOND_AXE || mat == Material.DIAMOND_PICKAXE
-				|| mat == Material.DIAMOND_SWORD || mat == Material.DIAMOND_SPADE)
+		}
+		return false;
+	}
+
+	public static Location getPointOnLine(Location origin, Location target,
+			double distance) {
+		return origin.clone().add(
+				getDirection(origin, target).normalize().multiply(distance));
+
+	}
+
+	public static void breakBlock(Block block) {
+		block.breakNaturally(new ItemStack(Material.AIR));
+	}
+
+	public static boolean canBeBloodbent(Player player) {
+		if (AvatarState.isAvatarState(player))
+			return false;
+		if ((isChiBlocked(player.getName())))
 			return true;
-		return false;
+		if (canBend(player.getName(), "Bloodbending") && Methods.getBendingPlayer(player.getName()).isToggled)
+			return false;
+		return true;
+	}
+
+	public static void moveEarth(Player player, Location location,
+			Vector direction, int chainlength) {
+		moveEarth(player, location, direction, chainlength, true);
+	}
+
+	public static void moveEarth(Player player, Location location,
+			Vector direction, int chainlength, boolean throwplayer) {
+		Block block = location.getBlock();
+		moveEarth(player, block, direction, chainlength, throwplayer);
 	}
 
 	public static void moveEarth(Player player, Block block, Vector direction,
@@ -1559,16 +1172,6 @@
 		return false;
 	}
 
-	public static void moveEarth(Player player, Location location,
-			Vector direction, int chainlength) {
-		moveEarth(player, location, direction, chainlength, true);
-	}
-
-	public static void moveEarth(Player player, Location location,
-			Vector direction, int chainlength, boolean throwplayer) {
-		Block block = location.getBlock();
-		moveEarth(player, block, direction, chainlength, throwplayer);
-	}
 
 	public static void moveEarthBlock(Block source, Block target) {
 		byte full = 0x0;
@@ -1600,11 +1203,6 @@
 		}
 	}
 
-<<<<<<< HEAD
-	public static void playAirbendingParticles(Location loc) {
-		for (int i = 0; i < 20; i++) {
-			ParticleEffect.CLOUD.display(loc, (float) Math.random(), (float) Math.random(), (float) Math.random(), 0, 1); 
-=======
 	public static void addTempAirBlock(Block block) {
 		if (movedearth.containsKey(block)) {
 			Information info = movedearth.get(block);
@@ -1619,135 +1217,153 @@
 			info.setTime(System.currentTimeMillis());
 			block.setType(Material.AIR);
 			tempair.put(info.getID(), info);
->>>>>>> c8958dc4
-		}
-	}
-
-	public static void playFocusWaterEffect(Block block) {
-		block.getWorld().playEffect(block.getLocation(), Effect.SMOKE, 4, 20);
-	}
-
-	public static void reloadPlugin() {
-		for (Player player: Bukkit.getOnlinePlayers()) {
-			Methods.saveBendingPlayer(player.getName());
-		}
-		DBConnection.sql.close();
-		plugin.reloadConfig();
-		Methods.stopBending();
-		DBConnection.host = plugin.getConfig().getString("Storage.MySQL.host");
-		DBConnection.port = plugin.getConfig().getInt("Storage.MySQL.port");
-		DBConnection.pass = plugin.getConfig().getString("Storage.MySQL.pass");
-		DBConnection.db = plugin.getConfig().getString("Storage.MySQL.db");
-		DBConnection.user = plugin.getConfig().getString("Storage.MySQL.user");
-		DBConnection.init();
-		for (Player player: Bukkit.getOnlinePlayers()) {
-			Methods.createBendingPlayer(player.getUniqueId(), player.getName());
-		}
-	}
-
-	public static void removeAllEarthbendedBlocks() {
-		for (Block block : movedearth.keySet()) {
-			revertBlock(block);
-		}
-
-		for (Integer i : tempair.keySet()) {
-			revertAirBlock(i, true);
-		}
-	}
-
-	public static void removeBlock(Block block) {
-		if (isAdjacentToThreeOrMoreSources(block)) {
-			block.setType(Material.WATER);
-			block.setData((byte) 0x0);
+		}
+
+	}
+
+	public static Vector getDirection(Location location, Location destination) {
+		double x1, y1, z1;
+		double x0, y0, z0;
+
+		x1 = destination.getX();
+		y1 = destination.getY();
+		z1 = destination.getZ();
+
+		x0 = location.getX();
+		y0 = location.getY();
+		z0 = location.getZ();
+
+		return new Vector(x1 - x0, y1 - y0, z1 - z0);
+
+	}
+
+	public static HashSet<Byte> getTransparentEarthbending() {
+		HashSet<Byte> set = new HashSet<Byte>();
+		for (int i : transparentToEarthbending) {
+			set.add((byte) i);
+		}
+		return set;
+	}
+
+	public static void damageEntity(Player player, Entity entity, double damage) {
+		if (entity instanceof LivingEntity) {
+			((LivingEntity) entity).damage(damage, player);
+			((LivingEntity) entity)
+			.setLastDamageCause(new EntityDamageByEntityEvent(player,
+					entity, DamageCause.CUSTOM, damage));
+		}
+	}
+
+	public static boolean isDay(World world) {
+		long time = world.getTime();
+		if (time >= 23500 || time <= 12500) {
+			return true;
+		}
+		return false;
+	}
+
+	public static int getIntCardinalDirection(Vector vector) {
+		BlockFace face = getCardinalDirection(vector);
+
+		switch (face) {
+		case SOUTH:
+			return 7;
+		case SOUTH_WEST:
+			return 6;
+		case WEST:
+			return 3;
+		case NORTH_WEST:
+			return 0;
+		case NORTH:
+			return 1;
+		case NORTH_EAST:
+			return 2;
+		case EAST:
+			return 5;
+		case SOUTH_EAST:
+			return 8;
+		}
+
+		return 4;
+
+	}
+
+	public static Collection<ItemStack> getDrops(Block block, Material type,
+			byte data, ItemStack breakitem) {
+		BlockState tempstate = block.getState();
+		block.setType(type);
+		block.setData(data);
+		Collection<ItemStack> item = block.getDrops();
+		tempstate.update(true);
+		return item;
+	}
+
+	public static void dropItems(Block block, Collection<ItemStack> items) {
+		for (ItemStack item : items)
+			block.getWorld().dropItem(block.getLocation(), item);
+	}
+
+	public static Location getTargetedLocation(Player player, int range) {
+		return getTargetedLocation(player, range, 0);
+	}
+
+	public static Location getTargetedLocation(Player player,
+			double originselectrange, Integer... nonOpaque2) {
+		Location origin = player.getEyeLocation();
+		Vector direction = origin.getDirection();
+
+		HashSet<Byte> trans = new HashSet<Byte>();
+		trans.add((byte) 0);
+
+		if (nonOpaque2 == null) {
+			trans = null;
 		} else {
-			block.setType(Material.AIR);
-		}
-	}
-
-	public static void removeRevertIndex(Block block) {
-		if (movedearth.containsKey(block)) {
-			Information info = movedearth.get(block);
-			if (block.getType() == Material.SANDSTONE
-					&& info.getType() == Material.SAND)
-				block.setType(Material.SAND);
-			if (EarthColumn.blockInAllAffectedBlocks(block))
-				EarthColumn.revertBlock(block);
-
-			EarthColumn.resetBlock(block);
-
-			movedearth.remove(block);
-		}
-	}
-
-	public static void removeSpouts(Location location, double radius,
-			Player sourceplayer) {
-		WaterSpout.removeSpouts(location, radius, sourceplayer);
-		AirSpout.removeSpouts(location, radius, sourceplayer);
-	}
-
-	public static void removeSpouts(Location location, Player sourceplayer) {
-		removeSpouts(location, 1.5, sourceplayer);
-	}
-
-	public static void removeUnusableAbilities(String player) {
-		BendingPlayer bPlayer = getBendingPlayer(player);
-		HashMap<Integer, String> slots = bPlayer.getAbilities();
-		HashMap<Integer, String> finalabilities = new HashMap<Integer, String>();
-		try {
-			for (int i: slots.keySet()) {
-				if (canBend(player, slots.get(i))) {
-					finalabilities.put(i, slots.get(i));
-				}
-			}
-			bPlayer.abilities = finalabilities;
-		} catch (Exception ex) {
-
-		}
-
-	}
-
-	public static void revertAirBlock(int i) {
-		revertAirBlock(i, false);
-	}
-
-	public static void revertAirBlock(int i, boolean force) {
-		if (!tempair.containsKey(i))
-			return;
-		Information info = tempair.get(i);
-		Block block = info.getState().getBlock();
-		if (block.getType() != Material.AIR && !block.isLiquid()) {
-			if (force || !movedearth.containsKey(block)) {
-				dropItems(
-						block,
-						getDrops(block, info.getState().getType(), info
-								.getState().getRawData(), pickaxe));
-				// ItemStack item = new ItemStack(info.getType());
-				// item.setData(new MaterialData(info.getType(),
-				// info.getData()));
-				// block.getWorld().dropItem(block.getLocation(), item);
-				tempair.remove(i);
-			} else {
-				info.setTime(info.getTime() + 10000);
-			}
-			return;
-		} else {
-			// block.setType(info.getType());
-			// block.setData(info.getData());
-			info.getState().update(true);
-			tempair.remove(i);
-		}
-	}
-	public static boolean revertBlock(Block block) {
-		byte full = 0x0;
-		if (movedearth.containsKey(block)) {
-			Information info = movedearth.get(block);
-			Block sourceblock = info.getState().getBlock();
-
-<<<<<<< HEAD
-			if (info.getState().getType() == Material.AIR) {
-				movedearth.remove(block);
-				return true;
-=======
+			for (int i : nonOpaque2) {
+				trans.add((byte) i);
+			}
+		}
+
+		Block block = player.getTargetBlock(trans, (int) originselectrange + 1);
+		double distance = block.getLocation().distance(origin) - 1.5;
+		Location location = origin.add(direction.multiply(distance));
+
+		return location;
+	}
+
+	public static BlockFace getCardinalDirection(Vector vector) {
+		BlockFace[] faces = { BlockFace.NORTH, BlockFace.NORTH_EAST,
+				BlockFace.EAST, BlockFace.SOUTH_EAST, BlockFace.SOUTH,
+				BlockFace.SOUTH_WEST, BlockFace.WEST, BlockFace.NORTH_WEST };
+		Vector n, ne, e, se, s, sw, w, nw;
+		w = new Vector(-1, 0, 0);
+		n = new Vector(0, 0, -1);
+		s = n.clone().multiply(-1);
+		e = w.clone().multiply(-1);
+		ne = n.clone().add(e.clone()).normalize();
+		se = s.clone().add(e.clone()).normalize();
+		nw = n.clone().add(w.clone()).normalize();
+		sw = s.clone().add(w.clone()).normalize();
+
+		Vector[] vectors = { n, ne, e, se, s, sw, w, nw };
+
+		double comp = 0;
+		int besti = 0;
+		for (int i = 0; i < vectors.length; i++) {
+			double dot = vector.dot(vectors[i]);
+			if (dot > comp) {
+				comp = dot;
+				besti = i;
+			}
+		}
+
+		return faces[besti];
+
+	}
+
+	public static boolean isHarmlessAbility(String ability) {
+		return Arrays.asList(AbilityModuleManager.harmlessabilities).contains(ability);
+	}
+
 	public static boolean isRegionProtectedFromBuild(Player player,
 			String ability, Location loc) {
 
@@ -1812,211 +1428,162 @@
 						.canConstruct(player, location)))) {
 					return true;
 				}
->>>>>>> c8958dc4
-			}
-
-			if (block.equals(sourceblock)) {
-				// verbose("Equals!");
-				// if (block.getType() == Material.SANDSTONE
-				// && info.getState().getType() == Material.SAND)
-				// block.setType(Material.SAND);
-				info.getState().update(true);
-				if (EarthColumn.blockInAllAffectedBlocks(sourceblock))
-					EarthColumn.revertBlock(sourceblock);
-				if (EarthColumn.blockInAllAffectedBlocks(block))
-					EarthColumn.revertBlock(block);
-				EarthColumn.resetBlock(sourceblock);
-				EarthColumn.resetBlock(block);
-				movedearth.remove(block);
-				return true;
-			}
-
-<<<<<<< HEAD
-			if (movedearth.containsKey(sourceblock)) {
-				addTempAirBlock(block);
-				movedearth.remove(block);
-				return true;
-				// verbose("Block: " + block);
-				// verbose("Sourceblock: " + sourceblock);
-				// verbose("StartBlock: " + startblock);
-				// if (startblock != null) {
-				// if (startblock.equals(sourceblock)) {
-				// sourceblock.setType(info.getType());
-				// sourceblock.setData(info.getData());
-				// if (adjacentToThreeOrMoreSources(block)) {
-				// block.setType(Material.WATER);
-				// block.setData(full);
-				// } else {
-				// block.setType(Material.AIR);
-				// }
-				// movedearth.get(startblock).setInteger(10);
-				// if (EarthColumn
-				// .blockInAllAffectedBlocks(sourceblock))
-				// EarthColumn.revertBlock(sourceblock);
-				// if (EarthColumn.blockInAllAffectedBlocks(block))
-				// EarthColumn.revertBlock(block);
-				// EarthColumn.resetBlock(sourceblock);
-				// EarthColumn.resetBlock(block);
-				// movedearth.remove(block);
-				// return true;
-				// }
-				//
-				// } else {
-				// startblock = block;
-				// }
-				// revertBlock(sourceblock, startblock, true);
-=======
+			}
+
+			if (psp != null && respectPreciousStones) {
+				PreciousStones ps = (PreciousStones) psp;
+
+				if (ignite.contains(ability)) {
+					if (ps.getForceFieldManager().hasSourceField(location,
+							FieldFlag.PREVENT_FIRE))
+						return true;
+				}
+				if (explode.contains(ability)) {
+					if (ps.getForceFieldManager().hasSourceField(location,
+							FieldFlag.PREVENT_EXPLOSIONS))
+						return true;
+				}
+
+				if (ps.getForceFieldManager().hasSourceField(location,
+						FieldFlag.PREVENT_PLACE))
+					return true;
+			}
+
 			if (fcp != null && mcore != null && respectFactions) {
 				if (!FactionsListenerMain.canPlayerBuildAt(player, PS.valueOf(loc.getBlock()), false)) {
 					return true;
 				}else{
 					return false;
 				}
->>>>>>> c8958dc4
-			}
-
-			if (sourceblock.getType() == Material.AIR || sourceblock.isLiquid()) {
-				// sourceblock.setType(info.getType());
-				// sourceblock.setData(info.getData());
-				info.getState().update(true);
-			} else {
-				// if (info.getType() != Material.AIR) {
-				// ItemStack item = new ItemStack(info.getType());
-				// item.setData(new MaterialData(info.getType(), info
-				// .getData()));
-				// block.getWorld().dropItem(block.getLocation(), item);
-				dropItems(
-						block,
-						getDrops(block, info.getState().getType(), info
-								.getState().getRawData(), pickaxe));
-				// }
-			}
-
-			// if (info.getInteger() != 10) {
-			if (isAdjacentToThreeOrMoreSources(block)) {
-				block.setType(Material.WATER);
-				block.setData(full);
-			} else {
-				block.setType(Material.AIR);
-			}
-			// }
-
-			if (EarthColumn.blockInAllAffectedBlocks(sourceblock))
-				EarthColumn.revertBlock(sourceblock);
-			if (EarthColumn.blockInAllAffectedBlocks(block))
-				EarthColumn.revertBlock(block);
-			EarthColumn.resetBlock(sourceblock);
-			EarthColumn.resetBlock(block);
-			movedearth.remove(block);
-		}
-		return true;
-	}
-	public static Vector rotateVectorAroundVector(Vector axis, Vector rotator,
-			double degrees) {
-		double angle = Math.toRadians(degrees);
-		Vector rotation = axis.clone();
-		Vector rotate = rotator.clone();
-		rotation = rotation.normalize();
-
-		Vector thirdaxis = rotation.crossProduct(rotate).normalize()
-				.multiply(rotate.length());
-
-		return rotate.multiply(Math.cos(angle)).add(
-				thirdaxis.multiply(Math.sin(angle)));
-
-		// return new Vector(x, z, y);
-	}
-
-	public static void saveBendingPlayer(String player) {
-		BendingPlayer bPlayer = BendingPlayer.players.get(player);
-		if (bPlayer == null) return;
-		String uuid = bPlayer.uuid.toString();
-
-		StringBuilder elements = new StringBuilder();
-		if (bPlayer.hasElement(Element.Air)) elements.append("a");
-		if (bPlayer.hasElement(Element.Water)) elements.append("w");
-		if (bPlayer.hasElement(Element.Earth)) elements.append("e");
-		if (bPlayer.hasElement(Element.Fire)) elements.append("f");
-		if (bPlayer.hasElement(Element.Chi)) elements.append("c");
-
-		HashMap<Integer, String> abilities = bPlayer.abilities;
-
-		for (int i = 1; i <= 9; i++) {
-			DBConnection.sql.modifyQuery("UPDATE pk_players SET slot" + i +" = '" + (abilities.get(i) == null ? null : abilities.get(i)) + "' WHERE uuid = '" + uuid + "'");
-		}
-
-		DBConnection.sql.modifyQuery("UPDATE pk_players SET element = '" + elements + "' WHERE uuid = '" + uuid + "'");
-		boolean permaRemoved = bPlayer.permaRemoved;
-
-		DBConnection.sql.modifyQuery("UPDATE pk_players SET permaremoved = '" + (permaRemoved ? "true" : " false") +"' WHERE uuid = '" + uuid + "'");
-	}
-
-	public static void stopBending() {
-		List<AbilityModule> abilities = AbilityModuleManager.ability;
-		for (AbilityModule ab: abilities) {
-			ab.stop();
-		}
-		AirBlast.removeAll();
-		AirBubble.removeAll();
-		AirShield.instances.clear();
-		AirSuction.instances.clear();
-		AirScooter.removeAll();
-		AirSpout.removeAll();
-		AirSwipe.instances.clear();
-		Tornado.instances.clear();
-		AirBurst.removeAll();
-
-		Catapult.removeAll();
-		CompactColumn.removeAll();
-		EarthBlast.removeAll();
-		EarthColumn.removeAll();
-		EarthPassive.removeAll();
-		EarthArmor.removeAll();
-		EarthTunnel.instances.clear();
-		Shockwave.removeAll();
-		Tremorsense.removeAll();
-
-		FreezeMelt.removeAll();
-		IceSpike.removeAll();
-		IceSpike2.removeAll();
-		WaterManipulation.removeAll();
-		WaterSpout.removeAll();
-		WaterWall.removeAll();
-		Wave.removeAll();
-		Plantbending.regrowAll();
-		OctopusForm.removeAll();
-		Bloodbending.instances.clear();
-
-		FireStream.removeAll();
-		Fireball.removeAll();
-		WallOfFire.instances.clear();
-		Lightning.instances.clear();
-		FireShield.removeAll();
-		FireBlast.removeAll();
-		FireBurst.removeAll();
-		FireJet.instances.clear();
-		Cook.removeAll();
-		Illumination.removeAll();
-
-		RapidPunch.instance.clear();
-
-		Flight.removeAll();
-		WaterReturn.removeAll();
-		TempBlock.removeAll();
-		removeAllEarthbendedBlocks();
-
-		EarthPassive.removeAll();
-	}
-
-	public static double waterbendingNightAugment(double value, World world) {
-		if (isNight(world)) {
-			if (isFullMoon(world)) {
-				return plugin.getConfig().getDouble("Properties.Water.FullMoonFactor") * value;
-			} else {
-				return plugin.getConfig().getDouble("Properties.Water.NightFactor") * value;
-			}
-		}
-		return value;
+			}
+
+			if (twnp != null && respectTowny) {
+				Towny twn = (Towny) twnp;
+
+				WorldCoord worldCoord;
+
+				try {
+					TownyWorld world = TownyUniverse.getDataSource().getWorld(
+							location.getWorld().getName());
+					worldCoord = new WorldCoord(world.getName(),
+							Coord.parseCoord(location));
+
+					boolean bBuild = PlayerCacheUtil.getCachePermission(player,
+							location, 3, (byte) 0,
+							TownyPermission.ActionType.BUILD);
+
+					if (ignite.contains(ability)) {
+
+					}
+
+					if (explode.contains(ability)) {
+
+					}
+
+					if (!bBuild) {
+						PlayerCache cache = twn.getCache(player);
+						TownBlockStatus status = cache.getStatus();
+
+						if (((status == TownBlockStatus.ENEMY) && TownyWarConfig
+								.isAllowingAttacks())) {
+
+							try {
+								TownyWar.callAttackCellEvent(twn, player,
+										location.getBlock(), worldCoord);
+							} catch (Exception e) {
+								TownyMessaging.sendErrorMsg(player,
+										e.getMessage());
+							}
+
+							return true;
+
+						} else if (status == TownBlockStatus.WARZONE) {
+						} else {
+							return true;
+						}
+
+						if ((cache.hasBlockErrMsg()))
+							TownyMessaging.sendErrorMsg(player,
+									cache.getBlockErrMsg());
+					}
+
+				} catch (Exception e1) {
+					TownyMessaging.sendErrorMsg(player, TownySettings
+							.getLangString("msg_err_not_configured"));
+				}
+
+			}
+
+			if (gpp != null && respectGriefPrevention) {
+				String reason = GriefPrevention.instance.allowBuild(player,
+						location);
+
+				if (ignite.contains(ability)) {
+
+				}
+
+				if (explode.contains(ability)) {
+
+				}
+
+				if (reason != null)
+					return true;
+			}
+		}
+
+		return false;
+	}
+
+	public static boolean canMetalbend(Player player) {
+		if (player.hasPermission("bending.earth.metalbending")) return true;
+		return false;
+	}
+
+	public static boolean isMetalBlock(Block block) {
+		if (block.getType() == Material.GOLD_BLOCK
+				|| block.getType() == Material.IRON_BLOCK
+				|| block.getType() == Material.IRON_ORE
+				|| block.getType() == Material.GOLD_ORE
+				|| block.getType() == Material.QUARTZ_BLOCK
+				|| block.getType() == Material.QUARTZ_ORE)
+			return true;
+		return false;
+	}
+
+	private static Integer[] plantIds = { 6, 18, 31, 32, 37, 38, 39, 40, 59, 81, 83, 86, 99, 100, 103, 104, 105, 106, 111, 161, 175};
+	public static Integer[] transparentToEarthbending = {0, 6, 8, 9, 10, 11, 30, 31, 32, 37, 38, 39, 40, 50, 51, 59, 78, 83, 106};
+	public static Integer[] nonOpaque = {0, 6, 8, 9, 10, 11, 27, 28, 30, 31, 32, 37, 38, 39, 40, 50, 51, 55, 59, 66, 68, 69, 70, 72,
+		75, 76, 77, 78, 83, 90, 93, 94, 104, 105, 106, 111, 115, 119, 127, 131, 132};
+
+	public static boolean isMetalbendingAbility(String ability) {
+		if (AbilityModuleManager.metalbendingabilities.contains(ability)) return true;
+		return false;
+	}
+
+	public static boolean isImportEnabled() {
+		return plugin.getConfig().getBoolean("Properties.ImportEnabled");
+	}
+
+	public static List<Location> getCircle(Location loc, int radius, int height, boolean hollow, boolean sphere, int plusY){
+		List<Location> circleblocks = new ArrayList<Location>();
+		int cx = loc.getBlockX();
+		int cy = loc.getBlockY();
+		int cz = loc.getBlockZ();
+
+		for(int x = cx - radius; x <= cx + radius; x++){
+			for (int z = cz - radius; z <= cz + radius; z++){
+				for(int y = (sphere ? cy - radius : cy); y < (sphere ? cy + radius : cy + height); y++){
+					double dist = (cx - x) * (cx - x) + (cz - z) * (cz - z) + (sphere ? (cy - y) * (cy - y) : 0);
+
+					if(dist < radius * radius && !(hollow && dist < (radius - 1) * (radius - 1))){
+						Location l = new Location(loc.getWorld(), x, y + plusY, z);
+						circleblocks.add(l);
+					}
+				}
+			}
+		}
+
+		return circleblocks;
 	}
 	
 	public static boolean canBloodbend(Player player) {
@@ -2024,8 +1591,22 @@
 		return false;
 	}
 
-	public Methods(ProjectKorra plugin) {
-		Methods.plugin = plugin;
+	public static void reloadPlugin() {
+		for (Player player: Bukkit.getOnlinePlayers()) {
+			Methods.saveBendingPlayer(player.getName());
+		}
+		DBConnection.sql.close();
+		plugin.reloadConfig();
+		Methods.stopBending();
+		DBConnection.host = plugin.getConfig().getString("Storage.MySQL.host");
+		DBConnection.port = plugin.getConfig().getInt("Storage.MySQL.port");
+		DBConnection.pass = plugin.getConfig().getString("Storage.MySQL.pass");
+		DBConnection.db = plugin.getConfig().getString("Storage.MySQL.db");
+		DBConnection.user = plugin.getConfig().getString("Storage.MySQL.user");
+		DBConnection.init();
+		for (Player player: Bukkit.getOnlinePlayers()) {
+			Methods.createBendingPlayer(player.getUniqueId(), player.getName());
+		}
 	}
 
 }