--- conflicted
+++ resolved
@@ -1,4 +1,3 @@
-<<<<<<< HEAD
 package com.projectkorra.ProjectKorra.waterbending;
 
 import org.bukkit.Bukkit;
@@ -35,49 +34,10 @@
 			IceBlast.progressAll();
 			WaterWave.progressAll();
 			WaterCombo.progressAll();
+			WaterArms.progressAll();
 		} catch (Exception e) {
 			GeneralMethods.logError(e, false);
 		}
 	}
 
-}
-=======
-package com.projectkorra.ProjectKorra.waterbending;
-
-import org.bukkit.Bukkit;
-
-import com.projectkorra.ProjectKorra.ProjectKorra;
-
-public class WaterbendingManager implements Runnable {
-
-	public ProjectKorra plugin;
-	
-	public WaterbendingManager(ProjectKorra plugin) {
-		this.plugin = plugin;
-	}
-	
-	@Override
-	public void run() {
-		WaterPassive.handlePassive();
-		Plantbending.regrow();
-		Bloodbending.progressAll();
-		WaterSpout.handleSpouts(Bukkit.getServer());
-		FreezeMelt.handleFrozenBlocks();
-		OctopusForm.progressAll();
-		Torrent.progressAll();
-		TorrentBurst.progressAll();
-		HealingWaters.heal(Bukkit.getServer());
-		WaterReturn.progressAll();
-		WaterManipulation.progressAll();
-		WaterWall.progressAll();
-		Wave.progressAll();
-		IceSpike.progressAll();
-		IceSpike2.progressAll();
-		IceBlast.progressAll();
-		WaterWave.progressAll();
-		WaterCombo.progressAll();
-		WaterArms.progressAll();
-	}
-
-}
->>>>>>> 22e5158a
+}