package com.projectkorra.ProjectKorra.waterbending;

import org.bukkit.Bukkit;

import com.projectkorra.ProjectKorra.ProjectKorra;

public class WaterbendingManager implements Runnable {

	public ProjectKorra plugin;
	
	public WaterbendingManager(ProjectKorra plugin) {
		this.plugin = plugin;
	}
	
	@Override
	public void run() {
		WaterPassive.handlePassive();
		Plantbending.regrow();
		Bloodbending.progressAll();
		WaterSpout.handleSpouts(Bukkit.getServer());
		FreezeMelt.handleFrozenBlocks();
		OctopusForm.progressAll();
		Torrent.progressAll();
		TorrentBurst.progressAll();
		HealingWaters.heal(Bukkit.getServer());
		WaterReturn.progressAll();
		WaterManipulation.progressAll();
		WaterWall.progressAll();
		Wave.progressAll();
		IceSpike.progressAll();
		IceSpike2.progressAll();
<<<<<<< HEAD
		IceBlast.progressAll();
=======
		WaterWave.progressAll();
>>>>>>> 91f6a0aa
	}

}<|MERGE_RESOLUTION|>--- conflicted
+++ resolved
@@ -29,11 +29,8 @@
 		Wave.progressAll();
 		IceSpike.progressAll();
 		IceSpike2.progressAll();
-<<<<<<< HEAD
 		IceBlast.progressAll();
-=======
 		WaterWave.progressAll();
->>>>>>> 91f6a0aa
 	}
 
 }