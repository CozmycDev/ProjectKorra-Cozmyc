<<<<<<< HEAD
package com.projectkorra.ProjectKorra.waterbending;

import java.util.Arrays;

import org.bukkit.ChatColor;
import org.bukkit.Effect;
import org.bukkit.Location;
import org.bukkit.Material;
import org.bukkit.Sound;
import org.bukkit.World;
import org.bukkit.World.Environment;
import org.bukkit.block.Block;
import org.bukkit.block.BlockFace;
import org.bukkit.configuration.file.FileConfiguration;
import org.bukkit.entity.Player;
import org.bukkit.potion.PotionEffectType;
import org.bukkit.util.Vector;

import com.projectkorra.ProjectKorra.BendingManager;
import com.projectkorra.ProjectKorra.GeneralMethods;
import com.projectkorra.ProjectKorra.ProjectKorra;
import com.projectkorra.ProjectKorra.TempBlock;
import com.projectkorra.ProjectKorra.Ability.AbilityModuleManager;
import com.projectkorra.ProjectKorra.Ability.AvatarState;
import com.projectkorra.ProjectKorra.Utilities.BlockSource;
import com.projectkorra.ProjectKorra.chiblocking.ChiMethods;
import com.projectkorra.rpg.RPGMethods;
import com.projectkorra.rpg.WorldEvents;

public class WaterMethods {
	
	static ProjectKorra plugin;
	private static FileConfiguration config = ProjectKorra.plugin.getConfig();
	private static Integer[] plantIds = { 6, 18, 31, 32, 37, 38, 39, 40, 59, 81, 83, 86, 99, 100, 103, 104, 105, 106, 111, 161, 175};
	
	public WaterMethods(ProjectKorra plugin) {
		WaterMethods.plugin = plugin;
	}
	
	/**
	 * Checks to see if a Player is effected by BloodBending.
	 * @param player The player to check
	 * <p>
	 * @return true If {@link #isChiBlocked(String)} is true
	 * <br />
	 * false If player is BloodBender and Bending is toggled on, or if player is in AvatarState
	 * </p>
	 */
	public static boolean canBeBloodbent(Player player) {
		if (AvatarState.isAvatarState(player))
			if (ChiMethods.isChiBlocked(player.getName()))
				return true;
		if (GeneralMethods.canBend(player.getName(), "Bloodbending") && !GeneralMethods.getBendingPlayer(player.getName()).isToggled())
			return false;
		return true;
	}
	
	/**
	 * Checks to see if a player can BloodBend.
	 * @param player The player to check
	 * @return true If player has permission node "bending.earth.bloodbending"
	 */
	public static boolean canBloodbend(Player player) {
		if (player.hasPermission("bending.water.bloodbending")) return true;
		return false;
	}

	public static boolean canBloodbendAtAnytime(Player player){
		if(canBloodbend(player) && player.hasPermission("bending.water.bloodbending.anytime")) return true;
		return false;
	}
	
	public static boolean canIcebend(Player player) {
		if(player.hasPermission("bending.water.icebending")) return true;
		return false;
	}
	
	public static boolean canWaterHeal(Player player){
		if(player.hasPermission("bending.water.healing")) return true;
		return false;
	}
	
	/**
	 * Checks to see if a player can PlantBend.
	 * @param player The player to check
	 * @return true If player has permission node "bending.ability.plantbending"
	 */
	public static boolean canPlantbend(Player player) {
		return player.hasPermission("bending.water.plantbending");
	}
	
	public static double getWaterbendingNightAugment(World world) {
		if (GeneralMethods.hasRPG()) {
			if (isNight(world)) {
				if (BendingManager.events.get(world).equalsIgnoreCase(WorldEvents.LunarEclipse.toString())) {
					return RPGMethods.getFactor(WorldEvents.LunarEclipse);
				}
				else if (BendingManager.events.get(world).equalsIgnoreCase("FullMoon")) {
					return config.getDouble("Properties.Water.FullMoonFactor");
				}
				return config.getDouble("Properties.Water.NightFactor");
			} else {
				return 1;
			}
		} else {
			if (isNight(world) && BendingManager.events.get(world).equalsIgnoreCase("FullMoon")) return config.getDouble("Properties.Water.FullMoonFactor");
			if (isNight(world)) return config.getDouble("Properties.Water.NightFactor");
			return 1;
		}
	}
	
	/**
	 * Gets the WaterColor from the config.
	 * @return Config specified ChatColor
	 */
	public static ChatColor getWaterColor() {
		return ChatColor.valueOf(config.getString("Properties.Chat.Colors.Water"));
	}
	
	/**
	 * Finds a valid Water source for a Player. To use dynamic source selection, use
	 * BlockSource.getWaterSourceBlock() instead of this method. Dynamic source selection
	 * saves the user's previous source for future use.
	 * {@link BlockSource#getWaterSourceBlock(Player, double)}
	 * @param player the player that is attempting to Waterbend.
	 * @param range the maximum block selection range.
	 * @param plantbending true if the player can bend plants.
	 * @return a valid Water source block, or null if one could not be found.
	 */
	@SuppressWarnings("deprecation")
	public static Block getWaterSourceBlock(Player player, double range,
			boolean plantbending) {
		Location location = player.getEyeLocation();
		Vector vector = location.getDirection().clone().normalize();
		for (double i = 0; i <= range; i++) {
			Block block = location.clone().add(vector.clone().multiply(i))
					.getBlock();
			if (GeneralMethods.isRegionProtectedFromBuild(player, "WaterManipulation",
					location))
				continue;
			if (isWaterbendable(block, player)
					&& (!isPlant(block) || plantbending)) {
				if (TempBlock.isTempBlock(block)) {
					TempBlock tb = TempBlock.get(block);
					byte full = 0x0;
					if (tb.getState().getRawData() != full
							&& (tb.getState().getType() != Material.WATER || tb.getState()
							.getType() != Material.STATIONARY_WATER)) {
						continue;
					}
				}
				return block;
			}
		}
		return null;
	}
	
	public static Block getIceSourceBlock(Player player, double range) {
		Location location = player.getEyeLocation();
		Vector vector = location.getDirection().clone().normalize();
		for (double i = 0; i <= range; i++) {
			Block block = location.clone().add(vector.clone().multiply(i)).getBlock();
			if (GeneralMethods.isRegionProtectedFromBuild(player, "IceBlast", location))
				continue;
			if (isIcebendable(block)) {
				if (TempBlock.isTempBlock(block))
					continue;
				return block;
			}
		}
		return null;
	}
	
	public static boolean isAdjacentToFrozenBlock(Block block) {
		BlockFace[] faces = { BlockFace.DOWN, BlockFace.UP, BlockFace.NORTH,
				BlockFace.EAST, BlockFace.WEST, BlockFace.SOUTH };
		boolean adjacent = false;
		for (BlockFace face : faces) {
			if (FreezeMelt.frozenblocks.containsKey((block.getRelative(face))))
				adjacent = true;
		}

		return adjacent;
	}
	
	public static boolean isHealingAbility(String ability){
		return AbilityModuleManager.healingabilities.contains(ability);
	}
	
	public static boolean isIcebendingAbility(String ability){
		return AbilityModuleManager.iceabilities.contains(ability);
	}
	
	public static boolean isPlantbendingAbility(String ability){
		return AbilityModuleManager.plantabilities.contains(ability);
	}
	
	public static boolean isBloodbendingAbility(String ability){
		return AbilityModuleManager.bloodabilities.contains(ability);
	}

	public static boolean isFullMoon(World world) {
		long days = world.getFullTime() / 24000;
		long phase = days%8;
		if (phase == 0) {
			return true;
		}
		return false;
	}
	
	public static boolean isMeltable(Block block) {
		if (block.getType() == Material.ICE || block.getType() == Material.SNOW) {
			return true;
		}
		return false;
	}

	public static boolean isNight(World world) {
		if (world.getEnvironment() == Environment.NETHER || world.getEnvironment() == Environment.THE_END) {
			return false;
		}

		long time = world.getTime();
		if (time >= 12950 && time <= 23050) {
			return true;
		}
		return false;
	}
	
	@SuppressWarnings("deprecation")
	public static boolean isPlant(Block block) {
		if (Arrays.asList(plantIds).contains(block.getTypeId())) return true;
		return false;
	}
	
	public static boolean isWater(Block block) {
		if (block.getType() == Material.WATER || block.getType() == Material.STATIONARY_WATER) return true;
		return false;
	}

	public static boolean isWaterAbility(String ability) {
		return AbilityModuleManager.waterbendingabilities.contains(ability);
	}

	
	@SuppressWarnings("deprecation")
	public static boolean isWaterbendable(Block block, Player player) {
		byte full = 0x0;
		if (TempBlock.isTempBlock(block)) return false;
		if ((block.getType() == Material.WATER || block.getType() == Material.STATIONARY_WATER) && block.getData() == full) return true;
		if (block.getType() == Material.ICE || block.getType() == Material.SNOW) return true;
		if (block.getType() == Material.PACKED_ICE && plugin.getConfig().getBoolean("Properties.Water.CanBendPackedIce")) return true;
		if (canPlantbend(player) && isPlant(block)) return true;
		return false;
	}

	public static boolean isIcebendable(Block block) {
		if (block.getType() == Material.ICE) return true;
		if (block.getType() == Material.PACKED_ICE && plugin.getConfig().getBoolean("Properties.Water.CanBendPackedIce")) return true;
		return false;
	}
	
	public static void playFocusWaterEffect(Block block) {
		block.getWorld().playEffect(block.getLocation(), Effect.SMOKE, 4, 20);
	}
	
	/**
	 * Removes all water spouts in a location within a certain radius.
	 * @param loc The location to use
	 * @param radius The radius around the location to remove spouts in
	 * @param source The player causing the removal
	 */
	public static void removeWaterSpouts(Location loc, double radius, Player source) {
		WaterSpout.removeSpouts(loc, radius, source);
	}
	
	/**
	 * Removes all water spouts in a location with a radius of 1.5.
	 * @param loc The location to use
	 * @param source The player causing the removal
	 */
	public static void removeWaterSpouts(Location loc, Player source) {
		removeWaterSpouts(loc, 1.5, source);
	}
	
	public static double waterbendingNightAugment(double value, World world) {
		if (isNight(world)) {
			if (GeneralMethods.hasRPG()) {
				if (BendingManager.events.get(world).equalsIgnoreCase(WorldEvents.LunarEclipse.toString())) {
					return RPGMethods.getFactor(WorldEvents.LunarEclipse) * value;
				}
				else if (BendingManager.events.get(world).equalsIgnoreCase("FullMoon")) {
					return plugin.getConfig().getDouble("Properties.Water.FullMoonFactor") * value;
				}
				else {
					return value;
				}
			} else {
				if (isFullMoon(world)) {
					return plugin.getConfig().getDouble("Properties.Water.FullMoonFactor") * value;
				} else {
					return plugin.getConfig().getDouble("Properties.Water.NightFactor") * value;
				}
			}
		} else {
			return value;
		}
	}
	
	public static boolean isNegativeEffect(PotionEffectType effect) {
		if(effect.equals(PotionEffectType.POISON)) return true;
		if(effect.equals(PotionEffectType.BLINDNESS)) return true;
		if(effect.equals(PotionEffectType.CONFUSION)) return true;
		if(effect.equals(PotionEffectType.HARM)) return true;
		if(effect.equals(PotionEffectType.HUNGER)) return true;
		if(effect.equals(PotionEffectType.SLOW)) return true;
		if(effect.equals(PotionEffectType.SLOW_DIGGING)) return true;
		if(effect.equals(PotionEffectType.WEAKNESS)) return true;
		if(effect.equals(PotionEffectType.WITHER)) return true;
		return false;
	}

	public static boolean isPositiveEffect(PotionEffectType effect) {
		if(effect.equals(PotionEffectType.ABSORPTION)) return true;
		if(effect.equals(PotionEffectType.DAMAGE_RESISTANCE)) return true;
		if(effect.equals(PotionEffectType.FAST_DIGGING)) return true;
		if(effect.equals(PotionEffectType.FIRE_RESISTANCE)) return true;
		if(effect.equals(PotionEffectType.HEAL)) return true;
		if(effect.equals(PotionEffectType.HEALTH_BOOST)) return true;
		if(effect.equals(PotionEffectType.INCREASE_DAMAGE)) return true;
		if(effect.equals(PotionEffectType.JUMP)) return true;
		if(effect.equals(PotionEffectType.NIGHT_VISION)) return true;
		if(effect.equals(PotionEffectType.REGENERATION)) return true;
		if(effect.equals(PotionEffectType.SATURATION)) return true;
		if(effect.equals(PotionEffectType.SPEED)) return true;
		if(effect.equals(PotionEffectType.WATER_BREATHING)) return true;
		return false;
	}

	public static boolean isNeutralEffect(PotionEffectType effect) {
		if(effect.equals(PotionEffectType.INVISIBILITY)) return true;
		return false;
	}
	
	public static void playWaterbendingSound(Location loc) {
		if (plugin.getConfig().getBoolean("Properties.Water.PlaySound")) {
			loc.getWorld().playSound(loc, Sound.WATER, 1, 10);
		}
	}

	public static void playIcebendingSound(Location loc) {
		if (plugin.getConfig().getBoolean("Properties.Water.PlaySound")) {
			loc.getWorld().playSound(loc, Sound.FIRE_IGNITE, 10, 4);
		}
	}
	
	public static void stopBending() {
		FreezeMelt.removeAll();
		IceSpike.removeAll();
		IceSpike2.removeAll();
		WaterManipulation.removeAll();
		WaterSpout.removeAll();
		WaterWall.removeAll();
		Wave.removeAll();
		Plantbending.regrowAll();
		OctopusForm.removeAll();
		Bloodbending.instances.clear();
		WaterWave.removeAll();
		WaterCombo.removeAll();
		WaterReturn.removeAll();
	}
=======
package com.projectkorra.ProjectKorra.waterbending;

import java.util.Arrays;

import org.bukkit.ChatColor;
import org.bukkit.Effect;
import org.bukkit.Location;
import org.bukkit.Material;
import org.bukkit.Sound;
import org.bukkit.World;
import org.bukkit.World.Environment;
import org.bukkit.block.Block;
import org.bukkit.block.BlockFace;
import org.bukkit.configuration.file.FileConfiguration;
import org.bukkit.entity.Player;
import org.bukkit.potion.PotionEffectType;
import org.bukkit.util.Vector;

import com.projectkorra.ProjectKorra.BendingManager;
import com.projectkorra.ProjectKorra.GeneralMethods;
import com.projectkorra.ProjectKorra.ProjectKorra;
import com.projectkorra.ProjectKorra.TempBlock;
import com.projectkorra.ProjectKorra.Ability.AbilityModuleManager;
import com.projectkorra.ProjectKorra.Ability.AvatarState;
import com.projectkorra.ProjectKorra.chiblocking.ChiMethods;
import com.projectkorra.rpg.RPGMethods;
import com.projectkorra.rpg.WorldEvents;

public class WaterMethods {
	
	static ProjectKorra plugin;
	private static FileConfiguration config = ProjectKorra.plugin.getConfig();
	private static Integer[] plantIds = { 6, 18, 31, 32, 37, 38, 39, 40, 59, 81, 83, 86, 99, 100, 103, 104, 105, 106, 111, 161, 175};
	
	public WaterMethods(ProjectKorra plugin) {
		WaterMethods.plugin = plugin;
	}
	
	/**
	 * Checks to see if a Player is effected by BloodBending.
	 * @param player The player to check
	 * <p>
	 * @return true If {@link #isChiBlocked(String)} is true
	 * <br />
	 * false If player is BloodBender and Bending is toggled on, or if player is in AvatarState
	 * </p>
	 */
	public static boolean canBeBloodbent(Player player) {
		if (AvatarState.isAvatarState(player))
			if (ChiMethods.isChiBlocked(player.getName()))
				return true;
		if (GeneralMethods.canBend(player.getName(), "Bloodbending") && !GeneralMethods.getBendingPlayer(player.getName()).isToggled())
			return false;
		return true;
	}
	
	/**
	 * Checks to see if a player can BloodBend.
	 * @param player The player to check
	 * @return true If player has permission node "bending.earth.bloodbending"
	 */
	public static boolean canBloodbend(Player player) {
		if (player.hasPermission("bending.water.bloodbending")) return true;
		return false;
	}

	public static boolean canBloodbendAtAnytime(Player player){
		if(canBloodbend(player) && player.hasPermission("bending.water.bloodbending.anytime")) return true;
		return false;
	}
	
	public static boolean canIcebend(Player player) {
		if(player.hasPermission("bending.water.icebending")) return true;
		return false;
	}
	
	public static boolean canWaterHeal(Player player){
		if(player.hasPermission("bending.water.healing")) return true;
		return false;
	}
	
	/**
	 * Checks to see if a player can PlantBend.
	 * @param player The player to check
	 * @return true If player has permission node "bending.ability.plantbending"
	 */
	public static boolean canPlantbend(Player player) {
		return player.hasPermission("bending.water.plantbending");
	}
	
	public static double getWaterbendingNightAugment(World world) {
		if (GeneralMethods.hasRPG()) {
			if (isNight(world)) {
				if (BendingManager.events.get(world).equalsIgnoreCase(WorldEvents.LunarEclipse.toString())) {
					return RPGMethods.getFactor(WorldEvents.LunarEclipse);
				}
				else if (BendingManager.events.get(world).equalsIgnoreCase("FullMoon")) {
					return config.getDouble("Properties.Water.FullMoonFactor");
				}
				return config.getDouble("Properties.Water.NightFactor");
			} else {
				return 1;
			}
		} else {
			if (isNight(world) && BendingManager.events.get(world).equalsIgnoreCase("FullMoon")) return config.getDouble("Properties.Water.FullMoonFactor");
			if (isNight(world)) return config.getDouble("Properties.Water.NightFactor");
			return 1;
		}
	}
	
	/**
	 * Gets the WaterColor from the config.
	 * @return Config specified ChatColor
	 */
	public static ChatColor getWaterColor() {
		return ChatColor.valueOf(config.getString("Properties.Chat.Colors.Water"));
	}
	
	@SuppressWarnings("deprecation")
	public static Block getWaterSourceBlock(Player player, double range,
			boolean plantbending) {
		Location location = player.getEyeLocation();
		Vector vector = location.getDirection().clone().normalize();
		for (double i = 0; i <= range; i++) {
			Block block = location.clone().add(vector.clone().multiply(i))
					.getBlock();
			if (GeneralMethods.isRegionProtectedFromBuild(player, "WaterManipulation",
					location))
				continue;
			if (isWaterbendable(block, player)
					&& (!isPlant(block) || plantbending)) {
				if (TempBlock.isTempBlock(block)) {
					TempBlock tb = TempBlock.get(block);
					byte full = 0x0;
					if (tb.getState().getRawData() != full
							&& (tb.getState().getType() != Material.WATER || tb.getState()
							.getType() != Material.STATIONARY_WATER)) {
						continue;
					}
				}
				return block;
			}
		}
		return null;
	}
	
	public static Block getIceSourceBlock(Player player, double range) {
		Location location = player.getEyeLocation();
		Vector vector = location.getDirection().clone().normalize();
		for (double i = 0; i <= range; i++) {
			Block block = location.clone().add(vector.clone().multiply(i)).getBlock();
			if (GeneralMethods.isRegionProtectedFromBuild(player, "IceBlast", location))
				continue;
			if (isIcebendable(block)) {
				if (TempBlock.isTempBlock(block))
					continue;
				return block;
			}
		}
		return null;
	}
	
	public static boolean isAdjacentToFrozenBlock(Block block) {
		BlockFace[] faces = { BlockFace.DOWN, BlockFace.UP, BlockFace.NORTH,
				BlockFace.EAST, BlockFace.WEST, BlockFace.SOUTH };
		boolean adjacent = false;
		for (BlockFace face : faces) {
			if (FreezeMelt.frozenblocks.containsKey((block.getRelative(face))))
				adjacent = true;
		}

		return adjacent;
	}
	
	public static boolean isHealingAbility(String ability){
		return AbilityModuleManager.healingabilities.contains(ability);
	}
	
	public static boolean isIcebendingAbility(String ability){
		return AbilityModuleManager.iceabilities.contains(ability);
	}
	
	public static boolean isPlantbendingAbility(String ability){
		return AbilityModuleManager.plantabilities.contains(ability);
	}
	
	public static boolean isBloodbendingAbility(String ability){
		return AbilityModuleManager.bloodabilities.contains(ability);
	}

	public static boolean isFullMoon(World world) {
		long days = world.getFullTime() / 24000;
		long phase = days%8;
		if (phase == 0) {
			return true;
		}
		return false;
	}
	
	public static boolean isMeltable(Block block) {
		if (block.getType() == Material.ICE || block.getType() == Material.SNOW) {
			return true;
		}
		return false;
	}

	public static boolean isNight(World world) {
		if (world.getEnvironment() == Environment.NETHER || world.getEnvironment() == Environment.THE_END) {
			return false;
		}

		long time = world.getTime();
		if (time >= 12950 && time <= 23050) {
			return true;
		}
		return false;
	}
	
	@SuppressWarnings("deprecation")
	public static boolean isPlant(Block block) {
		if (Arrays.asList(plantIds).contains(block.getTypeId())) return true;
		return false;
	}
	
	public static boolean isWater(Block block) {
		if (block.getType() == Material.WATER || block.getType() == Material.STATIONARY_WATER) return true;
		return false;
	}

	public static boolean isWaterAbility(String ability) {
		return AbilityModuleManager.waterbendingabilities.contains(ability);
	}

	
	@SuppressWarnings("deprecation")
	public static boolean isWaterbendable(Block block, Player player) {
		byte full = 0x0;
		if (TempBlock.isTempBlock(block)) return false;
		if ((block.getType() == Material.WATER || block.getType() == Material.STATIONARY_WATER) && block.getData() == full) return true;
		if (block.getType() == Material.ICE || block.getType() == Material.SNOW) return true;
		if (block.getType() == Material.PACKED_ICE && plugin.getConfig().getBoolean("Properties.Water.CanBendPackedIce")) return true;
		if (canPlantbend(player) && isPlant(block)) return true;
		return false;
	}

	public static boolean isIcebendable(Block block) {
		if (block.getType() == Material.ICE) return true;
		if (block.getType() == Material.PACKED_ICE && plugin.getConfig().getBoolean("Properties.Water.CanBendPackedIce")) return true;
		return false;
	}
	
	public static void playFocusWaterEffect(Block block) {
		block.getWorld().playEffect(block.getLocation(), Effect.SMOKE, 4, 20);
	}
	
	/**
	 * Removes all water spouts in a location within a certain radius.
	 * @param loc The location to use
	 * @param radius The radius around the location to remove spouts in
	 * @param source The player causing the removal
	 */
	public static void removeWaterSpouts(Location loc, double radius, Player source) {
		WaterSpout.removeSpouts(loc, radius, source);
	}
	
	/**
	 * Removes all water spouts in a location with a radius of 1.5.
	 * @param loc The location to use
	 * @param source The player causing the removal
	 */
	public static void removeWaterSpouts(Location loc, Player source) {
		removeWaterSpouts(loc, 1.5, source);
	}
	
	public static double waterbendingNightAugment(double value, World world) {
		if (isNight(world)) {
			if (GeneralMethods.hasRPG()) {
				if (BendingManager.events.get(world).equalsIgnoreCase(WorldEvents.LunarEclipse.toString())) {
					return RPGMethods.getFactor(WorldEvents.LunarEclipse) * value;
				}
				else if (BendingManager.events.get(world).equalsIgnoreCase("FullMoon")) {
					return plugin.getConfig().getDouble("Properties.Water.FullMoonFactor") * value;
				}
				else {
					return value;
				}
			} else {
				if (isFullMoon(world)) {
					return plugin.getConfig().getDouble("Properties.Water.FullMoonFactor") * value;
				} else {
					return plugin.getConfig().getDouble("Properties.Water.NightFactor") * value;
				}
			}
		} else {
			return value;
		}
	}
	
	public static boolean isNegativeEffect(PotionEffectType effect) {
		if(effect.equals(PotionEffectType.POISON)) return true;
		if(effect.equals(PotionEffectType.BLINDNESS)) return true;
		if(effect.equals(PotionEffectType.CONFUSION)) return true;
		if(effect.equals(PotionEffectType.HARM)) return true;
		if(effect.equals(PotionEffectType.HUNGER)) return true;
		if(effect.equals(PotionEffectType.SLOW)) return true;
		if(effect.equals(PotionEffectType.SLOW_DIGGING)) return true;
		if(effect.equals(PotionEffectType.WEAKNESS)) return true;
		if(effect.equals(PotionEffectType.WITHER)) return true;
		return false;
	}

	public static boolean isPositiveEffect(PotionEffectType effect) {
		if(effect.equals(PotionEffectType.ABSORPTION)) return true;
		if(effect.equals(PotionEffectType.DAMAGE_RESISTANCE)) return true;
		if(effect.equals(PotionEffectType.FAST_DIGGING)) return true;
		if(effect.equals(PotionEffectType.FIRE_RESISTANCE)) return true;
		if(effect.equals(PotionEffectType.HEAL)) return true;
		if(effect.equals(PotionEffectType.HEALTH_BOOST)) return true;
		if(effect.equals(PotionEffectType.INCREASE_DAMAGE)) return true;
		if(effect.equals(PotionEffectType.JUMP)) return true;
		if(effect.equals(PotionEffectType.NIGHT_VISION)) return true;
		if(effect.equals(PotionEffectType.REGENERATION)) return true;
		if(effect.equals(PotionEffectType.SATURATION)) return true;
		if(effect.equals(PotionEffectType.SPEED)) return true;
		if(effect.equals(PotionEffectType.WATER_BREATHING)) return true;
		return false;
	}

	public static boolean isNeutralEffect(PotionEffectType effect) {
		if(effect.equals(PotionEffectType.INVISIBILITY)) return true;
		return false;
	}
	
	public static void playWaterbendingSound(Location loc) {
		if (plugin.getConfig().getBoolean("Properties.Water.PlaySound")) {
			loc.getWorld().playSound(loc, Sound.WATER, 1, 10);
		}
	}

	public static void playIcebendingSound(Location loc) {
		if (plugin.getConfig().getBoolean("Properties.Water.PlaySound")) {
			loc.getWorld().playSound(loc, Sound.FIRE_IGNITE, 10, 4);
		}
	}
	
	public static void stopBending() {
		FreezeMelt.removeAll();
		IceSpike.removeAll();
		IceSpike2.removeAll();
		WaterManipulation.removeAll();
		WaterSpout.removeAll();
		WaterWall.removeAll();
		Wave.removeAll();
		Plantbending.regrowAll();
		OctopusForm.removeAll();
		Bloodbending.instances.clear();
		WaterWave.removeAll();
		WaterCombo.removeAll();
		WaterReturn.removeAll();
		WaterArms.removeAll();
	}
>>>>>>> 22e5158a
}<|MERGE_RESOLUTION|>--- conflicted
+++ resolved
@@ -1,4 +1,3 @@
-<<<<<<< HEAD
 package com.projectkorra.ProjectKorra.waterbending;
 
 import java.util.Arrays;
@@ -369,368 +368,6 @@
 		WaterWave.removeAll();
 		WaterCombo.removeAll();
 		WaterReturn.removeAll();
-	}
-=======
-package com.projectkorra.ProjectKorra.waterbending;
-
-import java.util.Arrays;
-
-import org.bukkit.ChatColor;
-import org.bukkit.Effect;
-import org.bukkit.Location;
-import org.bukkit.Material;
-import org.bukkit.Sound;
-import org.bukkit.World;
-import org.bukkit.World.Environment;
-import org.bukkit.block.Block;
-import org.bukkit.block.BlockFace;
-import org.bukkit.configuration.file.FileConfiguration;
-import org.bukkit.entity.Player;
-import org.bukkit.potion.PotionEffectType;
-import org.bukkit.util.Vector;
-
-import com.projectkorra.ProjectKorra.BendingManager;
-import com.projectkorra.ProjectKorra.GeneralMethods;
-import com.projectkorra.ProjectKorra.ProjectKorra;
-import com.projectkorra.ProjectKorra.TempBlock;
-import com.projectkorra.ProjectKorra.Ability.AbilityModuleManager;
-import com.projectkorra.ProjectKorra.Ability.AvatarState;
-import com.projectkorra.ProjectKorra.chiblocking.ChiMethods;
-import com.projectkorra.rpg.RPGMethods;
-import com.projectkorra.rpg.WorldEvents;
-
-public class WaterMethods {
-	
-	static ProjectKorra plugin;
-	private static FileConfiguration config = ProjectKorra.plugin.getConfig();
-	private static Integer[] plantIds = { 6, 18, 31, 32, 37, 38, 39, 40, 59, 81, 83, 86, 99, 100, 103, 104, 105, 106, 111, 161, 175};
-	
-	public WaterMethods(ProjectKorra plugin) {
-		WaterMethods.plugin = plugin;
-	}
-	
-	/**
-	 * Checks to see if a Player is effected by BloodBending.
-	 * @param player The player to check
-	 * <p>
-	 * @return true If {@link #isChiBlocked(String)} is true
-	 * <br />
-	 * false If player is BloodBender and Bending is toggled on, or if player is in AvatarState
-	 * </p>
-	 */
-	public static boolean canBeBloodbent(Player player) {
-		if (AvatarState.isAvatarState(player))
-			if (ChiMethods.isChiBlocked(player.getName()))
-				return true;
-		if (GeneralMethods.canBend(player.getName(), "Bloodbending") && !GeneralMethods.getBendingPlayer(player.getName()).isToggled())
-			return false;
-		return true;
-	}
-	
-	/**
-	 * Checks to see if a player can BloodBend.
-	 * @param player The player to check
-	 * @return true If player has permission node "bending.earth.bloodbending"
-	 */
-	public static boolean canBloodbend(Player player) {
-		if (player.hasPermission("bending.water.bloodbending")) return true;
-		return false;
-	}
-
-	public static boolean canBloodbendAtAnytime(Player player){
-		if(canBloodbend(player) && player.hasPermission("bending.water.bloodbending.anytime")) return true;
-		return false;
-	}
-	
-	public static boolean canIcebend(Player player) {
-		if(player.hasPermission("bending.water.icebending")) return true;
-		return false;
-	}
-	
-	public static boolean canWaterHeal(Player player){
-		if(player.hasPermission("bending.water.healing")) return true;
-		return false;
-	}
-	
-	/**
-	 * Checks to see if a player can PlantBend.
-	 * @param player The player to check
-	 * @return true If player has permission node "bending.ability.plantbending"
-	 */
-	public static boolean canPlantbend(Player player) {
-		return player.hasPermission("bending.water.plantbending");
-	}
-	
-	public static double getWaterbendingNightAugment(World world) {
-		if (GeneralMethods.hasRPG()) {
-			if (isNight(world)) {
-				if (BendingManager.events.get(world).equalsIgnoreCase(WorldEvents.LunarEclipse.toString())) {
-					return RPGMethods.getFactor(WorldEvents.LunarEclipse);
-				}
-				else if (BendingManager.events.get(world).equalsIgnoreCase("FullMoon")) {
-					return config.getDouble("Properties.Water.FullMoonFactor");
-				}
-				return config.getDouble("Properties.Water.NightFactor");
-			} else {
-				return 1;
-			}
-		} else {
-			if (isNight(world) && BendingManager.events.get(world).equalsIgnoreCase("FullMoon")) return config.getDouble("Properties.Water.FullMoonFactor");
-			if (isNight(world)) return config.getDouble("Properties.Water.NightFactor");
-			return 1;
-		}
-	}
-	
-	/**
-	 * Gets the WaterColor from the config.
-	 * @return Config specified ChatColor
-	 */
-	public static ChatColor getWaterColor() {
-		return ChatColor.valueOf(config.getString("Properties.Chat.Colors.Water"));
-	}
-	
-	@SuppressWarnings("deprecation")
-	public static Block getWaterSourceBlock(Player player, double range,
-			boolean plantbending) {
-		Location location = player.getEyeLocation();
-		Vector vector = location.getDirection().clone().normalize();
-		for (double i = 0; i <= range; i++) {
-			Block block = location.clone().add(vector.clone().multiply(i))
-					.getBlock();
-			if (GeneralMethods.isRegionProtectedFromBuild(player, "WaterManipulation",
-					location))
-				continue;
-			if (isWaterbendable(block, player)
-					&& (!isPlant(block) || plantbending)) {
-				if (TempBlock.isTempBlock(block)) {
-					TempBlock tb = TempBlock.get(block);
-					byte full = 0x0;
-					if (tb.getState().getRawData() != full
-							&& (tb.getState().getType() != Material.WATER || tb.getState()
-							.getType() != Material.STATIONARY_WATER)) {
-						continue;
-					}
-				}
-				return block;
-			}
-		}
-		return null;
-	}
-	
-	public static Block getIceSourceBlock(Player player, double range) {
-		Location location = player.getEyeLocation();
-		Vector vector = location.getDirection().clone().normalize();
-		for (double i = 0; i <= range; i++) {
-			Block block = location.clone().add(vector.clone().multiply(i)).getBlock();
-			if (GeneralMethods.isRegionProtectedFromBuild(player, "IceBlast", location))
-				continue;
-			if (isIcebendable(block)) {
-				if (TempBlock.isTempBlock(block))
-					continue;
-				return block;
-			}
-		}
-		return null;
-	}
-	
-	public static boolean isAdjacentToFrozenBlock(Block block) {
-		BlockFace[] faces = { BlockFace.DOWN, BlockFace.UP, BlockFace.NORTH,
-				BlockFace.EAST, BlockFace.WEST, BlockFace.SOUTH };
-		boolean adjacent = false;
-		for (BlockFace face : faces) {
-			if (FreezeMelt.frozenblocks.containsKey((block.getRelative(face))))
-				adjacent = true;
-		}
-
-		return adjacent;
-	}
-	
-	public static boolean isHealingAbility(String ability){
-		return AbilityModuleManager.healingabilities.contains(ability);
-	}
-	
-	public static boolean isIcebendingAbility(String ability){
-		return AbilityModuleManager.iceabilities.contains(ability);
-	}
-	
-	public static boolean isPlantbendingAbility(String ability){
-		return AbilityModuleManager.plantabilities.contains(ability);
-	}
-	
-	public static boolean isBloodbendingAbility(String ability){
-		return AbilityModuleManager.bloodabilities.contains(ability);
-	}
-
-	public static boolean isFullMoon(World world) {
-		long days = world.getFullTime() / 24000;
-		long phase = days%8;
-		if (phase == 0) {
-			return true;
-		}
-		return false;
-	}
-	
-	public static boolean isMeltable(Block block) {
-		if (block.getType() == Material.ICE || block.getType() == Material.SNOW) {
-			return true;
-		}
-		return false;
-	}
-
-	public static boolean isNight(World world) {
-		if (world.getEnvironment() == Environment.NETHER || world.getEnvironment() == Environment.THE_END) {
-			return false;
-		}
-
-		long time = world.getTime();
-		if (time >= 12950 && time <= 23050) {
-			return true;
-		}
-		return false;
-	}
-	
-	@SuppressWarnings("deprecation")
-	public static boolean isPlant(Block block) {
-		if (Arrays.asList(plantIds).contains(block.getTypeId())) return true;
-		return false;
-	}
-	
-	public static boolean isWater(Block block) {
-		if (block.getType() == Material.WATER || block.getType() == Material.STATIONARY_WATER) return true;
-		return false;
-	}
-
-	public static boolean isWaterAbility(String ability) {
-		return AbilityModuleManager.waterbendingabilities.contains(ability);
-	}
-
-	
-	@SuppressWarnings("deprecation")
-	public static boolean isWaterbendable(Block block, Player player) {
-		byte full = 0x0;
-		if (TempBlock.isTempBlock(block)) return false;
-		if ((block.getType() == Material.WATER || block.getType() == Material.STATIONARY_WATER) && block.getData() == full) return true;
-		if (block.getType() == Material.ICE || block.getType() == Material.SNOW) return true;
-		if (block.getType() == Material.PACKED_ICE && plugin.getConfig().getBoolean("Properties.Water.CanBendPackedIce")) return true;
-		if (canPlantbend(player) && isPlant(block)) return true;
-		return false;
-	}
-
-	public static boolean isIcebendable(Block block) {
-		if (block.getType() == Material.ICE) return true;
-		if (block.getType() == Material.PACKED_ICE && plugin.getConfig().getBoolean("Properties.Water.CanBendPackedIce")) return true;
-		return false;
-	}
-	
-	public static void playFocusWaterEffect(Block block) {
-		block.getWorld().playEffect(block.getLocation(), Effect.SMOKE, 4, 20);
-	}
-	
-	/**
-	 * Removes all water spouts in a location within a certain radius.
-	 * @param loc The location to use
-	 * @param radius The radius around the location to remove spouts in
-	 * @param source The player causing the removal
-	 */
-	public static void removeWaterSpouts(Location loc, double radius, Player source) {
-		WaterSpout.removeSpouts(loc, radius, source);
-	}
-	
-	/**
-	 * Removes all water spouts in a location with a radius of 1.5.
-	 * @param loc The location to use
-	 * @param source The player causing the removal
-	 */
-	public static void removeWaterSpouts(Location loc, Player source) {
-		removeWaterSpouts(loc, 1.5, source);
-	}
-	
-	public static double waterbendingNightAugment(double value, World world) {
-		if (isNight(world)) {
-			if (GeneralMethods.hasRPG()) {
-				if (BendingManager.events.get(world).equalsIgnoreCase(WorldEvents.LunarEclipse.toString())) {
-					return RPGMethods.getFactor(WorldEvents.LunarEclipse) * value;
-				}
-				else if (BendingManager.events.get(world).equalsIgnoreCase("FullMoon")) {
-					return plugin.getConfig().getDouble("Properties.Water.FullMoonFactor") * value;
-				}
-				else {
-					return value;
-				}
-			} else {
-				if (isFullMoon(world)) {
-					return plugin.getConfig().getDouble("Properties.Water.FullMoonFactor") * value;
-				} else {
-					return plugin.getConfig().getDouble("Properties.Water.NightFactor") * value;
-				}
-			}
-		} else {
-			return value;
-		}
-	}
-	
-	public static boolean isNegativeEffect(PotionEffectType effect) {
-		if(effect.equals(PotionEffectType.POISON)) return true;
-		if(effect.equals(PotionEffectType.BLINDNESS)) return true;
-		if(effect.equals(PotionEffectType.CONFUSION)) return true;
-		if(effect.equals(PotionEffectType.HARM)) return true;
-		if(effect.equals(PotionEffectType.HUNGER)) return true;
-		if(effect.equals(PotionEffectType.SLOW)) return true;
-		if(effect.equals(PotionEffectType.SLOW_DIGGING)) return true;
-		if(effect.equals(PotionEffectType.WEAKNESS)) return true;
-		if(effect.equals(PotionEffectType.WITHER)) return true;
-		return false;
-	}
-
-	public static boolean isPositiveEffect(PotionEffectType effect) {
-		if(effect.equals(PotionEffectType.ABSORPTION)) return true;
-		if(effect.equals(PotionEffectType.DAMAGE_RESISTANCE)) return true;
-		if(effect.equals(PotionEffectType.FAST_DIGGING)) return true;
-		if(effect.equals(PotionEffectType.FIRE_RESISTANCE)) return true;
-		if(effect.equals(PotionEffectType.HEAL)) return true;
-		if(effect.equals(PotionEffectType.HEALTH_BOOST)) return true;
-		if(effect.equals(PotionEffectType.INCREASE_DAMAGE)) return true;
-		if(effect.equals(PotionEffectType.JUMP)) return true;
-		if(effect.equals(PotionEffectType.NIGHT_VISION)) return true;
-		if(effect.equals(PotionEffectType.REGENERATION)) return true;
-		if(effect.equals(PotionEffectType.SATURATION)) return true;
-		if(effect.equals(PotionEffectType.SPEED)) return true;
-		if(effect.equals(PotionEffectType.WATER_BREATHING)) return true;
-		return false;
-	}
-
-	public static boolean isNeutralEffect(PotionEffectType effect) {
-		if(effect.equals(PotionEffectType.INVISIBILITY)) return true;
-		return false;
-	}
-	
-	public static void playWaterbendingSound(Location loc) {
-		if (plugin.getConfig().getBoolean("Properties.Water.PlaySound")) {
-			loc.getWorld().playSound(loc, Sound.WATER, 1, 10);
-		}
-	}
-
-	public static void playIcebendingSound(Location loc) {
-		if (plugin.getConfig().getBoolean("Properties.Water.PlaySound")) {
-			loc.getWorld().playSound(loc, Sound.FIRE_IGNITE, 10, 4);
-		}
-	}
-	
-	public static void stopBending() {
-		FreezeMelt.removeAll();
-		IceSpike.removeAll();
-		IceSpike2.removeAll();
-		WaterManipulation.removeAll();
-		WaterSpout.removeAll();
-		WaterWall.removeAll();
-		Wave.removeAll();
-		Plantbending.regrowAll();
-		OctopusForm.removeAll();
-		Bloodbending.instances.clear();
-		WaterWave.removeAll();
-		WaterCombo.removeAll();
-		WaterReturn.removeAll();
 		WaterArms.removeAll();
 	}
->>>>>>> 22e5158a
 }