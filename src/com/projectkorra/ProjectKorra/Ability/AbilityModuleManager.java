package com.projectkorra.ProjectKorra.Ability;

import java.io.File;
import java.util.ArrayList;
import java.util.Collections;
import java.util.HashMap;
import java.util.HashSet;
import java.util.List;

import com.projectkorra.ProjectKorra.Element;
import com.projectkorra.ProjectKorra.ProjectKorra;
import com.projectkorra.ProjectKorra.Utilities.AbilityLoader;


public class AbilityModuleManager {

	static ProjectKorra plugin;
	public static List<AbilityModule> ability;
	private final AbilityLoader<AbilityModule> loader;

	public static HashSet<String> abilities;
	public static List<String> waterbendingabilities;
	public static List<String> airbendingabilities;
	public static List<String> earthbendingabilities;
	public static List<String> firebendingabilities;
	public static List<String> chiabilities;
	public static HashSet<String> shiftabilities;
	public static HashMap<String, String> authors;
	public static HashSet<String> harmlessabilities;
	public static HashSet<String> igniteabilities;
	public static HashSet<String> explodeabilities;
	public static HashSet<String> metalbendingabilities;
	
	public static HashMap<String, String> descriptions;

	public AbilityModuleManager(final ProjectKorra plugin) {
		AbilityModuleManager.plugin = plugin;
		final File path = new File(plugin.getDataFolder().toString() + "/Abilities/");
		if (!path.exists()) {
			path.mkdir();
		}
		loader = new AbilityLoader<AbilityModule>(plugin, path, new Object[] {});
		abilities = new HashSet<String>();
		waterbendingabilities = new ArrayList<String>();
		airbendingabilities = new ArrayList<String>();
		earthbendingabilities = new ArrayList<String>();
		firebendingabilities = new ArrayList<String>();
		chiabilities = new ArrayList<String>();
		shiftabilities = new HashSet<String>();
		descriptions = new HashMap<String, String>();
		authors = new HashMap<String, String>();
		harmlessabilities = new HashSet<String>();
		explodeabilities = new HashSet<String>();
		igniteabilities = new HashSet<String>();
		metalbendingabilities = new HashSet<String>();
		ability = loader.load(AbilityModule.class);
		fill();
	}

	private void fill() {

		for (StockAbilities a: StockAbilities.values()) {
			if (StockAbilities.isAirbending(a)) {
				if (ProjectKorra.plugin.getConfig().getBoolean("Abilities.Air." + a.name() + ".Enabled")) {
					abilities.add(a.name());
					airbendingabilities.add(a.name());
					descriptions.put(a.name(), ProjectKorra.plugin.getConfig().getString("Abilities.Air." + a.name() + ".Description"));
					if (a == StockAbilities.AirScooter) harmlessabilities.add(a.name());
					if (a == StockAbilities.AirSpout) harmlessabilities.add(a.name());
					if (a == StockAbilities.Tornado) shiftabilities.add(a.name());
					if (a == StockAbilities.AirSuction) shiftabilities.add(a.name());
					if (a == StockAbilities.AirSwipe) shiftabilities.add(a.name());
					if (a == StockAbilities.AirBlast) shiftabilities.add(a.name());
					if (a == StockAbilities.AirBurst) shiftabilities.add(a.name());
					if (a == StockAbilities.AirShield) shiftabilities.add(a.name());
				}
			}
			else if (StockAbilities.isWaterbending(a)) {
				if (ProjectKorra.plugin.getConfig().getBoolean("Abilities.Water." + a.name() + ".Enabled")) {
					abilities.add(a.name());
					waterbendingabilities.add(a.name());
					descriptions.put(a.name(), ProjectKorra.plugin.getConfig().getString("Abilities.Water." + a.name() + ".Description"));
					if (a == StockAbilities.WaterSpout) harmlessabilities.add(a.name());
					if (a == StockAbilities.HealingWaters) harmlessabilities.add(a.name());
					if (a == StockAbilities.Surge) shiftabilities.add(a.name());
					if (a == StockAbilities.Bloodbending) shiftabilities.add(a.name());
					if (a == StockAbilities.PhaseChange) shiftabilities.add(a.name());
					if (a == StockAbilities.HealingWaters) shiftabilities.add(a.name());
					if (a == StockAbilities.OctopusForm) shiftabilities.add(a.name());
					if (a == StockAbilities.Torrent) shiftabilities.add(a.name());
					if (a == StockAbilities.WaterManipulation) shiftabilities.add(a.name());
					if (a == StockAbilities.IceSpike) shiftabilities.add(a.name());
<<<<<<< HEAD
					if (a == StockAbilities.IceBlast) shiftabilities.add(a.name());
=======
					if (a == StockAbilities.WaterWave) shiftabilities.add(a.name());
>>>>>>> 91f6a0aa
				}
			}
			else if (StockAbilities.isEarthbending(a)) {
				if (ProjectKorra.plugin.getConfig().getBoolean("Abilities.Earth." + a.name() + ".Enabled")) {
					abilities.add(a.name());
					earthbendingabilities.add(a.name());
					descriptions.put(a.name(), ProjectKorra.plugin.getConfig().getString("Abilities.Earth." + a.name() + ".Description"));
					if (a == StockAbilities.Tremorsense) harmlessabilities.add(a.name());
					if (a == StockAbilities.RaiseEarth) shiftabilities.add(a.name());
					if (a == StockAbilities.Collapse) shiftabilities.add(a.name());
					if (a == StockAbilities.EarthBlast) shiftabilities.add(a.name());
					if (a == StockAbilities.Shockwave) shiftabilities.add(a.name());
					if (a == StockAbilities.EarthTunnel) shiftabilities.add(a.name());
					if (a == StockAbilities.EarthGrab) shiftabilities.add(a.name());
					if (a == StockAbilities.LavaFlow) shiftabilities.add(a.name());
					if (a == StockAbilities.Extraction) metalbendingabilities.add(a.name());
				}
			}
			else if (StockAbilities.isFirebending(a)) {
				if (ProjectKorra.plugin.getConfig().getBoolean("Abilities.Fire." + a.name() + ".Enabled")) {
					abilities.add(a.name());
					firebendingabilities.add(a.name());
					descriptions.put(a.name(), ProjectKorra.plugin.getConfig().getString("Abilities.Fire." + a.name() + ".Description"));
					if (a == StockAbilities.Illumination) harmlessabilities.add(a.name());
					if (a == StockAbilities.Blaze) igniteabilities.add(a.name());
					if (a == StockAbilities.FireBlast) explodeabilities.add(a.name());
					if (a == StockAbilities.Lightning) explodeabilities.add(a.name());
					if (a == StockAbilities.Combustion) explodeabilities.add(a.name());
					if (a == StockAbilities.HeatControl) shiftabilities.add(a.name());
					if (a == StockAbilities.Lightning) shiftabilities.add(a.name());
					if (a == StockAbilities.FireBlast) shiftabilities.add(a.name());
					if (a == StockAbilities.Blaze) shiftabilities.add(a.name());
					if (a == StockAbilities.FireBurst) shiftabilities.add(a.name());
				}
			}
			else if (StockAbilities.isChiBlocking(a)) {
				if (ProjectKorra.plugin.getConfig().getBoolean("Abilities.Chi." + a.name() + ".Enabled")) {
					abilities.add(a.name());
					chiabilities.add(a.name());
					descriptions.put(a.name(), ProjectKorra.plugin.getConfig().getString("Abilities.Chi." + a.name() + ".Description"));
					if (a == StockAbilities.HighJump) harmlessabilities.add(a.name());
				}
			}
			else {
				if (ProjectKorra.plugin.getConfig().getBoolean("Abilities." + a.name() + ".Enabled")) {
					abilities.add(a.name()); // AvatarState, etc.
					descriptions.put(a.name(), ProjectKorra.plugin.getConfig().getString("Abilities." + a.name() + ".Description"));
				}
			}
		}
		for (AbilityModule ab: ability) {
			if (abilities.contains(ab.getName())) {
				continue;
			}
			ab.onThisLoad();
			abilities.add(ab.getName());
			if (ab.getElement() == Element.Air.toString()) airbendingabilities.add(ab.getName()); 
			if (ab.getElement() == Element.Water.toString()) waterbendingabilities.add(ab.getName());
			if (ab.getElement() == Element.Earth.toString()) earthbendingabilities.add(ab.getName());
			if (ab.getElement() == Element.Fire.toString()) firebendingabilities.add(ab.getName());
			if (ab.getElement() == Element.Chi.toString()) chiabilities.add(ab.getName());
			if (ab.isShiftAbility()) shiftabilities.add(ab.getName());
			if (ab.isHarmlessAbility()) harmlessabilities.add(ab.getName());
			if (ab.isMetalbendingAbility()) metalbendingabilities.add(ab.getName());
			descriptions.put(ab.getName(), ab.getDescription());
			authors.put(ab.getName(), ab.getAuthor());
		}
		
		Collections.sort(airbendingabilities);
		Collections.sort(waterbendingabilities);
		Collections.sort(earthbendingabilities);
		Collections.sort(firebendingabilities);
		Collections.sort(chiabilities);
	}

}<|MERGE_RESOLUTION|>--- conflicted
+++ resolved
@@ -90,11 +90,8 @@
 					if (a == StockAbilities.Torrent) shiftabilities.add(a.name());
 					if (a == StockAbilities.WaterManipulation) shiftabilities.add(a.name());
 					if (a == StockAbilities.IceSpike) shiftabilities.add(a.name());
-<<<<<<< HEAD
 					if (a == StockAbilities.IceBlast) shiftabilities.add(a.name());
-=======
 					if (a == StockAbilities.WaterWave) shiftabilities.add(a.name());
->>>>>>> 91f6a0aa
 				}
 			}
 			else if (StockAbilities.isEarthbending(a)) {
