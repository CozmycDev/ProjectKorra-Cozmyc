package com.projectkorra.ProjectKorra;

import java.util.ArrayList;
import java.util.Collection;
import java.util.HashMap;
import java.util.Map;
import java.util.concurrent.Callable;
import java.util.concurrent.ConcurrentHashMap;
import java.util.concurrent.Future;

import org.bukkit.Chunk;
import org.bukkit.Server;
import org.bukkit.block.Block;
import org.bukkit.entity.Player;

public class RevertChecker implements Runnable {

	public static ConcurrentHashMap<Block, Block> earthRevertQueue = new ConcurrentHashMap<Block, Block>();
	static ConcurrentHashMap<Integer, Integer> airRevertQueue = new ConcurrentHashMap<Integer, Integer>();
	private Future<ArrayList<Chunk>> returnFuture;
	// static ConcurrentHashMap<Block, Material> movedEarthQueue = new
	// ConcurrentHashMap<Block, Material>();

	static ConcurrentHashMap<Chunk, Chunk> chunks = new ConcurrentHashMap<Chunk, Chunk>();

	private ProjectKorra plugin;

	private static final boolean safeRevert = ProjectKorra.plugin.getConfig().getBoolean("Properties.Earth.SafeRevert");

	private long time;

	public RevertChecker(ProjectKorra bending) {
		plugin = bending;
	}

	private class getOccupiedChunks implements Callable<ArrayList<Chunk>> {

		private Server server;

		public getOccupiedChunks(Server server) {
			this.server = server;
		}

		@Override
		public ArrayList<Chunk> call() throws Exception {
			ArrayList<Chunk> chunks = new ArrayList<Chunk>();
<<<<<<< HEAD
			
			for (Player player : server.getOnlinePlayers()) {
=======
			Collection<? extends Player> players = server.getOnlinePlayers();

			for (Player player : players) {
>>>>>>> b0a9c5e8
				Chunk chunk = player.getLocation().getChunk();
				if (!chunks.contains(chunk))
					chunks.add(chunk);
			}

			return chunks;
		}

	}

	public void run() {
		time = System.currentTimeMillis();

		if (plugin.getConfig().getBoolean("Properties.Earth.RevertEarthbending")) {

			// ArrayList<Chunk> chunks = new ArrayList<Chunk>();
			// Player[] players = plugin.getServer().getOnlinePlayers();
			//
			// for (Player player : players) {
			// Chunk chunk = player.getLocation().getChunk();
			// if (!chunks.contains(chunk))
			// chunks.add(chunk);
			// }

			try {
				// Tools.verbose("Calling future at t="
				// + System.currentTimeMillis());
				returnFuture = plugin
						.getServer()
						.getScheduler()
						.callSyncMethod(plugin,
								new getOccupiedChunks(plugin.getServer()));
				ArrayList<Chunk> chunks = returnFuture.get();
				// Tools.verbose("Future called, t=" +
				// System.currentTimeMillis());

				Map<Block, Information> earth = new HashMap<Block, Information>();
				earth.putAll(Methods.movedearth);

				for (Block block : earth.keySet()) {
					if (earthRevertQueue.containsKey(block))
						continue;
					boolean remove = true;
					Information info = earth.get(block);
					if (time < info.getTime() + ProjectKorra.plugin.getConfig().getLong("Properties.Earth.RevertCheckTime")
							|| (chunks.contains(block.getChunk()) && safeRevert)) {
						remove = false;
					}
					if (remove) {
						addToRevertQueue(block);
					}
				}

				Map<Integer, Information> air = new HashMap<Integer, Information>();
				air.putAll(Methods.tempair);

				for (Integer i : air.keySet()) {
					if (airRevertQueue.containsKey(i))
						continue;
					boolean remove = true;
					Information info = air.get(i);
					Block block = info.getBlock();
					if (time < info.getTime() + ProjectKorra.plugin.getConfig().getLong("Properties.Earth.RevertCheckTime")
							|| (chunks.contains(block.getChunk()) && safeRevert)) {
						remove = false;
					}
					if (remove) {
						addToAirRevertQueue(i);
					}
				}
			} catch (Exception e) {
				e.printStackTrace();
			}

			// for (Block block : Tools.tempearthblocks.keySet()) {
			// if (revertQueue.containsKey(block))
			// continue;
			// boolean remove = true;
			//
			// Block index = Tools.tempearthblocks.get(block);
			// if (Tools.movedearth.containsKey(index)) {
			// Information info = Tools.movedearth.get(index);
			// if (time < info.getTime() + ConfigManager.revertchecktime
			// || (chunks.contains(index.getChunk()) && safeRevert)) {
			// remove = false;
			// }
			// }
			//
			// if (remove)
			// addToRevertQueue(block);
			//
			// }

			// for (Block block : Tools.movedearth.keySet()) {
			// if (movedEarthQueue.containsKey(block))
			// continue;
			// Information info = Tools.movedearth.get(block);
			// if (time >= info.getTime() + ConfigManager.revertchecktime) {
			// // if (Tools.tempearthblocks.containsKey(info.getBlock()))
			// // Tools.verbose("PROBLEM!");
			// // block.setType(info.getType());
			// // Tools.movedearth.remove(block);
			// addToMovedEarthQueue(block, info.getType());
			// }
			// }

			// Tools.writeToLog("Still " + Tools.tempearthblocks.size()
			// + " remaining.");
		}
	}

	private void addToAirRevertQueue(int i) {
		if (!airRevertQueue.containsKey(i))
			airRevertQueue.put(i, i);

	}

	// void addToMovedEarthQueue(Block block, Material type) {
	// if (!movedEarthQueue.containsKey(block))
	// movedEarthQueue.put(block, type);
	//
	// }

	void addToRevertQueue(Block block) {
		if (!earthRevertQueue.containsKey(block))
			earthRevertQueue.put(block, block);
	}
	
	public static void revertEarthBlocks() {
		for (Block block : earthRevertQueue.keySet()) {
			Methods.revertBlock(block);
			earthRevertQueue.remove(block);
		}
	}
	
	public static void revertAirBlocks() {
		for (int ID : airRevertQueue.keySet()) {
			Methods.revertAirBlock(ID);
			RevertChecker.airRevertQueue.remove(ID);
		}
	}

}<|MERGE_RESOLUTION|>--- conflicted
+++ resolved
@@ -43,50 +43,35 @@
 
 		@Override
 		public ArrayList<Chunk> call() throws Exception {
-			ArrayList<Chunk> chunks = new ArrayList<Chunk>();
-<<<<<<< HEAD
-			
+			ArrayList<Chunk> chunks = new ArrayList<Chunk>();			
 			for (Player player : server.getOnlinePlayers()) {
-=======
-			Collection<? extends Player> players = server.getOnlinePlayers();
+				Collection<? extends Player> players = server.getOnlinePlayers();
 
-			for (Player player : players) {
->>>>>>> b0a9c5e8
-				Chunk chunk = player.getLocation().getChunk();
-				if (!chunks.contains(chunk))
-					chunks.add(chunk);
+				for (Player player2 : players) {
+					Chunk chunk = player2.getLocation().getChunk();
+					if (!chunks.contains(chunk))
+						chunks.add(chunk);
+				}
 			}
+			return chunks;
 
-			return chunks;
 		}
+	}
+	
 
-	}
 
 	public void run() {
 		time = System.currentTimeMillis();
 
 		if (plugin.getConfig().getBoolean("Properties.Earth.RevertEarthbending")) {
 
-			// ArrayList<Chunk> chunks = new ArrayList<Chunk>();
-			// Player[] players = plugin.getServer().getOnlinePlayers();
-			//
-			// for (Player player : players) {
-			// Chunk chunk = player.getLocation().getChunk();
-			// if (!chunks.contains(chunk))
-			// chunks.add(chunk);
-			// }
-
 			try {
-				// Tools.verbose("Calling future at t="
-				// + System.currentTimeMillis());
 				returnFuture = plugin
 						.getServer()
 						.getScheduler()
 						.callSyncMethod(plugin,
 								new getOccupiedChunks(plugin.getServer()));
 				ArrayList<Chunk> chunks = returnFuture.get();
-				// Tools.verbose("Future called, t=" +
-				// System.currentTimeMillis());
 
 				Map<Block, Information> earth = new HashMap<Block, Information>();
 				earth.putAll(Methods.movedearth);
@@ -125,41 +110,6 @@
 			} catch (Exception e) {
 				e.printStackTrace();
 			}
-
-			// for (Block block : Tools.tempearthblocks.keySet()) {
-			// if (revertQueue.containsKey(block))
-			// continue;
-			// boolean remove = true;
-			//
-			// Block index = Tools.tempearthblocks.get(block);
-			// if (Tools.movedearth.containsKey(index)) {
-			// Information info = Tools.movedearth.get(index);
-			// if (time < info.getTime() + ConfigManager.revertchecktime
-			// || (chunks.contains(index.getChunk()) && safeRevert)) {
-			// remove = false;
-			// }
-			// }
-			//
-			// if (remove)
-			// addToRevertQueue(block);
-			//
-			// }
-
-			// for (Block block : Tools.movedearth.keySet()) {
-			// if (movedEarthQueue.containsKey(block))
-			// continue;
-			// Information info = Tools.movedearth.get(block);
-			// if (time >= info.getTime() + ConfigManager.revertchecktime) {
-			// // if (Tools.tempearthblocks.containsKey(info.getBlock()))
-			// // Tools.verbose("PROBLEM!");
-			// // block.setType(info.getType());
-			// // Tools.movedearth.remove(block);
-			// addToMovedEarthQueue(block, info.getType());
-			// }
-			// }
-
-			// Tools.writeToLog("Still " + Tools.tempearthblocks.size()
-			// + " remaining.");
 		}
 	}
 
@@ -179,14 +129,14 @@
 		if (!earthRevertQueue.containsKey(block))
 			earthRevertQueue.put(block, block);
 	}
-	
+
 	public static void revertEarthBlocks() {
 		for (Block block : earthRevertQueue.keySet()) {
 			Methods.revertBlock(block);
 			earthRevertQueue.remove(block);
 		}
 	}
-	
+
 	public static void revertAirBlocks() {
 		for (int ID : airRevertQueue.keySet()) {
 			Methods.revertAirBlock(ID);
