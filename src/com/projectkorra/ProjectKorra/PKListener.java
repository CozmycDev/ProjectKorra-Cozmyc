<<<<<<< HEAD
package com.projectkorra.ProjectKorra;

import java.util.ArrayList;
import java.util.HashMap;
import java.util.List;

import org.bukkit.Bukkit;
import org.bukkit.ChatColor;
import org.bukkit.GameMode;
import org.bukkit.Location;
import org.bukkit.Material;
import org.bukkit.block.Block;
import org.bukkit.entity.Entity;
import org.bukkit.entity.EntityType;
import org.bukkit.entity.Item;
import org.bukkit.entity.LivingEntity;
import org.bukkit.entity.Player;
import org.bukkit.event.EventHandler;
import org.bukkit.event.EventPriority;
import org.bukkit.event.Listener;
import org.bukkit.event.block.Action;
import org.bukkit.event.block.BlockBreakEvent;
import org.bukkit.event.block.BlockFadeEvent;
import org.bukkit.event.block.BlockFormEvent;
import org.bukkit.event.block.BlockFromToEvent;
import org.bukkit.event.block.BlockIgniteEvent;
import org.bukkit.event.block.BlockPhysicsEvent;
import org.bukkit.event.block.BlockPlaceEvent;
import org.bukkit.event.entity.EntityChangeBlockEvent;
import org.bukkit.event.entity.EntityCombustEvent;
import org.bukkit.event.entity.EntityDamageByBlockEvent;
import org.bukkit.event.entity.EntityDamageByEntityEvent;
import org.bukkit.event.entity.EntityDamageEvent;
import org.bukkit.event.entity.EntityDamageEvent.DamageCause;
import org.bukkit.event.entity.EntityExplodeEvent;
import org.bukkit.event.entity.EntityInteractEvent;
import org.bukkit.event.entity.EntityShootBowEvent;
import org.bukkit.event.entity.EntityTargetEvent;
import org.bukkit.event.entity.EntityTargetLivingEntityEvent;
import org.bukkit.event.entity.EntityTeleportEvent;
import org.bukkit.event.entity.PlayerDeathEvent;
import org.bukkit.event.entity.ProjectileHitEvent;
import org.bukkit.event.entity.ProjectileLaunchEvent;
import org.bukkit.event.entity.SlimeSplitEvent;
import org.bukkit.event.inventory.InventoryClickEvent;
import org.bukkit.event.inventory.InventoryType.SlotType;
import org.bukkit.event.player.AsyncPlayerChatEvent;
import org.bukkit.event.player.PlayerAnimationEvent;
import org.bukkit.event.player.PlayerFishEvent;
import org.bukkit.event.player.PlayerInteractEvent;
import org.bukkit.event.player.PlayerJoinEvent;
import org.bukkit.event.player.PlayerKickEvent;
import org.bukkit.event.player.PlayerMoveEvent;
import org.bukkit.event.player.PlayerQuitEvent;
import org.bukkit.event.player.PlayerToggleFlightEvent;
import org.bukkit.event.player.PlayerToggleSneakEvent;
import org.bukkit.inventory.ItemStack;
import org.bukkit.potion.PotionEffectType;
import org.bukkit.scheduler.BukkitRunnable;
import org.bukkit.util.Vector;

import com.projectkorra.ProjectKorra.Ability.AvatarState;
import com.projectkorra.ProjectKorra.CustomEvents.PlayerGrappleEvent;
import com.projectkorra.ProjectKorra.Objects.Preset;
import com.projectkorra.ProjectKorra.Utilities.BlockSource;
import com.projectkorra.ProjectKorra.Utilities.ClickType;
import com.projectkorra.ProjectKorra.Utilities.GrapplingHookAPI;
import com.projectkorra.ProjectKorra.Utilities.HorizontalVelocityChangeEvent;
import com.projectkorra.ProjectKorra.airbending.AirBlast;
import com.projectkorra.ProjectKorra.airbending.AirBubble;
import com.projectkorra.ProjectKorra.airbending.AirBurst;
import com.projectkorra.ProjectKorra.airbending.AirMethods;
import com.projectkorra.ProjectKorra.airbending.AirScooter;
import com.projectkorra.ProjectKorra.airbending.AirShield;
import com.projectkorra.ProjectKorra.airbending.AirSpout;
import com.projectkorra.ProjectKorra.airbending.AirSuction;
import com.projectkorra.ProjectKorra.airbending.AirSwipe;
import com.projectkorra.ProjectKorra.airbending.FlightAbility;
import com.projectkorra.ProjectKorra.airbending.Suffocate;
import com.projectkorra.ProjectKorra.airbending.Tornado;
import com.projectkorra.ProjectKorra.chiblocking.AcrobatStance;
import com.projectkorra.ProjectKorra.chiblocking.ChiComboManager;
import com.projectkorra.ProjectKorra.chiblocking.ChiMethods;
import com.projectkorra.ProjectKorra.chiblocking.ChiPassive;
import com.projectkorra.ProjectKorra.chiblocking.HighJump;
import com.projectkorra.ProjectKorra.chiblocking.Paralyze;
import com.projectkorra.ProjectKorra.chiblocking.QuickStrike;
import com.projectkorra.ProjectKorra.chiblocking.RapidPunch;
import com.projectkorra.ProjectKorra.chiblocking.Smokescreen;
import com.projectkorra.ProjectKorra.chiblocking.SwiftKick;
import com.projectkorra.ProjectKorra.chiblocking.WarriorStance;
import com.projectkorra.ProjectKorra.earthbending.Catapult;
import com.projectkorra.ProjectKorra.earthbending.Collapse;
import com.projectkorra.ProjectKorra.earthbending.CompactColumn;
import com.projectkorra.ProjectKorra.earthbending.EarthArmor;
import com.projectkorra.ProjectKorra.earthbending.EarthBlast;
import com.projectkorra.ProjectKorra.earthbending.EarthColumn;
import com.projectkorra.ProjectKorra.earthbending.EarthGrab;
import com.projectkorra.ProjectKorra.earthbending.EarthMethods;
import com.projectkorra.ProjectKorra.earthbending.EarthPassive;
import com.projectkorra.ProjectKorra.earthbending.EarthSmash;
import com.projectkorra.ProjectKorra.earthbending.EarthTunnel;
import com.projectkorra.ProjectKorra.earthbending.EarthWall;
import com.projectkorra.ProjectKorra.earthbending.Extraction;
import com.projectkorra.ProjectKorra.earthbending.LavaFlow;
import com.projectkorra.ProjectKorra.earthbending.LavaFlow.AbilityType;
import com.projectkorra.ProjectKorra.earthbending.LavaSurge;
import com.projectkorra.ProjectKorra.earthbending.LavaWave;
import com.projectkorra.ProjectKorra.earthbending.MetalClips;
import com.projectkorra.ProjectKorra.earthbending.Shockwave;
import com.projectkorra.ProjectKorra.earthbending.Tremorsense;
import com.projectkorra.ProjectKorra.firebending.ArcOfFire;
import com.projectkorra.ProjectKorra.firebending.Combustion;
import com.projectkorra.ProjectKorra.firebending.Enflamed;
import com.projectkorra.ProjectKorra.firebending.Extinguish;
import com.projectkorra.ProjectKorra.firebending.FireBlast;
import com.projectkorra.ProjectKorra.firebending.FireBurst;
import com.projectkorra.ProjectKorra.firebending.FireJet;
import com.projectkorra.ProjectKorra.firebending.FireMethods;
import com.projectkorra.ProjectKorra.firebending.FireShield;
import com.projectkorra.ProjectKorra.firebending.FireStream;
import com.projectkorra.ProjectKorra.firebending.Fireball;
import com.projectkorra.ProjectKorra.firebending.HeatControl;
import com.projectkorra.ProjectKorra.firebending.Illumination;
import com.projectkorra.ProjectKorra.firebending.Lightning;
import com.projectkorra.ProjectKorra.firebending.RingOfFire;
import com.projectkorra.ProjectKorra.firebending.WallOfFire;
import com.projectkorra.ProjectKorra.waterbending.Bloodbending;
import com.projectkorra.ProjectKorra.waterbending.FreezeMelt;
import com.projectkorra.ProjectKorra.waterbending.IceBlast;
import com.projectkorra.ProjectKorra.waterbending.IceSpike2;
import com.projectkorra.ProjectKorra.waterbending.Melt;
import com.projectkorra.ProjectKorra.waterbending.OctopusForm;
import com.projectkorra.ProjectKorra.waterbending.Torrent;
import com.projectkorra.ProjectKorra.waterbending.WaterManipulation;
import com.projectkorra.ProjectKorra.waterbending.WaterMethods;
import com.projectkorra.ProjectKorra.waterbending.WaterPassive;
import com.projectkorra.ProjectKorra.waterbending.WaterSpout;
import com.projectkorra.ProjectKorra.waterbending.WaterWall;
import com.projectkorra.ProjectKorra.waterbending.WaterWave;
import com.projectkorra.ProjectKorra.waterbending.Wave;

public class PKListener implements Listener {

	ProjectKorra plugin;

	public PKListener(ProjectKorra plugin) {
		this.plugin = plugin;
	}

	public static HashMap<Integer, Integer> noFallEntities = new HashMap<Integer, Integer>(); // Grappling Hooks
	public static HashMap<String, Integer> noGrapplePlayers = new HashMap<String, Integer>(); // Grappling Hooks

	@EventHandler(priority = EventPriority.LOWEST, ignoreCancelled = true)
	public void onEntityDamageByBlock(EntityDamageByBlockEvent event) {
		if (event.getCause().equals(DamageCause.BLOCK_EXPLOSION)) {
			if (event.getDamager() == null) {
				event.setCancelled(true);
			}
		}

		if (event.getDamager() != null) {
			if (LavaWave.isBlockInWave(event.getDamager())) {
				event.setCancelled(true);
			}
		}

	}

	@EventHandler
	public void onHorizontalCollision(HorizontalVelocityChangeEvent e) {
		if(!plugin.getConfig().getBoolean("Properties.HorizontalCollisionPhysics.Enabled"))
			return;

		if(e.getEntity() instanceof LivingEntity) {
			if(e.getEntity().getEntityId() != e.getInstigator().getEntityId()) {
				double minimumDistance = plugin.getConfig().getDouble("Properties.HorizontalCollisionPhysics.WallDamageMinimumDistance");
				double damage = ((e.getDistanceTraveled() - minimumDistance) < 0 ? 0 : e.getDistanceTraveled() - minimumDistance) / (e.getDifference().length());
				if(damage > 0)
					GeneralMethods.damageEntity(e.getInstigator(), e.getEntity(), damage);
			}
		}
	}

	@EventHandler(priority = EventPriority.NORMAL, ignoreCancelled = true)
	public void onPlayerGrapple(PlayerGrappleEvent event) {
		if (event.isCancelled()) return;
		if (!plugin.getConfig().getBoolean("Properties.CustomItems.GrapplingHook.Enable")) return;

		Player player = event.getPlayer();
		if (!GeneralMethods.isBender(player.getName(), Element.Chi) && (!GeneralMethods.isBender(player.getName(), Element.Earth) || !EarthMethods.canMetalbend(player))) {
			event.setCancelled(true);
			return;
		}
		if (GeneralMethods.isBender(player.getName(), Element.Chi) && !player.hasPermission("bending.chi.grapplinghook")) {
			event.setCancelled(true);
			return;
		}

		if (GeneralMethods.isBender(player.getName(), Element.Earth) && !player.hasPermission("bending.earth.grapplinghook")) {
			event.setCancelled(true);
			return;
		}
		if (Paralyze.isParalyzed(player) || ChiComboManager.isParalyzed(player) || Bloodbending.isBloodbended(player) || Suffocate.isBreathbent(player)) {
			event.setCancelled(true);
		}

		event.getHookItem().setDurability((short) - 10);
		if (noGrapplePlayers.containsKey(player.getName())) {
			return;
		}

		Entity e = event.getPulledEntity();
		Location loc = event.getPullLocation();

		if (player.equals(e)) {
			if (player.getLocation().distance(loc) < 3) { // Too close
				GrapplingHookAPI.pullPlayerSlightly(player, loc);
			} else {
				GrapplingHookAPI.pullEntityToLocation(player, loc);
			}

			if (GrapplingHookAPI.addUse(player, event.getHookItem())) {
				GrapplingHookAPI.playGrappleSound(player.getLocation());
			}
			GrapplingHookAPI.addPlayerCooldown(player, 100);
		}
	}

	@EventHandler(priority = EventPriority.HIGHEST, ignoreCancelled = true)
	public void onProjectileHit(ProjectileHitEvent event) {
		Integer id = event.getEntity().getEntityId();
		if (Smokescreen.snowballs.contains(id)) {
			Location loc = event.getEntity().getLocation();
			Smokescreen.playEffect(loc);
			for (Entity en: GeneralMethods.getEntitiesAroundPoint(loc, Smokescreen.radius)) {
				Smokescreen.applyBlindness(en);
			}
			Smokescreen.snowballs.remove(id);
		}
		//		if (Combustion.fireballs.contains(id)) {
		//			Location loc = event.getEntity().getLocation();
		////			for (Entity en: Methods.getEntitiesAroundPoint(loc, 4)) {
		////				if (en instanceof LivingEntity) {
		////					LivingEntity le = (LivingEntity) en;
		////					le.damage(ProjectKorra.plugin.getConfig().getDouble("Abilities.Fire.Combustion.Damage"));
		////				}
		////			}
		//		}
	}

	@EventHandler(priority = EventPriority.HIGHEST)
	public void fishEvent(PlayerFishEvent event) {
		if (event.isCancelled()) return;
		Player player = event.getPlayer();
		if (GrapplingHookAPI.isGrapplingHook(player.getItemInHand())) {
			if (event.getState() == PlayerFishEvent.State.IN_GROUND) {
				Location loc = event.getHook().getLocation();
				for (Entity ent: event.getHook().getNearbyEntities(1.5, 1, 1.5)) {
					if (ent instanceof Item) {
						PlayerGrappleEvent e = new PlayerGrappleEvent(player, ent, player.getLocation());
						plugin.getServer().getPluginManager().callEvent(e);
						return;
					}
				}

				PlayerGrappleEvent e = new PlayerGrappleEvent(player, player, loc);
				plugin.getServer().getPluginManager().callEvent(e);
			}
		}
	}
	
	@EventHandler(priority = EventPriority.NORMAL, ignoreCancelled = true)
	public void onPlayerInteraction(PlayerInteractEvent event) {
		if (event.isCancelled()) return;
		Player player = event.getPlayer();

		if (event.getAction() == Action.RIGHT_CLICK_BLOCK) {
			GeneralMethods.cooldowns.put(player.getName(), System.currentTimeMillis());
			ComboManager.addComboAbility(player, ClickType.RIGHT_CLICK);
			String ability = GeneralMethods.getBoundAbility(player);
			if (ability != null && ability.equalsIgnoreCase("EarthSmash"))
				new EarthSmash(player, ClickType.RIGHT_CLICK);
		}
		if (Paralyze.isParalyzed(player) || ChiComboManager.isParalyzed(player) || Bloodbending.isBloodbended(player) || Suffocate.isBreathbent(player)) {
			event.setCancelled(true);
		}
	}

	@EventHandler(priority = EventPriority.NORMAL, ignoreCancelled = true)
	public void onBlockPlace(BlockPlaceEvent event) {
		if (event.isCancelled()) return;
		Player player = event.getPlayer();
		GeneralMethods.cooldowns.put(player.getName(), System.currentTimeMillis());
		if (Paralyze.isParalyzed(player) || ChiComboManager.isParalyzed(player) || Bloodbending.isBloodbended(player) || Suffocate.isBreathbent(player)) {
			event.setCancelled(true);
		}
	}

	@EventHandler(priority = EventPriority.NORMAL, ignoreCancelled = true)
	public void onBlockFlowTo(BlockFromToEvent event) {
		if (event.isCancelled()) return;
		Block toblock = event.getToBlock();
		Block fromblock = event.getBlock();
		if (EarthMethods.isLava(fromblock)) {
			event.setCancelled(!EarthPassive.canFlowFromTo(fromblock, toblock));
		}
		if (WaterMethods.isWater(fromblock)) {
			event.setCancelled(!AirBubble.canFlowTo(toblock));
			if (!event.isCancelled()) {
				event.setCancelled(!WaterManipulation.canFlowFromTo(fromblock,
						toblock));
			}
			if (!event.isCancelled()) {
				if (Illumination.blocks.containsKey(toblock))
					toblock.setType(Material.AIR);
			}
		}
	}

	@EventHandler
	public void onPlayerJoin(PlayerJoinEvent e) {
		Player player = e.getPlayer();
		GeneralMethods.createBendingPlayer(e.getPlayer().getUniqueId(), player.getName());
	}
	
	public static void login(BendingPlayer pl) {
        ProjectKorra plugin = ProjectKorra.plugin;
        Player player = Bukkit.getPlayer(pl.getUUID());
        
        if (player == null) {
            return;
        }
        
        if (GeneralMethods.toggedOut.contains(player.getUniqueId())) {
			GeneralMethods.getBendingPlayer(player.getName()).isToggled = false;
			player.sendMessage(ChatColor.YELLOW + "Reminder, you toggled your bending before signing off. Enable it again with /bending toggle.");
		}
        
        Preset.loadPresets(player);
        String append = "";
        boolean chatEnabled = ProjectKorra.plugin.getConfig().getBoolean("Properties.Chat.Enable");
        if ((player.hasPermission("bending.avatar") || GeneralMethods.getBendingPlayer(player.getName()).elements.size() > 1) && chatEnabled) {
            append = plugin.getConfig().getString("Properties.Chat.Prefixes.Avatar");
        } else if (GeneralMethods.isBender(player.getName(), Element.Air) && chatEnabled) {
            append = plugin.getConfig().getString("Properties.Chat.Prefixes.Air");
        } else if (GeneralMethods.isBender(player.getName(), Element.Water) && chatEnabled) {
            append = plugin.getConfig().getString("Properties.Chat.Prefixes.Water");
        } else if (GeneralMethods.isBender(player.getName(), Element.Earth) && chatEnabled) {
            append = plugin.getConfig().getString("Properties.Chat.Prefixes.Earth");
        } else if (GeneralMethods.isBender(player.getName(), Element.Fire) && chatEnabled) {
            append = plugin.getConfig().getString("Properties.Chat.Prefixes.Fire");
        } else if (GeneralMethods.isBender(player.getName(), Element.Chi) && chatEnabled) {
            append = plugin.getConfig().getString("Properties.Chat.Prefixes.Chi");
        }
        
        if (chatEnabled) {
            player.setDisplayName(append + player.getName());
        }
        
        // Handle the AirSpout/WaterSpout login glitches
        if (player.getGameMode() != GameMode.CREATIVE) {
            HashMap<Integer, String> bound = GeneralMethods.getBendingPlayer(player.getName()).getAbilities();
            for (String str : bound.values()) {
                if (str.equalsIgnoreCase("AirSpout") || str.equalsIgnoreCase("WaterSpout")) {
                    final Player fplayer = player;
                    new BukkitRunnable() {
                        public void run() {
                            fplayer.setFlying(false);
                            fplayer.setAllowFlight(false);
                        }
                    }.runTaskLater(ProjectKorra.plugin, 2);
                    break;
                }
            }
        }
    }

	@EventHandler
	public void onPlayerQuit(PlayerQuitEvent event) {
		Player player = event.getPlayer();
		BendingPlayer bPlayer = GeneralMethods.getBendingPlayer(player.getName());
		if (bPlayer != null) {
			if (GeneralMethods.toggedOut.contains(player.getUniqueId()) && bPlayer.isToggled())
				GeneralMethods.toggedOut.remove(player.getUniqueId());
			if (!bPlayer.isToggled())
				GeneralMethods.toggedOut.add(player.getUniqueId());
		}
		
		if (Commands.invincible.contains(event.getPlayer().getName())) {
			Commands.invincible.remove(event.getPlayer().getName());
		}
		Preset.unloadPreset(player);
		BendingPlayer.players.remove(event.getPlayer().getName());
		if (EarthArmor.instances.containsKey(event.getPlayer())) {
			EarthArmor.removeEffect(event.getPlayer());
			event.getPlayer().removePotionEffect(PotionEffectType.DAMAGE_RESISTANCE);
		}
		
		for(Player p : MetalClips.instances.keySet()) {
			if(MetalClips.instances.get(p).getTarget() != null &&
					MetalClips.instances.get(p).getTarget().getEntityId() == event.getPlayer().getEntityId()) {
				MetalClips.instances.get(p).remove();
			}
		}
		
		FlightAbility.remove(event.getPlayer());
	}
	
	@EventHandler
	public void playerIsKicked(PlayerKickEvent event) {
		if(event.isCancelled()) return;
		
		FlightAbility.remove(event.getPlayer());
	}

	@EventHandler(priority = EventPriority.NORMAL, ignoreCancelled = true)
	public void onPlayerSneak(PlayerToggleSneakEvent event) {
		Player player = event.getPlayer();

		if (event.isCancelled()) return;
		
		if(player.isSneaking())
			ComboManager.addComboAbility(player, ClickType.SHIFT_UP);
		else
			ComboManager.addComboAbility(player, ClickType.SHIFT_DOWN);
		
		if(Suffocate.isBreathbent(player)) {
			if(!GeneralMethods.getBoundAbility(player).equalsIgnoreCase("AirSwipe") || !GeneralMethods.getBoundAbility(player).equalsIgnoreCase("FireBlast") || !GeneralMethods.getBoundAbility(player).equalsIgnoreCase("EarthBlast") || !GeneralMethods.getBoundAbility(player).equalsIgnoreCase("WaterManipulation")) {
				event.setCancelled(true);
			}
		}

		if (Paralyze.isParalyzed(player) || ChiComboManager.isParalyzed(player) || Bloodbending.isBloodbended(player)) {
			event.setCancelled(true);
			return;
		}

		if (!player.isSneaking()) {
			BlockSource.update(player, ClickType.SHIFT_DOWN);
		}
		
		AirScooter.check(player);

		String abil = GeneralMethods.getBoundAbility(player);
		if (abil == null) {
			return;
		}

		if (ChiMethods.isChiBlocked(player.getName())) {
			event.setCancelled(true);
			return;
		}

		if (!player.isSneaking() && GeneralMethods.canBend(player.getName(), abil)) {
                        if (GeneralMethods.isDisabledStockAbility(abil))
                            return;
			if (AirMethods.isAirAbility(abil)) {
				if (GeneralMethods.isWeapon(player.getItemInHand().getType()) && !plugin.getConfig().getBoolean("Properties.Air.CanBendWithWeapons")) {
					return;
				}
				if (abil.equalsIgnoreCase("Tornado")) {
					new Tornado(player);
				}
				if (abil.equalsIgnoreCase("AirBlast")) {
					AirBlast.setOrigin(player);
				}
				if (abil.equalsIgnoreCase("AirBurst")) {
					new AirBurst(player);
				}
				if (abil.equalsIgnoreCase("AirSuction")) {
					AirSuction.setOrigin(player);
				}
				if (abil.equalsIgnoreCase("AirSwipe")) {
					AirSwipe.charge(player);
				}
				if (abil.equalsIgnoreCase("AirShield")) {
					new AirShield(player);
				}
				if(abil.equalsIgnoreCase("Suffocate")) {
					new Suffocate(player);
				}
				if(abil.equalsIgnoreCase("Flight")) {
					if(player.isSneaking() || !AirMethods.canAirFlight(player)) return;
					new FlightAbility(player);
				}

			}

			if (WaterMethods.isWaterAbility(abil)) {
				if (GeneralMethods.isWeapon(player.getItemInHand().getType()) && !plugin.getConfig().getBoolean("Properties.Water.CanBendWithWeapons")) {
					return;
				}
				if (abil.equalsIgnoreCase("Bloodbending")) {
					new Bloodbending(player);
				}
				if (abil.equalsIgnoreCase("IceBlast")) {
					new IceBlast(player);
				}
				if (abil.equalsIgnoreCase("IceSpike")) {
					new IceSpike2(player);
				}
				if (abil.equalsIgnoreCase("OctopusForm")) {
					OctopusForm.form(player);
				}
				if (abil.equalsIgnoreCase("PhaseChange")) {
					new Melt(player);
				}
				if (abil.equalsIgnoreCase("WaterManipulation")) {
					new WaterManipulation(player);
				}
				if (abil.equalsIgnoreCase("Surge")) {
					WaterWall.form(player);
				}
				if (abil.equalsIgnoreCase("Torrent")) {
					Torrent.create(player);
				}
			}

			if (EarthMethods.isEarthAbility(abil)) {
				if (GeneralMethods.isWeapon(player.getItemInHand().getType()) && !plugin.getConfig().getBoolean("Properties.Earth.CanBendWithWeapons")) {
					return;
				}
				if (abil.equalsIgnoreCase("EarthBlast")) {
					new EarthBlast(player);
				}
				if (abil.equalsIgnoreCase("RaiseEarth")) {
					new EarthWall(player);
				}
				if (abil.equalsIgnoreCase("Collapse")) {
					new Collapse(player);
				}
				if (abil.equalsIgnoreCase("Shockwave")) {
					new Shockwave(player);
				}
				if (abil.equalsIgnoreCase("EarthGrab")) {
					EarthGrab.EarthGrabSelf(player);
				}
				if (abil.equalsIgnoreCase("EarthTunnel")) {
					new EarthTunnel(player);
				}

				if (abil.equalsIgnoreCase("Tremorsense")) {
					GeneralMethods.getBendingPlayer(player.getName()).toggleTremorsense();
				}

				if (abil.equalsIgnoreCase("Extraction")) {
					new Extraction(player);
				}
				
				if (abil.equalsIgnoreCase("MetalClips")) {
					if (MetalClips.instances.containsKey(player)) {
						if (MetalClips.instances.get(player).getTarget() == null)
							MetalClips.instances.get(player).magnet();
						else
							MetalClips.instances.get(player).control();
					}
					else
						new MetalClips(player, 1);
				}

//				if (abil.equalsIgnoreCase("LavaSurge")) {
//					new LavaSurge(player);
//				}
				
				if (abil.equalsIgnoreCase("LavaFlow")) {
					new LavaFlow(player,LavaFlow.AbilityType.SHIFT);
				}
				if (abil.equalsIgnoreCase("EarthSmash")) {
					new EarthSmash(player, ClickType.SHIFT_DOWN);
				}

			}

			if (FireMethods.isFireAbility(abil)) {
				if (GeneralMethods.isWeapon(player.getItemInHand().getType()) && !plugin.getConfig().getBoolean("Properties.Fire.CanBendWithWeapons")) {
					return;
				}
				if (abil.equalsIgnoreCase("Blaze")) {
					new RingOfFire(player);
				}
				if (abil.equalsIgnoreCase("FireBlast")) {
					new Fireball(player);
				}
				if (abil.equalsIgnoreCase("HeatControl")) {
					new HeatControl(player);
				}
				if (abil.equalsIgnoreCase("FireBurst")) {
					new FireBurst(player);
				}
				if (abil.equalsIgnoreCase("FireShield")) {
					FireShield.shield(player);
				}
				if (abil.equalsIgnoreCase("Lightning")) {
					new Lightning(player);
				}
				if (abil.equalsIgnoreCase("Combustion")) {
					new Combustion(player);
				}
			}
		}
	}

	@EventHandler(priority = EventPriority.NORMAL, ignoreCancelled = true)
	public void onBlockIgnite(BlockIgniteEvent event) {
		if (event.isCancelled()) return;
	}

	@EventHandler(priority = EventPriority.NORMAL, ignoreCancelled = true)
	public void onPlayerMove(PlayerMoveEvent event) {
		if (event.isCancelled()) return;

		Player player = event.getPlayer();
		if (Paralyze.isParalyzed(player)) {
			event.setCancelled(true);
			return;
		}
		
		if(ChiComboManager.isParalyzed(player)) {
			event.setTo(event.getFrom());
			return;
		}

		if (Suffocate.isBreathbent(player)) {
			Location loc = event.getFrom();
			Location toLoc = player.getLocation();

			if (loc.getX() != toLoc.getX() || loc.getY() != toLoc.getY() || loc.getZ() != toLoc.getZ()) {
				event.setCancelled(true);
				return;
			}
		}

		if (WaterSpout.instances.containsKey(event.getPlayer()) || AirSpout.getPlayers().contains(event.getPlayer())) {
			Vector vel = new Vector();
			vel.setX(event.getTo().getX() - event.getFrom().getX());
			vel.setY(event.getTo().getY() - event.getFrom().getY());
			vel.setZ(event.getTo().getZ() - event.getFrom().getZ());
			// You now know the old velocity. Set to match recommended velocity
			double currspeed = vel.length();
			double maxspeed = .15;
			if (currspeed > maxspeed) {
				// only if moving set a factor
				// double recspeed = 0.6;
				// vel = vel.ultiply(recspeed * currspeed);
				vel = vel.normalize().multiply(maxspeed);
				// apply the new velocity (MAY REQUIRE A SCHEDULED TASK
				// INSTEAD!)
				event.getPlayer().setVelocity(vel);
			}
		}

		if (Bloodbending.isBloodbended(player)) {
			double distance1, distance2;
			Location loc = Bloodbending.getBloodbendingLocation(player);
			distance1 = event.getFrom().distance(loc);
			distance2 = event.getTo().distance(loc);
			if (distance2 > distance1) {
				player.setVelocity(new Vector(0, 0, 0));
			}
		}
		
		if(FlightAbility.instances.containsKey(event.getPlayer().getName())) {
			if(FlightAbility.isHovering(event.getPlayer())) {
				Location loc = event.getFrom();
				Location toLoc = player.getLocation();

				if (loc.getX() != toLoc.getX() || loc.getY() != toLoc.getY() || loc.getZ() != toLoc.getZ()) {
					event.setCancelled(true);
					return;
				}
			}
		}
	}

	@EventHandler(priority = EventPriority.NORMAL, ignoreCancelled = true)
	public void onEntityTargetLiving(EntityTargetLivingEntityEvent event) {
		if (event.isCancelled()) return;

		Entity entity = event.getEntity();
		if (Paralyze.isParalyzed(entity) || ChiComboManager.isParalyzed(entity) || Bloodbending.isBloodbended(entity)) {
			event.setCancelled(true);
		}
	}

	@EventHandler(priority = EventPriority.NORMAL, ignoreCancelled = true)
	public void onTarget(EntityTargetEvent event) {
		if (event.isCancelled()) return;

		Entity entity = event.getEntity();
		if (Paralyze.isParalyzed(entity) || ChiComboManager.isParalyzed(entity) || Bloodbending.isBloodbended(entity)) {
			event.setCancelled(true);
		}
	}

	@EventHandler(priority = EventPriority.NORMAL, ignoreCancelled = true)
	public void onEntityChangeBlockEvent(EntityChangeBlockEvent event) {
		if (event.isCancelled()) return;

		Entity entity = event.getEntity();
		if (Paralyze.isParalyzed(entity) || ChiComboManager.isParalyzed(entity) || Bloodbending.isBloodbended(entity) || Suffocate.isBreathbent(entity))
			event.setCancelled(true);
		
		if (event.getEntityType() == EntityType.FALLING_BLOCK) {
			if (LavaSurge.falling.contains(entity)) {
				LavaSurge.falling.remove(entity);
				event.setCancelled(true);
			}
		}
	}

	@EventHandler(priority = EventPriority.HIGH, ignoreCancelled = true)
	public void onEntityExplode(EntityExplodeEvent event) {
		if (event.isCancelled()) return;

		for (Block block : event.blockList()) {
			EarthBlast blast = EarthBlast.getBlastFromSource(block);

			if (blast != null) {
				blast.cancel();
			}
			if (FreezeMelt.frozenblocks.containsKey(block)) {
				FreezeMelt.thaw(block);
			}
			if (WaterWall.wallblocks.containsKey(block)) {
				block.setType(Material.AIR);
			}
			if (!Wave.canThaw(block)) {
				Wave.thaw(block);
			}
			if (EarthMethods.movedearth.containsKey(block)) {
				EarthMethods.removeRevertIndex(block);
			}
		}

	}

	@EventHandler(priority = EventPriority.NORMAL, ignoreCancelled = true)
	public void onEntityExplodeEvent(EntityExplodeEvent event) {
		if (event.isCancelled()) return;

		Entity entity = event.getEntity();
		if (entity != null)
			if (Paralyze.isParalyzed(entity) || ChiComboManager.isParalyzed(entity)
					|| Bloodbending.isBloodbended(entity) || Suffocate.isBreathbent(entity))
				event.setCancelled(true);
	}

	@EventHandler(priority = EventPriority.NORMAL, ignoreCancelled = true)
	public void onEntityInteractEvent(EntityInteractEvent event) {
		if (event.isCancelled()) return;

		Entity entity = event.getEntity();
		if (Paralyze.isParalyzed(entity) || ChiComboManager.isParalyzed(entity) || Bloodbending.isBloodbended(entity) || Suffocate.isBreathbent(entity))
			event.setCancelled(true);
	}

	@EventHandler(priority = EventPriority.NORMAL, ignoreCancelled = true)
	public void onEntityShootBowEvent(EntityShootBowEvent event) {
		if (event.isCancelled()) return;

		Entity entity = event.getEntity();
		if (Paralyze.isParalyzed(entity) || ChiComboManager.isParalyzed(entity) || Bloodbending.isBloodbended(entity) || Suffocate.isBreathbent(entity))
			event.setCancelled(true);
	}

	@EventHandler(priority = EventPriority.NORMAL, ignoreCancelled = true)
	public void onEntityTeleportEvent(EntityTeleportEvent event) {
		if (event.isCancelled()) return;

		Entity entity = event.getEntity();
		if (Paralyze.isParalyzed(entity) || ChiComboManager.isParalyzed(entity) || Bloodbending.isBloodbended(entity) || Suffocate.isBreathbent(entity))
			event.setCancelled(true);
	}

	@EventHandler(priority = EventPriority.NORMAL, ignoreCancelled = true)
	public void onEntityProjectileLaunchEvent(ProjectileLaunchEvent event) {
		if (event.isCancelled()) return;

		Entity entity = event.getEntity();
		if (Paralyze.isParalyzed(entity) || ChiComboManager.isParalyzed(entity) || Bloodbending.isBloodbended(entity) || Suffocate.isBreathbent(entity))
			event.setCancelled(true);
	}

	@EventHandler(priority = EventPriority.NORMAL, ignoreCancelled = true)
	public void onEntitySlimeSplitEvent(SlimeSplitEvent event) {
		if (event.isCancelled()) return;

		Entity entity = event.getEntity();
		if (Paralyze.isParalyzed(entity) || ChiComboManager.isParalyzed(entity) || Bloodbending.isBloodbended(entity) || Suffocate.isBreathbent(entity))
			event.setCancelled(true);
	}


	@EventHandler(priority = EventPriority.NORMAL, ignoreCancelled = true) 
	public void onPlayerSwing(PlayerAnimationEvent event) {
		if (event.isCancelled()) return;

		Player player = event.getPlayer();
		ComboManager.addComboAbility(player, ClickType.LEFT_CLICK);
		
		if(Suffocate.isBreathbent(player)) {
			if(!GeneralMethods.getBoundAbility(player).equalsIgnoreCase("AirSwipe") || !GeneralMethods.getBoundAbility(player).equalsIgnoreCase("FireBlast") || !GeneralMethods.getBoundAbility(player).equalsIgnoreCase("EarthBlast") || !GeneralMethods.getBoundAbility(player).equalsIgnoreCase("WaterManipulation")) {
				event.setCancelled(true);
			}
		}

		if (Bloodbending.isBloodbended(player) || Paralyze.isParalyzed(player) || ChiComboManager.isParalyzed(player)) {
			event.setCancelled(true);
			return;
		}

		if (ChiMethods.isChiBlocked(player.getName())) {
			event.setCancelled(true);
			return;
		}
		
		BlockSource.update(player, ClickType.LEFT_CLICK);

		AirScooter.check(player);

		String abil = GeneralMethods.getBoundAbility(player);
		if (abil == null) return;
		if (GeneralMethods.canBend(player.getName(), abil)) {
                        if (GeneralMethods.isDisabledStockAbility(abil))
                            return;

			if (AirMethods.isAirAbility(abil)) {
				if (GeneralMethods.isWeapon(player.getItemInHand().getType()) && !plugin.getConfig().getBoolean("Properties.Air.CanBendWithWeapons")) {
					return;
				}
				if (abil.equalsIgnoreCase("AirBlast")) {
					new AirBlast(player);
				}
				if (abil.equalsIgnoreCase("AirSuction")) {
					new AirSuction(player);
				}
				if (abil.equalsIgnoreCase("AirBurst")) {
					AirBurst.coneBurst(player);
				}
				if (abil.equalsIgnoreCase("AirScooter")) {
					new AirScooter(player);
				}
				if (abil.equalsIgnoreCase("AirSpout")) {
					new AirSpout(player);
				}
				if (abil.equalsIgnoreCase("AirSwipe")) {
					new AirSwipe(player);
				}
				if (abil.equalsIgnoreCase("Flight")) {
					if (!ProjectKorra.plugin.getConfig().getBoolean("Abilities.Air.Flight.HoverEnabled")
							|| !AirMethods.canAirFlight(player)) return;
					
					if (FlightAbility.instances.containsKey(event.getPlayer().getName())) {
						if (FlightAbility.isHovering(event.getPlayer())) {
							FlightAbility.setHovering(event.getPlayer(), false);
						} else {
							FlightAbility.setHovering(event.getPlayer(), true);
						}
					}
				}
			}
			if (WaterMethods.isWaterAbility(abil)) {
				if (GeneralMethods.isWeapon(player.getItemInHand().getType()) && !plugin.getConfig().getBoolean("Properties.Water.CanBendWithWeapons")) {
					return;
				}
				if (abil.equalsIgnoreCase("Bloodbending")) {
					Bloodbending.launch(player);
				}
				if (abil.equalsIgnoreCase("IceBlast")) {
					IceBlast.activate(player);
				}
				if (abil.equalsIgnoreCase("IceSpike")) {
					IceSpike2.activate(player);
				}
				if (abil.equalsIgnoreCase("OctopusForm")) {
					new OctopusForm(player);
				}
				if (abil.equalsIgnoreCase("PhaseChange")) {
					new FreezeMelt(player);
				}
				if (abil.equalsIgnoreCase("WaterSpout")) {
					new WaterSpout(player);
				}
				if (abil.equalsIgnoreCase("WaterManipulation")) {
					WaterManipulation.moveWater(player);
				}
				if (abil.equalsIgnoreCase("Surge")) {
					new WaterWall(player);
				}
				if (abil.equalsIgnoreCase("Torrent")) {
					new Torrent(player);
				}
			}

			if (EarthMethods.isEarthAbility(abil)) {
				if (GeneralMethods.isWeapon(player.getItemInHand().getType()) && !plugin.getConfig().getBoolean("Properties.Earth.CanBendWithWeapons")) {
					return;
				}
				if (abil.equalsIgnoreCase("Catapult")) {
					new Catapult(player);
				}

				if (abil.equalsIgnoreCase("EarthBlast")) {
					EarthBlast.throwEarth(player);
				}

				if (abil.equalsIgnoreCase("RaiseEarth")) {
					new EarthColumn(player);
				}

				if (abil.equalsIgnoreCase("Collapse")) {
					new CompactColumn(player);
				}
				if (abil.equalsIgnoreCase("Shockwave")) {
					Shockwave.coneShockwave(player);
				}
				if (abil.equalsIgnoreCase("EarthArmor")) {
					new EarthArmor(player);
				}

				if (abil.equalsIgnoreCase("EarthGrab")) {
					new EarthGrab(player);
				}

				if (abil.equalsIgnoreCase("Tremorsense")) {
					new Tremorsense(player);
				}
				
				if (abil.equalsIgnoreCase("MetalClips"))	{
					if (!MetalClips.instances.containsKey(player))
						new MetalClips(player, 0);
					else if (MetalClips.instances.containsKey(player))
						if (MetalClips.instances.get(player).metalclips < (player.hasPermission("bending.ability.MetalClips.4clips") ? 4 : 3))
							MetalClips.instances.get(player).shootMetal();
						else
							MetalClips.instances.get(player).launch();
				}

				if (abil.equalsIgnoreCase("LavaSurge")) {
					if(LavaSurge.instances.containsKey(player))
						LavaSurge.instances.get(player).launch();
				}
				
				if (abil.equalsIgnoreCase("LavaFlow")) {
					new LavaFlow(player,AbilityType.CLICK);
				}
				
				if (abil.equalsIgnoreCase("EarthSmash")) {
					new EarthSmash(player, ClickType.LEFT_CLICK);
				}
			}
			if (FireMethods.isFireAbility(abil)) {
				if (GeneralMethods.isWeapon(player.getItemInHand().getType()) && !plugin.getConfig().getBoolean("Properties.Fire.CanBendWithWeapons")) {
					return;
				}

				if (abil.equalsIgnoreCase("Blaze")) {
					new ArcOfFire(player);
				}
				if (abil.equalsIgnoreCase("FireBlast")) {
					new FireBlast(player);
				}
				if (abil.equalsIgnoreCase("FireJet")) {
					new FireJet(player);
				}
				if (abil.equalsIgnoreCase("HeatControl")) {
					new Extinguish(player);
				}
				if (abil.equalsIgnoreCase("Illumination")) {
					new Illumination(player);
				}
				if (abil.equalsIgnoreCase("FireBurst")) {
					FireBurst.coneBurst(player);
				}
				if (abil.equalsIgnoreCase("FireShield")) {
					new FireShield(player);
				}
				if (abil.equalsIgnoreCase("WallOfFire")) {
					new WallOfFire(player);
				}
				if (abil.equalsIgnoreCase("Combustion")) {
					Combustion.explode(player);
				}
			}

			if (ChiMethods.isChiAbility(abil)) {
				if (GeneralMethods.isWeapon(player.getItemInHand().getType()) && !plugin.getConfig().getBoolean("Properties.Chi.CanBendWithWeapons")) {
					return;
				}
				if (abil.equalsIgnoreCase("HighJump")) {
					new HighJump(player);
				}
				if (abil.equalsIgnoreCase("RapidPunch")) {
					new RapidPunch(player);
				}
				if (abil.equalsIgnoreCase("Paralyze")) {
					//
				}
				if (abil.equalsIgnoreCase("Smokescreen")) {
					new Smokescreen(player);
				}
				if (abil.equalsIgnoreCase("WarriorStance")) {
					new WarriorStance(player);
				}
				
				if (abil.equalsIgnoreCase("AcrobatStance")) {
					new AcrobatStance(player);
				}
				
				if (abil.equalsIgnoreCase("QuickStrike")) {
					new QuickStrike(player);
				}
				
				if (abil.equalsIgnoreCase("SwiftKick"))	{
					new SwiftKick(player);
				}
			}

			if (abil.equalsIgnoreCase("AvatarState")) {
				new AvatarState(player);
			}
		}
	}

	@EventHandler(priority = EventPriority.NORMAL, ignoreCancelled = true)
	public void onInventoryClick(InventoryClickEvent event) {
		if (event.isCancelled()) return;

		for (Player p : MetalClips.instances.keySet()) {
			if (MetalClips.instances.get(p).getTarget() != null)
				if (MetalClips.instances.get(p).getTarget().getEntityId() == event.getWhoClicked().getEntityId())
					event.setCancelled(true);
		}
		
		if (event.getSlotType() == SlotType.ARMOR
				&& !EarthArmor.canRemoveArmor((Player) event.getWhoClicked()))
			event.setCancelled(true);
	}

	@EventHandler(priority = EventPriority.NORMAL, ignoreCancelled = true)
	public void onPlayerDeath(PlayerDeathEvent event) {
		if (EarthArmor.instances.containsKey(event.getEntity())) {
			List<ItemStack> drops = event.getDrops();
			List<ItemStack> newdrops = new ArrayList<ItemStack>();
			for (int i = 0; i < drops.size(); i++) {
				if (!(drops.get(i).getType() == Material.LEATHER_BOOTS
						|| drops.get(i).getType() == Material.LEATHER_CHESTPLATE
						|| drops.get(i).getType() == Material.LEATHER_HELMET
						|| drops.get(i).getType() == Material.LEATHER_LEGGINGS || drops
						.get(i).getType() == Material.AIR))
					newdrops.add((drops.get(i)));
			}
			if (EarthArmor.instances.get(event.getEntity()).oldarmor != null) {
				for (ItemStack is : EarthArmor.instances.get(event.getEntity()).oldarmor) {
					if (!(is.getType() == Material.AIR))
						newdrops.add(is);
				}
			}
			event.getDrops().clear();
			event.getDrops().addAll(newdrops);
			EarthArmor.removeEffect(event.getEntity());
		}
		if (MetalClips.instances.containsKey(event.getEntity())) {
			MetalClips.instances.get(event.getEntity()).remove();
			List<ItemStack> drops = event.getDrops();
			List<ItemStack> newdrops = new ArrayList<ItemStack>();
			for (int i = 0; i < drops.size(); i++) {
				if (!(drops.get(i).getType() == Material.IRON_HELMET
						|| drops.get(i).getType() == Material.IRON_CHESTPLATE
						|| drops.get(i).getType() == Material.IRON_LEGGINGS
						|| drops.get(i).getType() == Material.IRON_BOOTS
						|| drops.get(i).getType() == Material.AIR))
					newdrops.add((drops.get(i)));
			}
			event.getDrops().clear();
			event.getDrops().addAll(newdrops);
			
		}
	}

	@EventHandler(priority = EventPriority.NORMAL, ignoreCancelled = true) 
	public void onPlayerToggleFlight(PlayerToggleFlightEvent event) {
		if (event.isCancelled()) return;

		Player p = event.getPlayer();
		if (Tornado.getPlayers().contains(p) || Bloodbending.isBloodbended(p) || Suffocate.isBreathbent(p)
				|| FireJet.getPlayers().contains(p)
				|| AvatarState.getPlayers().contains(p)) {
			event.setCancelled(p.getGameMode() != GameMode.CREATIVE);
		}
	}

	@EventHandler(priority = EventPriority.NORMAL, ignoreCancelled = true)
	public void onEntityCombust(EntityCombustEvent event) {
		if (event.isCancelled()) return;

		Entity entity = event.getEntity();
		Block block = entity.getLocation().getBlock();
		if (FireStream.ignitedblocks.containsKey(block) && entity instanceof LivingEntity) {
			new Enflamed(entity, FireStream.ignitedblocks.get(block));
		}
	}

	@EventHandler(priority = EventPriority.NORMAL, ignoreCancelled = true)
	public void onEntityDamageBlock(EntityDamageByBlockEvent event) {

	}
	
	@EventHandler(priority = EventPriority.NORMAL, ignoreCancelled = true)
	public void onEntityDamageEvent(EntityDamageEvent event) {
		if (event.isCancelled()) return;

		Entity entity = event.getEntity();

		if (event.getCause() == DamageCause.FIRE && FireStream.ignitedblocks.containsKey(entity.getLocation().getBlock())) {
			new Enflamed(entity, FireStream.ignitedblocks.get(entity.getLocation().getBlock()));
		}

		if (Enflamed.isEnflamed(entity) && event.getCause() == DamageCause.FIRE_TICK) {
			event.setCancelled(true);
			Enflamed.dealFlameDamage(entity);
		}

		if (entity instanceof Player) {
			Player player = (Player) entity;
			if (GeneralMethods.getBoundAbility(player) != null && GeneralMethods.getBoundAbility(player).equalsIgnoreCase("HeatControl")) {
				if (event.getCause() == DamageCause.FIRE || event.getCause() == DamageCause.FIRE_TICK) {
					player.setFireTicks(0);
					event.setCancelled(true);
				}
			}
		}
	}

	@EventHandler(priority = EventPriority.NORMAL, ignoreCancelled = true)
	public void onBlockMeltEvent(BlockFadeEvent event) {
		if (event.isCancelled()) return;

		Block block = event.getBlock();
		if (block.getType() == Material.FIRE) {
			return;
		}
		event.setCancelled(Illumination.blocks.containsKey(block));
		if (!event.isCancelled()) {
			event.setCancelled(!WaterManipulation.canPhysicsChange(block));
		}
		if (!event.isCancelled()) {
			event.setCancelled(!EarthPassive.canPhysicsChange(block));
		}
		if (!event.isCancelled()) {
			event.setCancelled(FreezeMelt.frozenblocks.containsKey(block));
		}
		if (!event.isCancelled()) {
			event.setCancelled(!Wave.canThaw(block));
		}
		if (!event.isCancelled()) {
			event.setCancelled(!Torrent.canThaw(block));
		}
		if (FireStream.ignitedblocks.containsKey(block)) {
			FireStream.remove(block);
		}
	}

	@EventHandler(priority = EventPriority.NORMAL, ignoreCancelled = true)
	public void onBlockBreak(BlockBreakEvent event) {
		if (event.isCancelled()) return;

		Block block = event.getBlock();
		Player player = event.getPlayer();
		if (WaterWall.wasBrokenFor(player, block)
				|| OctopusForm.wasBrokenFor(player, block)
				|| Torrent.wasBrokenFor(player, block) 
				|| WaterWave.wasBrokenFor(player, block)){
			event.setCancelled(true);
			return;
		}
		EarthBlast blast = EarthBlast.getBlastFromSource(block);
		if (blast != null) {
			blast.cancel();
		}

		if (FreezeMelt.frozenblocks.containsKey(block)) {
			FreezeMelt.thaw(block);
			event.setCancelled(true);
			// } else if (!WalkOnWater.canThaw(block)) {
			// WalkOnWater.thaw(block);
		} else if (WaterWall.wallblocks.containsKey(block)) {
			WaterWall.thaw(block);
			event.setCancelled(true);
		} else if (Illumination.blocks.containsKey(block)) {
			event.setCancelled(true);
			// } else if (Illumination.blocks.containsKey(block
			// .getRelative(BlockFace.UP))) {
			// event.setCancelled(true);
		} else if (!Wave.canThaw(block)) {
			Wave.thaw(block);
			event.setCancelled(true);
			// event.setCancelled(true);
		} else if (EarthMethods.movedearth.containsKey(block)) {
			// Methods.removeEarthbendedBlockIndex(block);
			EarthMethods.removeRevertIndex(block);
		} else if (TempBlock.isTempBlock(block)) {
			TempBlock.revertBlock(block, Material.AIR);
		}
	}

	@EventHandler(priority = EventPriority.NORMAL, ignoreCancelled = true)
	public void onPlayerChat(AsyncPlayerChatEvent event) {
		if (event.isCancelled()) return;

		if (!plugin.getConfig().getBoolean("Properties.Chat.Enable")) {
			return;
		}

		Player player = event.getPlayer();
		ChatColor color = ChatColor.WHITE;

		if (player.hasPermission("bending.avatar") || GeneralMethods.getBendingPlayer(player.getName()).elements.size() > 1) {
			color = ChatColor.valueOf(plugin.getConfig().getString("Properties.Chat.Colors.Avatar"));
		} else if (GeneralMethods.isBender(player.getName(), Element.Air)) {
			color = ChatColor.valueOf(plugin.getConfig().getString("Properties.Chat.Colors.Air"));
		} else if (GeneralMethods.isBender(player.getName(), Element.Water)) {
			color = ChatColor.valueOf(plugin.getConfig().getString("Properties.Chat.Colors.Water"));
		} else if (GeneralMethods.isBender(player.getName(), Element.Earth)) {
			color = ChatColor.valueOf(plugin.getConfig().getString("Properties.Chat.Colors.Earth"));
		} else if (GeneralMethods.isBender(player.getName(), Element.Fire)) {
			color = ChatColor.valueOf(plugin.getConfig().getString("Properties.Chat.Colors.Fire"));
		} else if (GeneralMethods.isBender(player.getName(), Element.Chi)) {
			color = ChatColor.valueOf(plugin.getConfig().getString("Properties.Chat.Colors.Chi"));
		}

		String format = plugin.getConfig().getString("Properties.Chat.Format");
		format = format.replace("<message>", "%2$s");
		format = format.replace("<name>", color + player.getDisplayName() + ChatColor.RESET);
		event.setFormat(format);

	}
	
	@EventHandler
	public void onEntitySuffocatedByTempBlocks(EntityDamageEvent event) {
		if(event.isCancelled()) return;
		
		if(event.getCause() == DamageCause.SUFFOCATION) {
			if(TempBlock.isTempBlock(event.getEntity().getLocation().add(0, 1, 0).getBlock())) {
				event.setCancelled(true);
			}
		}
	}

	@EventHandler
	public void onPlayerDamageByPlayer(EntityDamageByEntityEvent e) {
		if (e.isCancelled()) return;

		Entity source = e.getDamager();
		Entity entity = e.getEntity();
		Fireball fireball = Fireball.getFireball(source);

		if (fireball != null) {
			e.setCancelled(true);
			fireball.dealDamage(entity);
			return;
		}

		//		if (Combustion.fireballs.contains(source.getEntityId())) {
		//			e.setCancelled(true);
		//		}

		if (Paralyze.isParalyzed(e.getDamager())
				|| ChiComboManager.isParalyzed(e.getDamager())) {
			e.setCancelled(true);
			return;
		}
		
		if(entity instanceof Player) {
			Suffocate.remove((Player) entity);
		}

		Entity en = e.getEntity();
		if (en instanceof Player) {
			//			Player p = (Player) en; // This is the player getting hurt.
			if (e.getDamager() instanceof Player) { // This is the player hitting someone.
				Player sourceplayer = (Player) e.getDamager();
				Player targetplayer = (Player) e.getEntity();
				if (GeneralMethods.canBendPassive(sourceplayer.getName(), Element.Chi)) {
					if (GeneralMethods.isBender(sourceplayer.getName(), Element.Chi) && e.getCause() == DamageCause.ENTITY_ATTACK && e.getDamage() == 1) {
						if (GeneralMethods.isWeapon(sourceplayer.getItemInHand().getType()) && !plugin.getConfig().getBoolean("Properties.Chi.CanBendWithWeapons")) {
							return;
						}
						if (ChiPassive.willChiBlock(sourceplayer, targetplayer)) {
							if (GeneralMethods.getBoundAbility(sourceplayer) != null && GeneralMethods.getBoundAbility(sourceplayer).equalsIgnoreCase("Paralyze")) {
								new Paralyze(sourceplayer, targetplayer);
							} else {
								ChiPassive.blockChi(targetplayer);
							}
						}
						//						if (sourceplayer.getLocation().distance(targetplayer.getLocation()) <= plugin.getConfig().getDouble("Abilities.Chi.RapidPunch.Distance") && Methods.getBoundAbility(sourceplayer) == null) {
						//							if (Methods.isWeapon(sourceplayer.getItemInHand().getType()) && !plugin.getConfig().getBoolean("Properties.Chi.CanBendWithWeapons")) {
						//								return;
						//							} else {
						//								if (ChiPassive.willChiBlock(targetplayer)) {
						//									ChiPassive.blockChi(targetplayer);
						//									
						//								}
						//							}
						//						}
					}
				}
				if (GeneralMethods.canBendPassive(sourceplayer.getName(), Element.Chi)) {
					if (GeneralMethods.isWeapon(sourceplayer.getItemInHand().getType()) && !ProjectKorra.plugin.getConfig().getBoolean("Properties.Chi.CanBendWithWeapons")) {
						return;
					}
					if (e.getCause() == DamageCause.ENTITY_ATTACK) {
						if (GeneralMethods.getBoundAbility(sourceplayer) != null && GeneralMethods.getBoundAbility(sourceplayer).equalsIgnoreCase("Paralyze") && e.getDamage() == 1) {
							if (ChiPassive.willChiBlock(sourceplayer, targetplayer)) {
								new Paralyze(sourceplayer, targetplayer);
							}
						}
					}
				}
			}
		}
	}

	@EventHandler(priority = EventPriority.NORMAL, ignoreCancelled = true)
	public void onPlayerDamage(EntityDamageEvent event) {
		if (event.isCancelled()) return;

		if (event.getEntity() instanceof Player) {
			Player player = (Player) event.getEntity();

			if (GeneralMethods.isBender(player.getName(), Element.Earth) && event.getCause() == DamageCause.FALL) {
				Shockwave.fallShockwave(player);
			}

			if (GeneralMethods.isBender(player.getName(), Element.Air) && event.getCause() == DamageCause.FALL && GeneralMethods.canBendPassive(player.getName(), Element.Air)) {
				new Flight(player);
				player.setAllowFlight(true);
				AirBurst.fallBurst(player);
				player.setFallDistance(0);
				event.setDamage(0D);
				event.setCancelled(true);
			}

			if (!event.isCancelled() && GeneralMethods.isBender(player.getName(), Element.Water) && event.getCause() == DamageCause.FALL && GeneralMethods.canBendPassive(player.getName(), Element.Water)) {
				if (WaterPassive.applyNoFall(player)) {
					new Flight(player);
					player.setAllowFlight(true);
					player.setFallDistance(0);
					event.setDamage(0D);
					event.setCancelled(true);
				}
			}

			if (!event.isCancelled()
					&& GeneralMethods.isBender(player.getName(), Element.Earth)
					&& event.getCause() == DamageCause.FALL
					&& GeneralMethods.canBendPassive(player.getName(), Element.Earth)) {
				if (EarthPassive.softenLanding(player)) {
					new Flight(player);
					player.setAllowFlight(true);
					player.setFallDistance(0);
					event.setDamage(0D);
					event.setCancelled(true);
				}
			}

			if (!event.isCancelled()
					&& GeneralMethods.isBender(player.getName(), Element.Chi)
					&& event.getCause() == DamageCause.FALL
					&& GeneralMethods.canBendPassive(player.getName(), Element.Chi)) {
				if (player.isSprinting()) {
					event.setDamage(0);
					event.setCancelled(true);
				} else {
					double initdamage = event.getDamage();
					double newdamage = event.getDamage() * ChiPassive.FallReductionFactor;
					double finaldamage = initdamage - newdamage;
					event.setDamage(finaldamage);
				}
			}

			if (!event.isCancelled() && event.getCause() == DamageCause.FALL) {
				Player source = Flight.getLaunchedBy(player);
				if (source != null) {
					event.setCancelled(true);
					GeneralMethods.damageEntity(source, player, event.getDamage());
				}
			}

			if (GeneralMethods.canBendPassive(player.getName(), Element.Fire)
					&& GeneralMethods.isBender(player.getName(),  Element.Fire)
					&& (event.getCause() == DamageCause.FIRE || event.getCause() == DamageCause.FIRE_TICK)) {
				event.setCancelled(!Extinguish.canBurn(player));
			}

			if (GeneralMethods.isBender(player.getName(), Element.Earth)
					&& event.getCause() == DamageCause.SUFFOCATION && TempBlock.isTempBlock(player.getEyeLocation().getBlock())) {
				event.setDamage(0D);
				event.setCancelled(true);
			}
		}
	}

	@EventHandler(priority = EventPriority.NORMAL, ignoreCancelled = true)
	public void onBlockPhysics(BlockPhysicsEvent event) {
		if (event.isCancelled()) return;

		Block block = event.getBlock();
		event.setCancelled(!WaterManipulation.canPhysicsChange(block));
		event.setCancelled(!EarthPassive.canPhysicsChange(block));
		if (!event.isCancelled())
			event.setCancelled(Illumination.blocks.containsKey(block));
		if (!event.isCancelled())
			event.setCancelled(EarthMethods.tempnophysics.contains(block));
	}
	
	@EventHandler(priority = EventPriority.NORMAL, ignoreCancelled = true)
	public void onBlockForm(BlockFormEvent event) {
		if (event.isCancelled()) return;

		if (TempBlock.isTempBlock(event.getBlock()))
			event.setCancelled(true);
		if (!WaterManipulation.canPhysicsChange(event.getBlock()))
			event.setCancelled(true);
		if (!EarthPassive.canPhysicsChange(event.getBlock()))
			event.setCancelled(true);
	}

}
=======
package com.projectkorra.ProjectKorra;

import java.util.ArrayList;
import java.util.HashMap;
import java.util.List;

import org.bukkit.Bukkit;
import org.bukkit.ChatColor;
import org.bukkit.GameMode;
import org.bukkit.Location;
import org.bukkit.Material;
import org.bukkit.block.Block;
import org.bukkit.entity.Entity;
import org.bukkit.entity.EntityType;
import org.bukkit.entity.Item;
import org.bukkit.entity.LivingEntity;
import org.bukkit.entity.Player;
import org.bukkit.event.EventHandler;
import org.bukkit.event.EventPriority;
import org.bukkit.event.Listener;
import org.bukkit.event.block.Action;
import org.bukkit.event.block.BlockBreakEvent;
import org.bukkit.event.block.BlockFadeEvent;
import org.bukkit.event.block.BlockFormEvent;
import org.bukkit.event.block.BlockFromToEvent;
import org.bukkit.event.block.BlockIgniteEvent;
import org.bukkit.event.block.BlockPhysicsEvent;
import org.bukkit.event.block.BlockPlaceEvent;
import org.bukkit.event.entity.EntityChangeBlockEvent;
import org.bukkit.event.entity.EntityCombustEvent;
import org.bukkit.event.entity.EntityDamageByBlockEvent;
import org.bukkit.event.entity.EntityDamageByEntityEvent;
import org.bukkit.event.entity.EntityDamageEvent;
import org.bukkit.event.entity.EntityDamageEvent.DamageCause;
import org.bukkit.event.entity.EntityExplodeEvent;
import org.bukkit.event.entity.EntityInteractEvent;
import org.bukkit.event.entity.EntityShootBowEvent;
import org.bukkit.event.entity.EntityTargetEvent;
import org.bukkit.event.entity.EntityTargetLivingEntityEvent;
import org.bukkit.event.entity.EntityTeleportEvent;
import org.bukkit.event.entity.PlayerDeathEvent;
import org.bukkit.event.entity.ProjectileHitEvent;
import org.bukkit.event.entity.ProjectileLaunchEvent;
import org.bukkit.event.entity.SlimeSplitEvent;
import org.bukkit.event.inventory.InventoryClickEvent;
import org.bukkit.event.inventory.InventoryType.SlotType;
import org.bukkit.event.player.AsyncPlayerChatEvent;
import org.bukkit.event.player.PlayerAnimationEvent;
import org.bukkit.event.player.PlayerFishEvent;
import org.bukkit.event.player.PlayerInteractEvent;
import org.bukkit.event.player.PlayerJoinEvent;
import org.bukkit.event.player.PlayerKickEvent;
import org.bukkit.event.player.PlayerMoveEvent;
import org.bukkit.event.player.PlayerQuitEvent;
import org.bukkit.event.player.PlayerToggleFlightEvent;
import org.bukkit.event.player.PlayerToggleSneakEvent;
import org.bukkit.inventory.ItemStack;
import org.bukkit.potion.PotionEffectType;
import org.bukkit.scheduler.BukkitRunnable;
import org.bukkit.util.Vector;

import com.projectkorra.ProjectKorra.ComboManager.ClickType;
import com.projectkorra.ProjectKorra.Ability.AvatarState;
import com.projectkorra.ProjectKorra.CustomEvents.PlayerGrappleEvent;
import com.projectkorra.ProjectKorra.Objects.Preset;
import com.projectkorra.ProjectKorra.Utilities.GrapplingHookAPI;
import com.projectkorra.ProjectKorra.Utilities.HorizontalVelocityChangeEvent;
import com.projectkorra.ProjectKorra.airbending.AirBlast;
import com.projectkorra.ProjectKorra.airbending.AirBubble;
import com.projectkorra.ProjectKorra.airbending.AirBurst;
import com.projectkorra.ProjectKorra.airbending.AirMethods;
import com.projectkorra.ProjectKorra.airbending.AirScooter;
import com.projectkorra.ProjectKorra.airbending.AirShield;
import com.projectkorra.ProjectKorra.airbending.AirSpout;
import com.projectkorra.ProjectKorra.airbending.AirSuction;
import com.projectkorra.ProjectKorra.airbending.AirSwipe;
import com.projectkorra.ProjectKorra.airbending.FlightAbility;
import com.projectkorra.ProjectKorra.airbending.Suffocate;
import com.projectkorra.ProjectKorra.airbending.Tornado;
import com.projectkorra.ProjectKorra.chiblocking.AcrobatStance;
import com.projectkorra.ProjectKorra.chiblocking.ChiComboManager;
import com.projectkorra.ProjectKorra.chiblocking.ChiMethods;
import com.projectkorra.ProjectKorra.chiblocking.ChiPassive;
import com.projectkorra.ProjectKorra.chiblocking.HighJump;
import com.projectkorra.ProjectKorra.chiblocking.Paralyze;
import com.projectkorra.ProjectKorra.chiblocking.QuickStrike;
import com.projectkorra.ProjectKorra.chiblocking.RapidPunch;
import com.projectkorra.ProjectKorra.chiblocking.Smokescreen;
import com.projectkorra.ProjectKorra.chiblocking.SwiftKick;
import com.projectkorra.ProjectKorra.chiblocking.WarriorStance;
import com.projectkorra.ProjectKorra.earthbending.Catapult;
import com.projectkorra.ProjectKorra.earthbending.Collapse;
import com.projectkorra.ProjectKorra.earthbending.CompactColumn;
import com.projectkorra.ProjectKorra.earthbending.EarthArmor;
import com.projectkorra.ProjectKorra.earthbending.EarthBlast;
import com.projectkorra.ProjectKorra.earthbending.EarthColumn;
import com.projectkorra.ProjectKorra.earthbending.EarthGrab;
import com.projectkorra.ProjectKorra.earthbending.EarthMethods;
import com.projectkorra.ProjectKorra.earthbending.EarthPassive;
import com.projectkorra.ProjectKorra.earthbending.EarthSmash;
import com.projectkorra.ProjectKorra.earthbending.EarthTunnel;
import com.projectkorra.ProjectKorra.earthbending.EarthWall;
import com.projectkorra.ProjectKorra.earthbending.Extraction;
import com.projectkorra.ProjectKorra.earthbending.LavaFlow;
import com.projectkorra.ProjectKorra.earthbending.LavaFlow.AbilityType;
import com.projectkorra.ProjectKorra.earthbending.LavaSurge;
import com.projectkorra.ProjectKorra.earthbending.LavaWave;
import com.projectkorra.ProjectKorra.earthbending.MetalClips;
import com.projectkorra.ProjectKorra.earthbending.Shockwave;
import com.projectkorra.ProjectKorra.earthbending.Tremorsense;
import com.projectkorra.ProjectKorra.firebending.ArcOfFire;
import com.projectkorra.ProjectKorra.firebending.Combustion;
import com.projectkorra.ProjectKorra.firebending.Enflamed;
import com.projectkorra.ProjectKorra.firebending.Extinguish;
import com.projectkorra.ProjectKorra.firebending.FireBlast;
import com.projectkorra.ProjectKorra.firebending.FireBurst;
import com.projectkorra.ProjectKorra.firebending.FireJet;
import com.projectkorra.ProjectKorra.firebending.FireMethods;
import com.projectkorra.ProjectKorra.firebending.FireShield;
import com.projectkorra.ProjectKorra.firebending.FireStream;
import com.projectkorra.ProjectKorra.firebending.Fireball;
import com.projectkorra.ProjectKorra.firebending.HeatControl;
import com.projectkorra.ProjectKorra.firebending.Illumination;
import com.projectkorra.ProjectKorra.firebending.Lightning;
import com.projectkorra.ProjectKorra.firebending.RingOfFire;
import com.projectkorra.ProjectKorra.firebending.WallOfFire;
import com.projectkorra.ProjectKorra.waterbending.Bloodbending;
import com.projectkorra.ProjectKorra.waterbending.FreezeMelt;
import com.projectkorra.ProjectKorra.waterbending.IceBlast;
import com.projectkorra.ProjectKorra.waterbending.IceSpike2;
import com.projectkorra.ProjectKorra.waterbending.Melt;
import com.projectkorra.ProjectKorra.waterbending.OctopusForm;
import com.projectkorra.ProjectKorra.waterbending.Torrent;
import com.projectkorra.ProjectKorra.waterbending.WaterArms;
import com.projectkorra.ProjectKorra.waterbending.WaterManipulation;
import com.projectkorra.ProjectKorra.waterbending.WaterMethods;
import com.projectkorra.ProjectKorra.waterbending.WaterPassive;
import com.projectkorra.ProjectKorra.waterbending.WaterSpout;
import com.projectkorra.ProjectKorra.waterbending.WaterWall;
import com.projectkorra.ProjectKorra.waterbending.WaterWave;
import com.projectkorra.ProjectKorra.waterbending.Wave;

public class PKListener implements Listener {

	ProjectKorra plugin;

	public PKListener(ProjectKorra plugin) {
		this.plugin = plugin;
	}

	public static HashMap<Integer, Integer> noFallEntities = new HashMap<Integer, Integer>(); // Grappling Hooks
	public static HashMap<String, Integer> noGrapplePlayers = new HashMap<String, Integer>(); // Grappling Hooks

	@EventHandler(priority = EventPriority.LOWEST, ignoreCancelled = true)
	public void onEntityDamageByBlock(EntityDamageByBlockEvent event) {
		if (event.getCause().equals(DamageCause.BLOCK_EXPLOSION)) {
			if (event.getDamager() == null) {
				event.setCancelled(true);
			}
		}

		if (event.getDamager() != null) {
			if (LavaWave.isBlockInWave(event.getDamager())) {
				event.setCancelled(true);
			}
		}

	}

	@EventHandler
	public void onHorizontalCollision(HorizontalVelocityChangeEvent e)
	{
		if(!plugin.getConfig().getBoolean("Properties.HorizontalCollisionPhysics.Enabled"))
			return;

		if(e.getEntity() instanceof LivingEntity)
		{
			if(e.getEntity().getEntityId() != e.getInstigator().getEntityId())
			{
				double minimumDistance = plugin.getConfig().getDouble("Properties.HorizontalCollisionPhysics.WallDamageMinimumDistance");
				double damage = ((e.getDistanceTraveled() - minimumDistance) < 0 ? 0 : e.getDistanceTraveled() - minimumDistance) / (e.getDifference().length());
				if(damage > 0)
					GeneralMethods.damageEntity(e.getInstigator(), e.getEntity(), damage);
			}
		}
	}

	@EventHandler(priority = EventPriority.NORMAL, ignoreCancelled = true)
	public void onPlayerGrapple(PlayerGrappleEvent event) {
		if (event.isCancelled()) return;
		if (!plugin.getConfig().getBoolean("Properties.CustomItems.GrapplingHook.Enable")) return;

		Player player = event.getPlayer();
		if (!GeneralMethods.isBender(player.getName(), Element.Chi) && (!GeneralMethods.isBender(player.getName(), Element.Earth) || !EarthMethods.canMetalbend(player))) {
			event.setCancelled(true);
			return;
		}
		if (GeneralMethods.isBender(player.getName(), Element.Chi) && !player.hasPermission("bending.chi.grapplinghook")) {
			event.setCancelled(true);
			return;
		}

		if (GeneralMethods.isBender(player.getName(), Element.Earth) && !player.hasPermission("bending.earth.grapplinghook")) {
			event.setCancelled(true);
			return;
		}
		if (Paralyze.isParalyzed(player) || ChiComboManager.isParalyzed(player) || Bloodbending.isBloodbended(player) || Suffocate.isBreathbent(player)) {
			event.setCancelled(true);
		}

		event.getHookItem().setDurability((short) - 10);
		if (noGrapplePlayers.containsKey(player.getName())) {
			return;
		}

		Entity e = event.getPulledEntity();
		Location loc = event.getPullLocation();

		if (player.equals(e)) {
			if (player.getLocation().distance(loc) < 3) { // Too close
				GrapplingHookAPI.pullPlayerSlightly(player, loc);
			} else {
				GrapplingHookAPI.pullEntityToLocation(player, loc);
			}

			if (GrapplingHookAPI.addUse(player, event.getHookItem())) {
				GrapplingHookAPI.playGrappleSound(player.getLocation());
			}
			GrapplingHookAPI.addPlayerCooldown(player, 100);
		}
	}

	@EventHandler(priority = EventPriority.HIGHEST, ignoreCancelled = true)
	public void onProjectileHit(ProjectileHitEvent event) {
		Integer id = event.getEntity().getEntityId();
		if (Smokescreen.snowballs.contains(id)) {
			Location loc = event.getEntity().getLocation();
			Smokescreen.playEffect(loc);
			for (Entity en: GeneralMethods.getEntitiesAroundPoint(loc, Smokescreen.radius)) {
				Smokescreen.applyBlindness(en);
			}
			Smokescreen.snowballs.remove(id);
		}
		//		if (Combustion.fireballs.contains(id)) {
		//			Location loc = event.getEntity().getLocation();
		////			for (Entity en: Methods.getEntitiesAroundPoint(loc, 4)) {
		////				if (en instanceof LivingEntity) {
		////					LivingEntity le = (LivingEntity) en;
		////					le.damage(ProjectKorra.plugin.getConfig().getDouble("Abilities.Fire.Combustion.Damage"));
		////				}
		////			}
		//		}
	}

	@EventHandler(priority = EventPriority.HIGHEST)
	public void fishEvent(PlayerFishEvent event) {
		if (event.isCancelled()) return;
		Player player = event.getPlayer();
		if (GrapplingHookAPI.isGrapplingHook(player.getItemInHand())) {
			if (event.getState() == PlayerFishEvent.State.IN_GROUND) {
				Location loc = event.getHook().getLocation();
				for (Entity ent: event.getHook().getNearbyEntities(1.5, 1, 1.5)) {
					if (ent instanceof Item) {
						PlayerGrappleEvent e = new PlayerGrappleEvent(player, ent, player.getLocation());
						plugin.getServer().getPluginManager().callEvent(e);
						return;
					}
				}

				PlayerGrappleEvent e = new PlayerGrappleEvent(player, player, loc);
				plugin.getServer().getPluginManager().callEvent(e);
			}
		}
	}
	@EventHandler(priority = EventPriority.NORMAL, ignoreCancelled = true)
	public void onPlayerInteraction(PlayerInteractEvent event) {
		if (event.isCancelled()) return;
		Player player = event.getPlayer();

		if (event.getAction() == Action.RIGHT_CLICK_BLOCK) {
			GeneralMethods.cooldowns.put(player.getName(), System.currentTimeMillis());
			ComboManager.addComboAbility(player, ClickType.RIGHTCLICK);
			String ability = GeneralMethods.getBoundAbility(player);
			if(ability != null && ability.equalsIgnoreCase("EarthSmash"))
				new EarthSmash(player, EarthSmash.ClickType.RIGHTCLICK);
		}
		if (Paralyze.isParalyzed(player) || ChiComboManager.isParalyzed(player) || Bloodbending.isBloodbended(player) || Suffocate.isBreathbent(player)) {
			event.setCancelled(true);
		}
	}

	@EventHandler(priority = EventPriority.NORMAL, ignoreCancelled = true)
	public void onBlockPlace(BlockPlaceEvent event) {
		if (event.isCancelled()) return;
		Player player = event.getPlayer();
		GeneralMethods.cooldowns.put(player.getName(), System.currentTimeMillis());
		if (Paralyze.isParalyzed(player) || ChiComboManager.isParalyzed(player) || Bloodbending.isBloodbended(player) || Suffocate.isBreathbent(player)) {
			event.setCancelled(true);
		}
	}


	@EventHandler(priority = EventPriority.NORMAL, ignoreCancelled = true)
	public void onBlockFlowTo(BlockFromToEvent event) {
		if (event.isCancelled()) return;
		Block toblock = event.getToBlock();
		Block fromblock = event.getBlock();
		if (EarthMethods.isLava(fromblock)) {
			event.setCancelled(!EarthPassive.canFlowFromTo(fromblock, toblock));
		}
		if (WaterMethods.isWater(fromblock)) {
			event.setCancelled(!AirBubble.canFlowTo(toblock));
			if (!event.isCancelled()) {
				event.setCancelled(!WaterManipulation.canFlowFromTo(fromblock,
						toblock));
			}
			if (!event.isCancelled()) {
				if (Illumination.blocks.containsKey(toblock))
					toblock.setType(Material.AIR);
			}
		}
	}

	@EventHandler
	public void onPlayerJoin(PlayerJoinEvent e) {
		Player player = e.getPlayer();
		GeneralMethods.createBendingPlayer(e.getPlayer().getUniqueId(), player.getName());
	}
	
	public static void login(BendingPlayer pl) {
        ProjectKorra plugin = ProjectKorra.plugin;
        Player player = Bukkit.getPlayer(pl.getUUID());
        
        if (player == null) {
            return;
        }
        
        if (GeneralMethods.toggedOut.contains(player.getUniqueId())) {
			GeneralMethods.getBendingPlayer(player.getName()).isToggled = false;
			player.sendMessage(ChatColor.YELLOW + "Reminder, you toggled your bending before signing off. Enable it again with /bending toggle.");
		}
        
        Preset.loadPresets(player);
        String append = "";
        boolean chatEnabled = ProjectKorra.plugin.getConfig().getBoolean("Properties.Chat.Enable");
        if ((player.hasPermission("bending.avatar") || GeneralMethods.getBendingPlayer(player.getName()).elements.size() > 1) && chatEnabled) {
            append = plugin.getConfig().getString("Properties.Chat.Prefixes.Avatar");
        } else if (GeneralMethods.isBender(player.getName(), Element.Air) && chatEnabled) {
            append = plugin.getConfig().getString("Properties.Chat.Prefixes.Air");
        } else if (GeneralMethods.isBender(player.getName(), Element.Water) && chatEnabled) {
            append = plugin.getConfig().getString("Properties.Chat.Prefixes.Water");
        } else if (GeneralMethods.isBender(player.getName(), Element.Earth) && chatEnabled) {
            append = plugin.getConfig().getString("Properties.Chat.Prefixes.Earth");
        } else if (GeneralMethods.isBender(player.getName(), Element.Fire) && chatEnabled) {
            append = plugin.getConfig().getString("Properties.Chat.Prefixes.Fire");
        } else if (GeneralMethods.isBender(player.getName(), Element.Chi) && chatEnabled) {
            append = plugin.getConfig().getString("Properties.Chat.Prefixes.Chi");
        }
        
        if (chatEnabled) {
            player.setDisplayName(append + player.getName());
        }
        
        // Handle the AirSpout/WaterSpout login glitches
        if (player.getGameMode() != GameMode.CREATIVE) {
            HashMap<Integer, String> bound = GeneralMethods.getBendingPlayer(player.getName()).getAbilities();
            for (String str : bound.values()) {
                if (str.equalsIgnoreCase("AirSpout") || str.equalsIgnoreCase("WaterSpout")) {
                    final Player fplayer = player;
                    new BukkitRunnable() {
                        public void run() {
                            fplayer.setFlying(false);
                            fplayer.setAllowFlight(false);
                        }
                    }.runTaskLater(ProjectKorra.plugin, 2);
                    break;
                }
            }
        }
    }

	@EventHandler
	public void onPlayerQuit(PlayerQuitEvent event) {
		
		Player player = event.getPlayer();
		BendingPlayer bPlayer = GeneralMethods.getBendingPlayer(player.getName());
		if (bPlayer != null) {
			if (GeneralMethods.toggedOut.contains(player.getUniqueId()) && bPlayer.isToggled())
				GeneralMethods.toggedOut.remove(player.getUniqueId());
			if (!bPlayer.isToggled())
				GeneralMethods.toggedOut.add(player.getUniqueId());
		}
		
		MultiAbilityManager.remove(player);
		
		if (Commands.invincible.contains(event.getPlayer().getName())) {
			Commands.invincible.remove(event.getPlayer().getName());
		}
		Preset.unloadPreset(player);
		BendingPlayer.players.remove(event.getPlayer().getName());
		if (EarthArmor.instances.containsKey(event.getPlayer())) {
			EarthArmor.removeEffect(event.getPlayer());
			event.getPlayer().removePotionEffect(PotionEffectType.DAMAGE_RESISTANCE);
		}
		
		for(Player p : MetalClips.instances.keySet())
		{
			if(MetalClips.instances.get(p).getTarget() != null &&
					MetalClips.instances.get(p).getTarget().getEntityId() == event.getPlayer().getEntityId())
			{
				MetalClips.instances.get(p).remove();
			}
		}
		
		com.projectkorra.ProjectKorra.airbending.FlightAbility.remove(event.getPlayer());
	}
	
	@EventHandler
	public void playerIsKicked(PlayerKickEvent event) {
		if(event.isCancelled()) return;
		
		com.projectkorra.ProjectKorra.airbending.FlightAbility.remove(event.getPlayer());
	}

	@EventHandler(priority = EventPriority.NORMAL, ignoreCancelled = true)
	public void onPlayerSneak(PlayerToggleSneakEvent event) {
		Player player = event.getPlayer();

		if (event.isCancelled()) return;
		
		if(player.isSneaking())
			ComboManager.addComboAbility(player, ComboManager.ClickType.SHIFTUP);
		else
			ComboManager.addComboAbility(player, ComboManager.ClickType.SHIFTDOWN);
		
		if(Suffocate.isBreathbent(player)) {
			if(!GeneralMethods.getBoundAbility(player).equalsIgnoreCase("AirSwipe") || !GeneralMethods.getBoundAbility(player).equalsIgnoreCase("FireBlast") || !GeneralMethods.getBoundAbility(player).equalsIgnoreCase("EarthBlast") || !GeneralMethods.getBoundAbility(player).equalsIgnoreCase("WaterManipulation")) {
				event.setCancelled(true);
			}
		}

		if (Paralyze.isParalyzed(player) || ChiComboManager.isParalyzed(player) || Bloodbending.isBloodbended(player)) {
			event.setCancelled(true);
			return;
		}
		
		if(!player.isSneaking() && WaterArms.hasPlayer(player)){
			WaterArms.displayBoundMsg(player);
			return;
		}

		AirScooter.check(player);

		String abil = GeneralMethods.getBoundAbility(player);
		if (abil == null) {
			return;
		}

		if (ChiMethods.isChiBlocked(player.getName())) {
			event.setCancelled(true);
			return;
		}

		if (!player.isSneaking() && GeneralMethods.canBend(player.getName(), abil)) {
                        if (GeneralMethods.isDisabledStockAbility(abil))
                            return;
			if (AirMethods.isAirAbility(abil)) {
				if (GeneralMethods.isWeapon(player.getItemInHand().getType()) && !plugin.getConfig().getBoolean("Properties.Air.CanBendWithWeapons")) {
					return;
				}
				if (abil.equalsIgnoreCase("Tornado")) {
					new Tornado(player);
				}
				if (abil.equalsIgnoreCase("AirBlast")) {
					AirBlast.setOrigin(player);
				}
				if (abil.equalsIgnoreCase("AirBurst")) {
					new AirBurst(player);
				}
				if (abil.equalsIgnoreCase("AirSuction")) {
					AirSuction.setOrigin(player);
				}
				if (abil.equalsIgnoreCase("AirSwipe")) {
					AirSwipe.charge(player);
				}
				if (abil.equalsIgnoreCase("AirShield")) {
					new AirShield(player);
				}
				if(abil.equalsIgnoreCase("Suffocate")) {
					new Suffocate(player);
				}
				if(abil.equalsIgnoreCase("Flight")) {
					if(player.isSneaking() || !AirMethods.canAirFlight(player)) return;
					new com.projectkorra.ProjectKorra.airbending.FlightAbility(player);
				}

			}

			if (WaterMethods.isWaterAbility(abil)) {
				if (GeneralMethods.isWeapon(player.getItemInHand().getType()) && !plugin.getConfig().getBoolean("Properties.Water.CanBendWithWeapons")) {
					return;
				}
				if (abil.equalsIgnoreCase("Bloodbending")) {
					new Bloodbending(player);
				}
				if (abil.equalsIgnoreCase("IceBlast")) {
					new IceBlast(player);
				}
				if (abil.equalsIgnoreCase("IceSpike")) {
					new IceSpike2(player);
				}
				if (abil.equalsIgnoreCase("OctopusForm")) {
					OctopusForm.form(player);
				}
				if (abil.equalsIgnoreCase("PhaseChange")) {
					new Melt(player);
				}
				if (abil.equalsIgnoreCase("WaterManipulation")) {
					new WaterManipulation(player);
				}
				if (abil.equalsIgnoreCase("Surge")) {
					WaterWall.form(player);
				}
				if (abil.equalsIgnoreCase("Torrent")) {
					Torrent.create(player);
				}
				if (abil.equalsIgnoreCase("WaterArms")) {
					new WaterArms(player);
				}
			}

			if (EarthMethods.isEarthAbility(abil)) {
				if (GeneralMethods.isWeapon(player.getItemInHand().getType()) && !plugin.getConfig().getBoolean("Properties.Earth.CanBendWithWeapons")) {
					return;
				}
				if (abil.equalsIgnoreCase("EarthBlast")) {
					new EarthBlast(player);
				}
				if (abil.equalsIgnoreCase("RaiseEarth")) {
					new EarthWall(player);
				}
				if (abil.equalsIgnoreCase("Collapse")) {
					new Collapse(player);
				}
				if (abil.equalsIgnoreCase("Shockwave")) {
					new Shockwave(player);
				}
				if (abil.equalsIgnoreCase("EarthGrab")) {
					EarthGrab.EarthGrabSelf(player);
				}
				if (abil.equalsIgnoreCase("EarthTunnel")) {
					new EarthTunnel(player);
				}

				if (abil.equalsIgnoreCase("Tremorsense")) {
					GeneralMethods.getBendingPlayer(player.getName()).toggleTremorsense();
				}

				if (abil.equalsIgnoreCase("Extraction")) {
					new Extraction(player);
				}
				
				if(abil.equalsIgnoreCase("MetalClips"))
				{
					if(MetalClips.instances.containsKey(player))
					{
						if(MetalClips.instances.get(player).getTarget() == null)
							MetalClips.instances.get(player).magnet();
						else
							MetalClips.instances.get(player).control();
					}
					else
						new MetalClips(player, 1);
				}

//				if (abil.equalsIgnoreCase("LavaSurge")) {
//					new LavaSurge(player);
//				}
				
				if (abil.equalsIgnoreCase("LavaFlow")) {
					new LavaFlow(player,LavaFlow.AbilityType.SHIFT);
				}
				if (abil.equalsIgnoreCase("EarthSmash")) {
					new EarthSmash(player, EarthSmash.ClickType.SHIFT);
				}

			}

			if (FireMethods.isFireAbility(abil)) {
				if (GeneralMethods.isWeapon(player.getItemInHand().getType()) && !plugin.getConfig().getBoolean("Properties.Fire.CanBendWithWeapons")) {
					return;
				}
				if (abil.equalsIgnoreCase("Blaze")) {
					new RingOfFire(player);
				}
				if (abil.equalsIgnoreCase("FireBlast")) {
					new Fireball(player);
				}
				if (abil.equalsIgnoreCase("HeatControl")) {
					new HeatControl(player);
				}
				if (abil.equalsIgnoreCase("FireBurst")) {
					new FireBurst(player);
				}
				if (abil.equalsIgnoreCase("FireShield")) {
					FireShield.shield(player);
				}
				if (abil.equalsIgnoreCase("Lightning")) {
					new Lightning(player);
				}
				if (abil.equalsIgnoreCase("Combustion")) {
					new Combustion(player);
				}
			}
		}
	}

	@EventHandler(priority = EventPriority.NORMAL, ignoreCancelled = true)
	public void onBlockIgnite(BlockIgniteEvent event) {
		if (event.isCancelled()) return;
	}

	@EventHandler(priority = EventPriority.NORMAL, ignoreCancelled = true)
	public void onPlayerMove(PlayerMoveEvent event) {
		if (event.isCancelled()) return;

		Player player = event.getPlayer();
		if (Paralyze.isParalyzed(player)) {
			event.setCancelled(true);
			return;
		}
		
		if(ChiComboManager.isParalyzed(player))
		{
			event.setTo(event.getFrom());
			return;
		}

		if (Suffocate.isBreathbent(player)) {
			Location loc = event.getFrom();
			Location toLoc = player.getLocation();

			if (loc.getX() != toLoc.getX() || loc.getY() != toLoc.getY() || loc.getZ() != toLoc.getZ()) {
				event.setCancelled(true);
				return;
			}
		}

		if (WaterSpout.instances.containsKey(event.getPlayer()) || AirSpout.getPlayers().contains(event.getPlayer())) {
			Vector vel = new Vector();
			vel.setX(event.getTo().getX() - event.getFrom().getX());
			vel.setY(event.getTo().getY() - event.getFrom().getY());
			vel.setZ(event.getTo().getZ() - event.getFrom().getZ());
			// You now know the old velocity. Set to match recommended velocity
			double currspeed = vel.length();
			double maxspeed = .15;
			if (currspeed > maxspeed) {
				// only if moving set a factor
				// double recspeed = 0.6;
				// vel = vel.ultiply(recspeed * currspeed);
				vel = vel.normalize().multiply(maxspeed);
				// apply the new velocity (MAY REQUIRE A SCHEDULED TASK
				// INSTEAD!)
				event.getPlayer().setVelocity(vel);
			}
		}

		if (Bloodbending.isBloodbended(player)) {
			double distance1, distance2;
			Location loc = Bloodbending.getBloodbendingLocation(player);
			distance1 = event.getFrom().distance(loc);
			distance2 = event.getTo().distance(loc);
			if (distance2 > distance1) {
				player.setVelocity(new Vector(0, 0, 0));
			}
		}
		
		if(FlightAbility.instances.containsKey(event.getPlayer().getName())) {
			if(com.projectkorra.ProjectKorra.airbending.FlightAbility.isHovering(event.getPlayer())) {
				Location loc = event.getFrom();
				Location toLoc = player.getLocation();

				if (loc.getX() != toLoc.getX() || loc.getY() != toLoc.getY() || loc.getZ() != toLoc.getZ()) {
					event.setCancelled(true);
					return;
				}
			}
		}
	}

	@EventHandler(priority = EventPriority.NORMAL, ignoreCancelled = true)
	public void onEntityTargetLiving(EntityTargetLivingEntityEvent event) {
		if (event.isCancelled()) return;

		Entity entity = event.getEntity();
		if (Paralyze.isParalyzed(entity) || ChiComboManager.isParalyzed(entity) || Bloodbending.isBloodbended(entity)) {
			event.setCancelled(true);
		}
	}

	@EventHandler(priority = EventPriority.NORMAL, ignoreCancelled = true)
	public void onTarget(EntityTargetEvent event) {
		if (event.isCancelled()) return;

		Entity entity = event.getEntity();
		if (Paralyze.isParalyzed(entity) || ChiComboManager.isParalyzed(entity) || Bloodbending.isBloodbended(entity)) {
			event.setCancelled(true);
		}
	}

	@EventHandler(priority = EventPriority.NORMAL, ignoreCancelled = true)
	public void onEntityChangeBlockEvent(EntityChangeBlockEvent event) {
		if (event.isCancelled()) return;

		Entity entity = event.getEntity();
		if (Paralyze.isParalyzed(entity) || ChiComboManager.isParalyzed(entity) || Bloodbending.isBloodbended(entity) || Suffocate.isBreathbent(entity))
			event.setCancelled(true);
		
		if (event.getEntityType() == EntityType.FALLING_BLOCK) {
			if (LavaSurge.falling.contains(entity)) {
				LavaSurge.falling.remove(entity);
				event.setCancelled(true);
			}
		}
	}

	@EventHandler(priority = EventPriority.HIGH, ignoreCancelled = true)
	public void onEntityExplode(EntityExplodeEvent event) {
		if (event.isCancelled()) return;

		for (Block block : event.blockList()) {
			EarthBlast blast = EarthBlast.getBlastFromSource(block);

			if (blast != null) {
				blast.cancel();
			}
			if (FreezeMelt.frozenblocks.containsKey(block)) {
				FreezeMelt.thaw(block);
			}
			if (WaterWall.wallblocks.containsKey(block)) {
				block.setType(Material.AIR);
			}
			if (!Wave.canThaw(block)) {
				Wave.thaw(block);
			}
			if (EarthMethods.movedearth.containsKey(block)) {
				EarthMethods.removeRevertIndex(block);
			}
		}



	}


	@EventHandler(priority = EventPriority.NORMAL, ignoreCancelled = true)
	public void onEntityExplodeEvent(EntityExplodeEvent event) {
		if (event.isCancelled()) return;

		Entity entity = event.getEntity();
		if (entity != null)
			if (Paralyze.isParalyzed(entity) || ChiComboManager.isParalyzed(entity)
					|| Bloodbending.isBloodbended(entity) || Suffocate.isBreathbent(entity))
				event.setCancelled(true);
	}

	@EventHandler(priority = EventPriority.NORMAL, ignoreCancelled = true)
	public void onEntityInteractEvent(EntityInteractEvent event) {
		if (event.isCancelled()) return;

		Entity entity = event.getEntity();
		if (Paralyze.isParalyzed(entity) || ChiComboManager.isParalyzed(entity) || Bloodbending.isBloodbended(entity) || Suffocate.isBreathbent(entity))
			event.setCancelled(true);
	}

	@EventHandler(priority = EventPriority.NORMAL, ignoreCancelled = true)
	public void onEntityShootBowEvent(EntityShootBowEvent event) {
		if (event.isCancelled()) return;

		Entity entity = event.getEntity();
		if (Paralyze.isParalyzed(entity) || ChiComboManager.isParalyzed(entity) || Bloodbending.isBloodbended(entity) || Suffocate.isBreathbent(entity))
			event.setCancelled(true);
	}

	@EventHandler(priority = EventPriority.NORMAL, ignoreCancelled = true)
	public void onEntityTeleportEvent(EntityTeleportEvent event) {
		if (event.isCancelled()) return;

		Entity entity = event.getEntity();
		if (Paralyze.isParalyzed(entity) || ChiComboManager.isParalyzed(entity) || Bloodbending.isBloodbended(entity) || Suffocate.isBreathbent(entity))
			event.setCancelled(true);
	}

	@EventHandler(priority = EventPriority.NORMAL, ignoreCancelled = true)
	public void onEntityProjectileLaunchEvent(ProjectileLaunchEvent event) {
		if (event.isCancelled()) return;

		Entity entity = event.getEntity();
		if (Paralyze.isParalyzed(entity) || ChiComboManager.isParalyzed(entity) || Bloodbending.isBloodbended(entity) || Suffocate.isBreathbent(entity))
			event.setCancelled(true);
	}

	@EventHandler(priority = EventPriority.NORMAL, ignoreCancelled = true)
	public void onEntitySlimeSplitEvent(SlimeSplitEvent event) {
		if (event.isCancelled()) return;

		Entity entity = event.getEntity();
		if (Paralyze.isParalyzed(entity) || ChiComboManager.isParalyzed(entity) || Bloodbending.isBloodbended(entity) || Suffocate.isBreathbent(entity))
			event.setCancelled(true);
	}


	@EventHandler(priority = EventPriority.NORMAL, ignoreCancelled = true) 
	public void onPlayerSwing(PlayerAnimationEvent event) {
		if (event.isCancelled()) return;

		Player player = event.getPlayer();
		ComboManager.addComboAbility(player, ComboManager.ClickType.LEFTCLICK);
		
		if(Suffocate.isBreathbent(player)) {
			if(!GeneralMethods.getBoundAbility(player).equalsIgnoreCase("AirSwipe") || !GeneralMethods.getBoundAbility(player).equalsIgnoreCase("FireBlast") || !GeneralMethods.getBoundAbility(player).equalsIgnoreCase("EarthBlast") || !GeneralMethods.getBoundAbility(player).equalsIgnoreCase("WaterManipulation")) {
				event.setCancelled(true);
			}
		}

		if (Bloodbending.isBloodbended(player) || Paralyze.isParalyzed(player) || ChiComboManager.isParalyzed(player)) {
			event.setCancelled(true);
			return;
		}

		if (ChiMethods.isChiBlocked(player.getName())) {
			event.setCancelled(true);
			return;
		}

		AirScooter.check(player);

		String abil = GeneralMethods.getBoundAbility(player);
		if (abil == null && !MultiAbilityManager.hasMultiAbilityBound(player)) return;
		if (GeneralMethods.canBend(player.getName(), abil)) {
                        if (GeneralMethods.isDisabledStockAbility(abil))
                            return;

			if (AirMethods.isAirAbility(abil)) {
				if (GeneralMethods.isWeapon(player.getItemInHand().getType()) && !plugin.getConfig().getBoolean("Properties.Air.CanBendWithWeapons")) {
					return;
				}
				if (abil.equalsIgnoreCase("AirBlast")) {
					new AirBlast(player);
				}
				if (abil.equalsIgnoreCase("AirSuction")) {
					new AirSuction(player);
				}
				if (abil.equalsIgnoreCase("AirBurst")) {
					AirBurst.coneBurst(player);
				}
				if (abil.equalsIgnoreCase("AirScooter")) {
					new AirScooter(player);
				}
				if (abil.equalsIgnoreCase("AirSpout")) {
					new AirSpout(player);
				}
				if (abil.equalsIgnoreCase("AirSwipe")) {
					new AirSwipe(player);
				}
				if(abil.equalsIgnoreCase("Flight")) {
					if(!ProjectKorra.plugin.getConfig().getBoolean("Abilities.Air.Flight.HoverEnabled")
							|| !AirMethods.canAirFlight(player)) return;
					
					if(com.projectkorra.ProjectKorra.airbending.FlightAbility.instances.containsKey(event.getPlayer().getName())) {
						if(com.projectkorra.ProjectKorra.airbending.FlightAbility.isHovering(event.getPlayer())) {
							com.projectkorra.ProjectKorra.airbending.FlightAbility.setHovering(event.getPlayer(), false);
						}else{
							com.projectkorra.ProjectKorra.airbending.FlightAbility.setHovering(event.getPlayer(), true);
						}
					}
				}
			}
			if (WaterMethods.isWaterAbility(abil)) {
				if (GeneralMethods.isWeapon(player.getItemInHand().getType()) && !plugin.getConfig().getBoolean("Properties.Water.CanBendWithWeapons")) {
					return;
				}
				if (abil.equalsIgnoreCase("Bloodbending")) {
					Bloodbending.launch(player);
				}
				if (abil.equalsIgnoreCase("IceBlast")) {
					IceBlast.activate(player);
				}
				if (abil.equalsIgnoreCase("IceSpike")) {
					IceSpike2.activate(player);
				}
				if (abil.equalsIgnoreCase("OctopusForm")) {
					new OctopusForm(player);
				}
				if (abil.equalsIgnoreCase("PhaseChange")) {
					new FreezeMelt(player);
				}
				if (abil.equalsIgnoreCase("WaterSpout")) {
					new WaterSpout(player);
				}
				if (abil.equalsIgnoreCase("WaterManipulation")) {
					WaterManipulation.moveWater(player);
				}
				if (abil.equalsIgnoreCase("Surge")) {
					new WaterWall(player);
				}
				if (abil.equalsIgnoreCase("Torrent")) {
					new Torrent(player);
				}
			}

			if (EarthMethods.isEarthAbility(abil)) {
				if (GeneralMethods.isWeapon(player.getItemInHand().getType()) && !plugin.getConfig().getBoolean("Properties.Earth.CanBendWithWeapons")) {
					return;
				}
				if (abil.equalsIgnoreCase("Catapult")) {
					new Catapult(player);
				}

				if (abil.equalsIgnoreCase("EarthBlast")) {
					EarthBlast.throwEarth(player);
				}

				if (abil.equalsIgnoreCase("RaiseEarth")) {
					new EarthColumn(player);
				}

				if (abil.equalsIgnoreCase("Collapse")) {
					new CompactColumn(player);
				}
				if (abil.equalsIgnoreCase("Shockwave")) {
					Shockwave.coneShockwave(player);
				}
				if (abil.equalsIgnoreCase("EarthArmor")) {
					new EarthArmor(player);
				}

				if (abil.equalsIgnoreCase("EarthGrab")) {
					new EarthGrab(player);
				}

				if (abil.equalsIgnoreCase("Tremorsense")) {
					new Tremorsense(player);
				}
				
				if(abil.equalsIgnoreCase("MetalClips"))
				{
					if(!MetalClips.instances.containsKey(player))
						new MetalClips(player, 0);
					else if(MetalClips.instances.containsKey(player))
						if(MetalClips.instances.get(player).metalclips < (player.hasPermission("bending.ability.MetalClips.4clips") ? 4 : 3))
							MetalClips.instances.get(player).shootMetal();
						else
							MetalClips.instances.get(player).launch();
				}

				if (abil.equalsIgnoreCase("LavaSurge")) {
					if(LavaSurge.instances.containsKey(player))
						LavaSurge.instances.get(player).launch();
				}
				
				if (abil.equalsIgnoreCase("LavaFlow")) {
					new LavaFlow(player,AbilityType.CLICK);
				}
				
				if (abil.equalsIgnoreCase("EarthSmash")) {
					new EarthSmash(player, EarthSmash.ClickType.LEFTCLICK);
				}
			}
			if (FireMethods.isFireAbility(abil)) {
				if (GeneralMethods.isWeapon(player.getItemInHand().getType()) && !plugin.getConfig().getBoolean("Properties.Fire.CanBendWithWeapons")) {
					return;
				}

				if (abil.equalsIgnoreCase("Blaze")) {
					new ArcOfFire(player);
				}
				if (abil.equalsIgnoreCase("FireBlast")) {
					new FireBlast(player);
				}
				if (abil.equalsIgnoreCase("FireJet")) {
					new FireJet(player);
				}
				if (abil.equalsIgnoreCase("HeatControl")) {
					new Extinguish(player);
				}
				if (abil.equalsIgnoreCase("Illumination")) {
					new Illumination(player);
				}
				if (abil.equalsIgnoreCase("FireBurst")) {
					FireBurst.coneBurst(player);
				}
				if (abil.equalsIgnoreCase("FireShield")) {
					new FireShield(player);
				}
				if (abil.equalsIgnoreCase("WallOfFire")) {
					new WallOfFire(player);
				}
				if (abil.equalsIgnoreCase("Combustion")) {
					Combustion.explode(player);
				}
			}

			if (ChiMethods.isChiAbility(abil)) {
				if (GeneralMethods.isWeapon(player.getItemInHand().getType()) && !plugin.getConfig().getBoolean("Properties.Chi.CanBendWithWeapons")) {
					return;
				}
				if (abil.equalsIgnoreCase("HighJump")) {
					new HighJump(player);
				}
				if (abil.equalsIgnoreCase("RapidPunch")) {
					new RapidPunch(player);
				}
				if (abil.equalsIgnoreCase("Paralyze")) {
					//
				}
				if (abil.equalsIgnoreCase("Smokescreen")) {
					new Smokescreen(player);
				}
				if (abil.equalsIgnoreCase("WarriorStance")) {
					new WarriorStance(player);
				}
				
				if (abil.equalsIgnoreCase("AcrobatStance")) {
					new AcrobatStance(player);
				}
				
				if (abil.equalsIgnoreCase("QuickStrike"))
				{
					new QuickStrike(player);
				}
				
				if (abil.equalsIgnoreCase("SwiftKick"))
				{
					new SwiftKick(player);
				}
			}

			if (abil.equalsIgnoreCase("AvatarState")) {
				new AvatarState(player);
			}
			
			if(MultiAbilityManager.hasMultiAbilityBound(player)){
				abil = MultiAbilityManager.getBoundMultiAbility(player);
				if (abil.equalsIgnoreCase("WaterArms")) {
					new WaterArms(player);
				}
			}
		}
	}

	@EventHandler(priority = EventPriority.NORMAL, ignoreCancelled = true)
	public void onInventoryClick(InventoryClickEvent event) {
		if (event.isCancelled()) return;

		for(Player p : MetalClips.instances.keySet())
		{
			if(MetalClips.instances.get(p).getTarget() != null)
				if(MetalClips.instances.get(p).getTarget().getEntityId() == event.getWhoClicked().getEntityId())
					event.setCancelled(true);
		}
		
		if (event.getSlotType() == SlotType.ARMOR
				&& !EarthArmor.canRemoveArmor((Player) event.getWhoClicked()))
			event.setCancelled(true);
	}

	@EventHandler(priority = EventPriority.NORMAL, ignoreCancelled = true)
	public void onPlayerDeath(PlayerDeathEvent event) {
		if (EarthArmor.instances.containsKey(event.getEntity())) {
			List<ItemStack> drops = event.getDrops();
			List<ItemStack> newdrops = new ArrayList<ItemStack>();
			for (int i = 0; i < drops.size(); i++) {
				if (!(drops.get(i).getType() == Material.LEATHER_BOOTS
						|| drops.get(i).getType() == Material.LEATHER_CHESTPLATE
						|| drops.get(i).getType() == Material.LEATHER_HELMET
						|| drops.get(i).getType() == Material.LEATHER_LEGGINGS || drops
						.get(i).getType() == Material.AIR))
					newdrops.add((drops.get(i)));
			}
			if (EarthArmor.instances.get(event.getEntity()).oldarmor != null) {
				for (ItemStack is : EarthArmor.instances.get(event.getEntity()).oldarmor) {
					if (!(is.getType() == Material.AIR))
						newdrops.add(is);
				}
			}
			event.getDrops().clear();
			event.getDrops().addAll(newdrops);
			EarthArmor.removeEffect(event.getEntity());
		}
		if (MetalClips.instances.containsKey(event.getEntity())) {
			MetalClips.instances.get(event.getEntity()).remove();
			List<ItemStack> drops = event.getDrops();
			List<ItemStack> newdrops = new ArrayList<ItemStack>();
			for (int i = 0; i < drops.size(); i++) {
				if (!(drops.get(i).getType() == Material.IRON_HELMET
						|| drops.get(i).getType() == Material.IRON_CHESTPLATE
						|| drops.get(i).getType() == Material.IRON_LEGGINGS
						|| drops.get(i).getType() == Material.IRON_BOOTS
						|| drops.get(i).getType() == Material.AIR))
					newdrops.add((drops.get(i)));
			}
			event.getDrops().clear();
			event.getDrops().addAll(newdrops);
			
		}
	}

	@EventHandler(priority = EventPriority.NORMAL, ignoreCancelled = true) 
	public void onPlayerToggleFlight(PlayerToggleFlightEvent event) {
		if (event.isCancelled()) return;

		Player p = event.getPlayer();
		if (Tornado.getPlayers().contains(p) || Bloodbending.isBloodbended(p) || Suffocate.isBreathbent(p)
				|| FireJet.getPlayers().contains(p)
				|| AvatarState.getPlayers().contains(p)) {
			event.setCancelled(p.getGameMode() != GameMode.CREATIVE);
		}
	}

	@EventHandler(priority = EventPriority.NORMAL, ignoreCancelled = true)
	public void onEntityCombust(EntityCombustEvent event) {
		if (event.isCancelled()) return;

		Entity entity = event.getEntity();
		Block block = entity.getLocation().getBlock();
		if (FireStream.ignitedblocks.containsKey(block) && entity instanceof LivingEntity) {
			new Enflamed(entity, FireStream.ignitedblocks.get(block));
		}
	}

	@EventHandler(priority = EventPriority.NORMAL, ignoreCancelled = true)
	public void onEntityDamageBlock(EntityDamageByBlockEvent event) {

	}
	@EventHandler(priority = EventPriority.NORMAL, ignoreCancelled = true)
	public void onEntityDamageEvent(EntityDamageEvent event) {
		if (event.isCancelled()) return;

		Entity entity = event.getEntity();

		if (event.getCause() == DamageCause.FIRE && FireStream.ignitedblocks.containsKey(entity.getLocation().getBlock())) {
			new Enflamed(entity, FireStream.ignitedblocks.get(entity.getLocation().getBlock()));
		}

		if (Enflamed.isEnflamed(entity) && event.getCause() == DamageCause.FIRE_TICK) {
			event.setCancelled(true);
			Enflamed.dealFlameDamage(entity);
		}

		if (entity instanceof Player) {
			Player player = (Player) entity;
			if (GeneralMethods.getBoundAbility(player) != null && GeneralMethods.getBoundAbility(player).equalsIgnoreCase("HeatControl")) {
				if (event.getCause() == DamageCause.FIRE || event.getCause() == DamageCause.FIRE_TICK) {
					player.setFireTicks(0);
					event.setCancelled(true);
				}
			}
		}
	}

	@EventHandler(priority = EventPriority.NORMAL, ignoreCancelled = true)
	public void onBlockMeltEvent(BlockFadeEvent event) {
		if (event.isCancelled()) return;

		Block block = event.getBlock();
		if (block.getType() == Material.FIRE) {
			return;
		}
		event.setCancelled(Illumination.blocks.containsKey(block));
		if (!event.isCancelled()) {
			event.setCancelled(!WaterManipulation.canPhysicsChange(block));
		}
		if (!event.isCancelled()) {
			event.setCancelled(!EarthPassive.canPhysicsChange(block));
		}
		if (!event.isCancelled()) {
			event.setCancelled(FreezeMelt.frozenblocks.containsKey(block));
		}
		if (!event.isCancelled()) {
			event.setCancelled(!Wave.canThaw(block));
		}
		if (!event.isCancelled()) {
			event.setCancelled(!Torrent.canThaw(block));
		}
		if (FireStream.ignitedblocks.containsKey(block)) {
			FireStream.remove(block);
		}
	}

	@EventHandler(priority = EventPriority.NORMAL, ignoreCancelled = true)
	public void onBlockBreak(BlockBreakEvent event) {
		if (event.isCancelled()) return;

		Block block = event.getBlock();
		Player player = event.getPlayer();
		if (WaterWall.wasBrokenFor(player, block)
				|| OctopusForm.wasBrokenFor(player, block)
				|| Torrent.wasBrokenFor(player, block) 
				|| WaterWave.wasBrokenFor(player, block)){
			event.setCancelled(true);
			return;
		}
		EarthBlast blast = EarthBlast.getBlastFromSource(block);
		if (blast != null) {
			blast.cancel();
		}

		if (FreezeMelt.frozenblocks.containsKey(block)) {
			FreezeMelt.thaw(block);
			event.setCancelled(true);
			// } else if (!WalkOnWater.canThaw(block)) {
			// WalkOnWater.thaw(block);
		} else if (WaterWall.wallblocks.containsKey(block)) {
			WaterWall.thaw(block);
			event.setCancelled(true);
		} else if (Illumination.blocks.containsKey(block)) {
			event.setCancelled(true);
			// } else if (Illumination.blocks.containsKey(block
			// .getRelative(BlockFace.UP))) {
			// event.setCancelled(true);
		} else if (!Wave.canThaw(block)) {
			Wave.thaw(block);
			event.setCancelled(true);
			// event.setCancelled(true);
		} else if (EarthMethods.movedearth.containsKey(block)) {
			// Methods.removeEarthbendedBlockIndex(block);
			EarthMethods.removeRevertIndex(block);
		} else if (TempBlock.isTempBlock(block)) {
			TempBlock.revertBlock(block, Material.AIR);
		}
	}

	@EventHandler(priority = EventPriority.NORMAL, ignoreCancelled = true)
	public void onPlayerChat(AsyncPlayerChatEvent event) {
		if (event.isCancelled()) return;

		if (!plugin.getConfig().getBoolean("Properties.Chat.Enable")) {
			return;
		}

		Player player = event.getPlayer();
		ChatColor color = ChatColor.WHITE;

		if (player.hasPermission("bending.avatar") || GeneralMethods.getBendingPlayer(player.getName()).elements.size() > 1) {
			color = ChatColor.valueOf(plugin.getConfig().getString("Properties.Chat.Colors.Avatar"));
		} else if (GeneralMethods.isBender(player.getName(), Element.Air)) {
			color = ChatColor.valueOf(plugin.getConfig().getString("Properties.Chat.Colors.Air"));
		} else if (GeneralMethods.isBender(player.getName(), Element.Water)) {
			color = ChatColor.valueOf(plugin.getConfig().getString("Properties.Chat.Colors.Water"));
		} else if (GeneralMethods.isBender(player.getName(), Element.Earth)) {
			color = ChatColor.valueOf(plugin.getConfig().getString("Properties.Chat.Colors.Earth"));
		} else if (GeneralMethods.isBender(player.getName(), Element.Fire)) {
			color = ChatColor.valueOf(plugin.getConfig().getString("Properties.Chat.Colors.Fire"));
		} else if (GeneralMethods.isBender(player.getName(), Element.Chi)) {
			color = ChatColor.valueOf(plugin.getConfig().getString("Properties.Chat.Colors.Chi"));
		}

		String format = plugin.getConfig().getString("Properties.Chat.Format");
		format = format.replace("<message>", "%2$s");
		format = format.replace("<name>", color + player.getDisplayName() + ChatColor.RESET);
		event.setFormat(format);

	}
	
	@EventHandler
	public void onEntitySuffocatedByTempBlocks(EntityDamageEvent event) {
		if(event.isCancelled()) return;
		
		if(event.getCause() == DamageCause.SUFFOCATION) {
			if(TempBlock.isTempBlock(event.getEntity().getLocation().add(0, 1, 0).getBlock())) {
				event.setCancelled(true);
			}
		}
	}

	@EventHandler
	public void onPlayerDamageByPlayer(EntityDamageByEntityEvent e) {
		if (e.isCancelled()) return;

		Entity source = e.getDamager();
		Entity entity = e.getEntity();
		Fireball fireball = Fireball.getFireball(source);

		if (fireball != null) {
			e.setCancelled(true);
			fireball.dealDamage(entity);
			return;
		}

		//		if (Combustion.fireballs.contains(source.getEntityId())) {
		//			e.setCancelled(true);
		//		}

		if (Paralyze.isParalyzed(e.getDamager())
				|| ChiComboManager.isParalyzed(e.getDamager())) {
			e.setCancelled(true);
			return;
		}
		
		if(entity instanceof Player) {
			Suffocate.remove((Player) entity);
		}

		Entity en = e.getEntity();
		if (en instanceof Player) {
			//			Player p = (Player) en; // This is the player getting hurt.
			if (e.getDamager() instanceof Player) { // This is the player hitting someone.
				Player sourceplayer = (Player) e.getDamager();
				Player targetplayer = (Player) e.getEntity();
				if (GeneralMethods.canBendPassive(sourceplayer.getName(), Element.Chi)) {
					if (GeneralMethods.isBender(sourceplayer.getName(), Element.Chi) && e.getCause() == DamageCause.ENTITY_ATTACK && e.getDamage() == 1) {
						if (GeneralMethods.isWeapon(sourceplayer.getItemInHand().getType()) && !plugin.getConfig().getBoolean("Properties.Chi.CanBendWithWeapons")) {
							return;
						}
						if (ChiPassive.willChiBlock(sourceplayer, targetplayer)) {
							if (GeneralMethods.getBoundAbility(sourceplayer) != null && GeneralMethods.getBoundAbility(sourceplayer).equalsIgnoreCase("Paralyze")) {
								new Paralyze(sourceplayer, targetplayer);
							} else {
								ChiPassive.blockChi(targetplayer);
							}
						}
						//						if (sourceplayer.getLocation().distance(targetplayer.getLocation()) <= plugin.getConfig().getDouble("Abilities.Chi.RapidPunch.Distance") && Methods.getBoundAbility(sourceplayer) == null) {
						//							if (Methods.isWeapon(sourceplayer.getItemInHand().getType()) && !plugin.getConfig().getBoolean("Properties.Chi.CanBendWithWeapons")) {
						//								return;
						//							} else {
						//								if (ChiPassive.willChiBlock(targetplayer)) {
						//									ChiPassive.blockChi(targetplayer);
						//									
						//								}
						//							}
						//						}
					}
				}
				if (GeneralMethods.canBendPassive(sourceplayer.getName(), Element.Chi)) {
					if (GeneralMethods.isWeapon(sourceplayer.getItemInHand().getType()) && !ProjectKorra.plugin.getConfig().getBoolean("Properties.Chi.CanBendWithWeapons")) {
						return;
					}
					if (e.getCause() == DamageCause.ENTITY_ATTACK) {
						if (GeneralMethods.getBoundAbility(sourceplayer) != null && GeneralMethods.getBoundAbility(sourceplayer).equalsIgnoreCase("Paralyze") && e.getDamage() == 1) {
							if (ChiPassive.willChiBlock(sourceplayer, targetplayer)) {
								new Paralyze(sourceplayer, targetplayer);
							}
						}
					}
				}
			}
		}
	}

	@EventHandler(priority = EventPriority.NORMAL, ignoreCancelled = true)
	public void onPlayerDamage(EntityDamageEvent event) {
		if (event.isCancelled()) return;

		if (event.getEntity() instanceof Player) {
			Player player = (Player) event.getEntity();

			if (GeneralMethods.isBender(player.getName(), Element.Earth) && event.getCause() == DamageCause.FALL) {
				Shockwave.fallShockwave(player);
			}

			if (GeneralMethods.isBender(player.getName(), Element.Air) && event.getCause() == DamageCause.FALL && GeneralMethods.canBendPassive(player.getName(), Element.Air)) {
				new Flight(player);
				player.setAllowFlight(true);
				AirBurst.fallBurst(player);
				player.setFallDistance(0);
				event.setDamage(0D);
				event.setCancelled(true);
			}

			if (!event.isCancelled() && GeneralMethods.isBender(player.getName(), Element.Water) && event.getCause() == DamageCause.FALL && GeneralMethods.canBendPassive(player.getName(), Element.Water)) {
				if (WaterPassive.applyNoFall(player)) {
					new Flight(player);
					player.setAllowFlight(true);
					player.setFallDistance(0);
					event.setDamage(0D);
					event.setCancelled(true);
				}
			}

			if (!event.isCancelled()
					&& GeneralMethods.isBender(player.getName(), Element.Earth)
					&& event.getCause() == DamageCause.FALL
					&& GeneralMethods.canBendPassive(player.getName(), Element.Earth)) {
				if (EarthPassive.softenLanding(player)) {
					new Flight(player);
					player.setAllowFlight(true);
					player.setFallDistance(0);
					event.setDamage(0D);
					event.setCancelled(true);
				}
			}

			if (!event.isCancelled()
					&& GeneralMethods.isBender(player.getName(), Element.Chi)
					&& event.getCause() == DamageCause.FALL
					&& GeneralMethods.canBendPassive(player.getName(), Element.Chi)) {
				if (player.isSprinting()) {
					event.setDamage(0);
					event.setCancelled(true);
				} else {
					double initdamage = event.getDamage();
					double newdamage = event.getDamage() * ChiPassive.FallReductionFactor;
					double finaldamage = initdamage - newdamage;
					event.setDamage(finaldamage);
				}
			}

			if (!event.isCancelled() && event.getCause() == DamageCause.FALL) {
				Player source = Flight.getLaunchedBy(player);
				if (source != null) {
					event.setCancelled(true);
					GeneralMethods.damageEntity(source, player, event.getDamage());
				}
			}

			if (GeneralMethods.canBendPassive(player.getName(), Element.Fire)
					&& GeneralMethods.isBender(player.getName(),  Element.Fire)
					&& (event.getCause() == DamageCause.FIRE || event.getCause() == DamageCause.FIRE_TICK)) {
				event.setCancelled(!Extinguish.canBurn(player));
			}

			if (GeneralMethods.isBender(player.getName(), Element.Earth)
					&& event.getCause() == DamageCause.SUFFOCATION && TempBlock.isTempBlock(player.getEyeLocation().getBlock())) {
				event.setDamage(0D);
				event.setCancelled(true);
			}
		}
	}

	@EventHandler(priority = EventPriority.NORMAL, ignoreCancelled = true)
	public void onBlockPhysics(BlockPhysicsEvent event) {
		if (event.isCancelled()) return;

		Block block = event.getBlock();
		event.setCancelled(!WaterManipulation.canPhysicsChange(block));
		event.setCancelled(!EarthPassive.canPhysicsChange(block));
		if (!event.isCancelled())
			event.setCancelled(Illumination.blocks.containsKey(block));
		if (!event.isCancelled())
			event.setCancelled(EarthMethods.tempnophysics.contains(block));
	}
	@EventHandler(priority = EventPriority.NORMAL, ignoreCancelled = true)
	public void onBlockForm(BlockFormEvent event) {
		if (event.isCancelled()) return;

		if (TempBlock.isTempBlock(event.getBlock()))
			event.setCancelled(true);
		if (!WaterManipulation.canPhysicsChange(event.getBlock()))
			event.setCancelled(true);
		if (!EarthPassive.canPhysicsChange(event.getBlock()))
			event.setCancelled(true);
	}



}
>>>>>>> 22e5158a
<|MERGE_RESOLUTION|>--- conflicted
+++ resolved
@@ -1,4 +1,3 @@
-<<<<<<< HEAD
 package com.projectkorra.ProjectKorra;
 
 import java.util.ArrayList;
@@ -65,1436 +64,6 @@
 import com.projectkorra.ProjectKorra.Objects.Preset;
 import com.projectkorra.ProjectKorra.Utilities.BlockSource;
 import com.projectkorra.ProjectKorra.Utilities.ClickType;
-import com.projectkorra.ProjectKorra.Utilities.GrapplingHookAPI;
-import com.projectkorra.ProjectKorra.Utilities.HorizontalVelocityChangeEvent;
-import com.projectkorra.ProjectKorra.airbending.AirBlast;
-import com.projectkorra.ProjectKorra.airbending.AirBubble;
-import com.projectkorra.ProjectKorra.airbending.AirBurst;
-import com.projectkorra.ProjectKorra.airbending.AirMethods;
-import com.projectkorra.ProjectKorra.airbending.AirScooter;
-import com.projectkorra.ProjectKorra.airbending.AirShield;
-import com.projectkorra.ProjectKorra.airbending.AirSpout;
-import com.projectkorra.ProjectKorra.airbending.AirSuction;
-import com.projectkorra.ProjectKorra.airbending.AirSwipe;
-import com.projectkorra.ProjectKorra.airbending.FlightAbility;
-import com.projectkorra.ProjectKorra.airbending.Suffocate;
-import com.projectkorra.ProjectKorra.airbending.Tornado;
-import com.projectkorra.ProjectKorra.chiblocking.AcrobatStance;
-import com.projectkorra.ProjectKorra.chiblocking.ChiComboManager;
-import com.projectkorra.ProjectKorra.chiblocking.ChiMethods;
-import com.projectkorra.ProjectKorra.chiblocking.ChiPassive;
-import com.projectkorra.ProjectKorra.chiblocking.HighJump;
-import com.projectkorra.ProjectKorra.chiblocking.Paralyze;
-import com.projectkorra.ProjectKorra.chiblocking.QuickStrike;
-import com.projectkorra.ProjectKorra.chiblocking.RapidPunch;
-import com.projectkorra.ProjectKorra.chiblocking.Smokescreen;
-import com.projectkorra.ProjectKorra.chiblocking.SwiftKick;
-import com.projectkorra.ProjectKorra.chiblocking.WarriorStance;
-import com.projectkorra.ProjectKorra.earthbending.Catapult;
-import com.projectkorra.ProjectKorra.earthbending.Collapse;
-import com.projectkorra.ProjectKorra.earthbending.CompactColumn;
-import com.projectkorra.ProjectKorra.earthbending.EarthArmor;
-import com.projectkorra.ProjectKorra.earthbending.EarthBlast;
-import com.projectkorra.ProjectKorra.earthbending.EarthColumn;
-import com.projectkorra.ProjectKorra.earthbending.EarthGrab;
-import com.projectkorra.ProjectKorra.earthbending.EarthMethods;
-import com.projectkorra.ProjectKorra.earthbending.EarthPassive;
-import com.projectkorra.ProjectKorra.earthbending.EarthSmash;
-import com.projectkorra.ProjectKorra.earthbending.EarthTunnel;
-import com.projectkorra.ProjectKorra.earthbending.EarthWall;
-import com.projectkorra.ProjectKorra.earthbending.Extraction;
-import com.projectkorra.ProjectKorra.earthbending.LavaFlow;
-import com.projectkorra.ProjectKorra.earthbending.LavaFlow.AbilityType;
-import com.projectkorra.ProjectKorra.earthbending.LavaSurge;
-import com.projectkorra.ProjectKorra.earthbending.LavaWave;
-import com.projectkorra.ProjectKorra.earthbending.MetalClips;
-import com.projectkorra.ProjectKorra.earthbending.Shockwave;
-import com.projectkorra.ProjectKorra.earthbending.Tremorsense;
-import com.projectkorra.ProjectKorra.firebending.ArcOfFire;
-import com.projectkorra.ProjectKorra.firebending.Combustion;
-import com.projectkorra.ProjectKorra.firebending.Enflamed;
-import com.projectkorra.ProjectKorra.firebending.Extinguish;
-import com.projectkorra.ProjectKorra.firebending.FireBlast;
-import com.projectkorra.ProjectKorra.firebending.FireBurst;
-import com.projectkorra.ProjectKorra.firebending.FireJet;
-import com.projectkorra.ProjectKorra.firebending.FireMethods;
-import com.projectkorra.ProjectKorra.firebending.FireShield;
-import com.projectkorra.ProjectKorra.firebending.FireStream;
-import com.projectkorra.ProjectKorra.firebending.Fireball;
-import com.projectkorra.ProjectKorra.firebending.HeatControl;
-import com.projectkorra.ProjectKorra.firebending.Illumination;
-import com.projectkorra.ProjectKorra.firebending.Lightning;
-import com.projectkorra.ProjectKorra.firebending.RingOfFire;
-import com.projectkorra.ProjectKorra.firebending.WallOfFire;
-import com.projectkorra.ProjectKorra.waterbending.Bloodbending;
-import com.projectkorra.ProjectKorra.waterbending.FreezeMelt;
-import com.projectkorra.ProjectKorra.waterbending.IceBlast;
-import com.projectkorra.ProjectKorra.waterbending.IceSpike2;
-import com.projectkorra.ProjectKorra.waterbending.Melt;
-import com.projectkorra.ProjectKorra.waterbending.OctopusForm;
-import com.projectkorra.ProjectKorra.waterbending.Torrent;
-import com.projectkorra.ProjectKorra.waterbending.WaterManipulation;
-import com.projectkorra.ProjectKorra.waterbending.WaterMethods;
-import com.projectkorra.ProjectKorra.waterbending.WaterPassive;
-import com.projectkorra.ProjectKorra.waterbending.WaterSpout;
-import com.projectkorra.ProjectKorra.waterbending.WaterWall;
-import com.projectkorra.ProjectKorra.waterbending.WaterWave;
-import com.projectkorra.ProjectKorra.waterbending.Wave;
-
-public class PKListener implements Listener {
-
-	ProjectKorra plugin;
-
-	public PKListener(ProjectKorra plugin) {
-		this.plugin = plugin;
-	}
-
-	public static HashMap<Integer, Integer> noFallEntities = new HashMap<Integer, Integer>(); // Grappling Hooks
-	public static HashMap<String, Integer> noGrapplePlayers = new HashMap<String, Integer>(); // Grappling Hooks
-
-	@EventHandler(priority = EventPriority.LOWEST, ignoreCancelled = true)
-	public void onEntityDamageByBlock(EntityDamageByBlockEvent event) {
-		if (event.getCause().equals(DamageCause.BLOCK_EXPLOSION)) {
-			if (event.getDamager() == null) {
-				event.setCancelled(true);
-			}
-		}
-
-		if (event.getDamager() != null) {
-			if (LavaWave.isBlockInWave(event.getDamager())) {
-				event.setCancelled(true);
-			}
-		}
-
-	}
-
-	@EventHandler
-	public void onHorizontalCollision(HorizontalVelocityChangeEvent e) {
-		if(!plugin.getConfig().getBoolean("Properties.HorizontalCollisionPhysics.Enabled"))
-			return;
-
-		if(e.getEntity() instanceof LivingEntity) {
-			if(e.getEntity().getEntityId() != e.getInstigator().getEntityId()) {
-				double minimumDistance = plugin.getConfig().getDouble("Properties.HorizontalCollisionPhysics.WallDamageMinimumDistance");
-				double damage = ((e.getDistanceTraveled() - minimumDistance) < 0 ? 0 : e.getDistanceTraveled() - minimumDistance) / (e.getDifference().length());
-				if(damage > 0)
-					GeneralMethods.damageEntity(e.getInstigator(), e.getEntity(), damage);
-			}
-		}
-	}
-
-	@EventHandler(priority = EventPriority.NORMAL, ignoreCancelled = true)
-	public void onPlayerGrapple(PlayerGrappleEvent event) {
-		if (event.isCancelled()) return;
-		if (!plugin.getConfig().getBoolean("Properties.CustomItems.GrapplingHook.Enable")) return;
-
-		Player player = event.getPlayer();
-		if (!GeneralMethods.isBender(player.getName(), Element.Chi) && (!GeneralMethods.isBender(player.getName(), Element.Earth) || !EarthMethods.canMetalbend(player))) {
-			event.setCancelled(true);
-			return;
-		}
-		if (GeneralMethods.isBender(player.getName(), Element.Chi) && !player.hasPermission("bending.chi.grapplinghook")) {
-			event.setCancelled(true);
-			return;
-		}
-
-		if (GeneralMethods.isBender(player.getName(), Element.Earth) && !player.hasPermission("bending.earth.grapplinghook")) {
-			event.setCancelled(true);
-			return;
-		}
-		if (Paralyze.isParalyzed(player) || ChiComboManager.isParalyzed(player) || Bloodbending.isBloodbended(player) || Suffocate.isBreathbent(player)) {
-			event.setCancelled(true);
-		}
-
-		event.getHookItem().setDurability((short) - 10);
-		if (noGrapplePlayers.containsKey(player.getName())) {
-			return;
-		}
-
-		Entity e = event.getPulledEntity();
-		Location loc = event.getPullLocation();
-
-		if (player.equals(e)) {
-			if (player.getLocation().distance(loc) < 3) { // Too close
-				GrapplingHookAPI.pullPlayerSlightly(player, loc);
-			} else {
-				GrapplingHookAPI.pullEntityToLocation(player, loc);
-			}
-
-			if (GrapplingHookAPI.addUse(player, event.getHookItem())) {
-				GrapplingHookAPI.playGrappleSound(player.getLocation());
-			}
-			GrapplingHookAPI.addPlayerCooldown(player, 100);
-		}
-	}
-
-	@EventHandler(priority = EventPriority.HIGHEST, ignoreCancelled = true)
-	public void onProjectileHit(ProjectileHitEvent event) {
-		Integer id = event.getEntity().getEntityId();
-		if (Smokescreen.snowballs.contains(id)) {
-			Location loc = event.getEntity().getLocation();
-			Smokescreen.playEffect(loc);
-			for (Entity en: GeneralMethods.getEntitiesAroundPoint(loc, Smokescreen.radius)) {
-				Smokescreen.applyBlindness(en);
-			}
-			Smokescreen.snowballs.remove(id);
-		}
-		//		if (Combustion.fireballs.contains(id)) {
-		//			Location loc = event.getEntity().getLocation();
-		////			for (Entity en: Methods.getEntitiesAroundPoint(loc, 4)) {
-		////				if (en instanceof LivingEntity) {
-		////					LivingEntity le = (LivingEntity) en;
-		////					le.damage(ProjectKorra.plugin.getConfig().getDouble("Abilities.Fire.Combustion.Damage"));
-		////				}
-		////			}
-		//		}
-	}
-
-	@EventHandler(priority = EventPriority.HIGHEST)
-	public void fishEvent(PlayerFishEvent event) {
-		if (event.isCancelled()) return;
-		Player player = event.getPlayer();
-		if (GrapplingHookAPI.isGrapplingHook(player.getItemInHand())) {
-			if (event.getState() == PlayerFishEvent.State.IN_GROUND) {
-				Location loc = event.getHook().getLocation();
-				for (Entity ent: event.getHook().getNearbyEntities(1.5, 1, 1.5)) {
-					if (ent instanceof Item) {
-						PlayerGrappleEvent e = new PlayerGrappleEvent(player, ent, player.getLocation());
-						plugin.getServer().getPluginManager().callEvent(e);
-						return;
-					}
-				}
-
-				PlayerGrappleEvent e = new PlayerGrappleEvent(player, player, loc);
-				plugin.getServer().getPluginManager().callEvent(e);
-			}
-		}
-	}
-	
-	@EventHandler(priority = EventPriority.NORMAL, ignoreCancelled = true)
-	public void onPlayerInteraction(PlayerInteractEvent event) {
-		if (event.isCancelled()) return;
-		Player player = event.getPlayer();
-
-		if (event.getAction() == Action.RIGHT_CLICK_BLOCK) {
-			GeneralMethods.cooldowns.put(player.getName(), System.currentTimeMillis());
-			ComboManager.addComboAbility(player, ClickType.RIGHT_CLICK);
-			String ability = GeneralMethods.getBoundAbility(player);
-			if (ability != null && ability.equalsIgnoreCase("EarthSmash"))
-				new EarthSmash(player, ClickType.RIGHT_CLICK);
-		}
-		if (Paralyze.isParalyzed(player) || ChiComboManager.isParalyzed(player) || Bloodbending.isBloodbended(player) || Suffocate.isBreathbent(player)) {
-			event.setCancelled(true);
-		}
-	}
-
-	@EventHandler(priority = EventPriority.NORMAL, ignoreCancelled = true)
-	public void onBlockPlace(BlockPlaceEvent event) {
-		if (event.isCancelled()) return;
-		Player player = event.getPlayer();
-		GeneralMethods.cooldowns.put(player.getName(), System.currentTimeMillis());
-		if (Paralyze.isParalyzed(player) || ChiComboManager.isParalyzed(player) || Bloodbending.isBloodbended(player) || Suffocate.isBreathbent(player)) {
-			event.setCancelled(true);
-		}
-	}
-
-	@EventHandler(priority = EventPriority.NORMAL, ignoreCancelled = true)
-	public void onBlockFlowTo(BlockFromToEvent event) {
-		if (event.isCancelled()) return;
-		Block toblock = event.getToBlock();
-		Block fromblock = event.getBlock();
-		if (EarthMethods.isLava(fromblock)) {
-			event.setCancelled(!EarthPassive.canFlowFromTo(fromblock, toblock));
-		}
-		if (WaterMethods.isWater(fromblock)) {
-			event.setCancelled(!AirBubble.canFlowTo(toblock));
-			if (!event.isCancelled()) {
-				event.setCancelled(!WaterManipulation.canFlowFromTo(fromblock,
-						toblock));
-			}
-			if (!event.isCancelled()) {
-				if (Illumination.blocks.containsKey(toblock))
-					toblock.setType(Material.AIR);
-			}
-		}
-	}
-
-	@EventHandler
-	public void onPlayerJoin(PlayerJoinEvent e) {
-		Player player = e.getPlayer();
-		GeneralMethods.createBendingPlayer(e.getPlayer().getUniqueId(), player.getName());
-	}
-	
-	public static void login(BendingPlayer pl) {
-        ProjectKorra plugin = ProjectKorra.plugin;
-        Player player = Bukkit.getPlayer(pl.getUUID());
-        
-        if (player == null) {
-            return;
-        }
-        
-        if (GeneralMethods.toggedOut.contains(player.getUniqueId())) {
-			GeneralMethods.getBendingPlayer(player.getName()).isToggled = false;
-			player.sendMessage(ChatColor.YELLOW + "Reminder, you toggled your bending before signing off. Enable it again with /bending toggle.");
-		}
-        
-        Preset.loadPresets(player);
-        String append = "";
-        boolean chatEnabled = ProjectKorra.plugin.getConfig().getBoolean("Properties.Chat.Enable");
-        if ((player.hasPermission("bending.avatar") || GeneralMethods.getBendingPlayer(player.getName()).elements.size() > 1) && chatEnabled) {
-            append = plugin.getConfig().getString("Properties.Chat.Prefixes.Avatar");
-        } else if (GeneralMethods.isBender(player.getName(), Element.Air) && chatEnabled) {
-            append = plugin.getConfig().getString("Properties.Chat.Prefixes.Air");
-        } else if (GeneralMethods.isBender(player.getName(), Element.Water) && chatEnabled) {
-            append = plugin.getConfig().getString("Properties.Chat.Prefixes.Water");
-        } else if (GeneralMethods.isBender(player.getName(), Element.Earth) && chatEnabled) {
-            append = plugin.getConfig().getString("Properties.Chat.Prefixes.Earth");
-        } else if (GeneralMethods.isBender(player.getName(), Element.Fire) && chatEnabled) {
-            append = plugin.getConfig().getString("Properties.Chat.Prefixes.Fire");
-        } else if (GeneralMethods.isBender(player.getName(), Element.Chi) && chatEnabled) {
-            append = plugin.getConfig().getString("Properties.Chat.Prefixes.Chi");
-        }
-        
-        if (chatEnabled) {
-            player.setDisplayName(append + player.getName());
-        }
-        
-        // Handle the AirSpout/WaterSpout login glitches
-        if (player.getGameMode() != GameMode.CREATIVE) {
-            HashMap<Integer, String> bound = GeneralMethods.getBendingPlayer(player.getName()).getAbilities();
-            for (String str : bound.values()) {
-                if (str.equalsIgnoreCase("AirSpout") || str.equalsIgnoreCase("WaterSpout")) {
-                    final Player fplayer = player;
-                    new BukkitRunnable() {
-                        public void run() {
-                            fplayer.setFlying(false);
-                            fplayer.setAllowFlight(false);
-                        }
-                    }.runTaskLater(ProjectKorra.plugin, 2);
-                    break;
-                }
-            }
-        }
-    }
-
-	@EventHandler
-	public void onPlayerQuit(PlayerQuitEvent event) {
-		Player player = event.getPlayer();
-		BendingPlayer bPlayer = GeneralMethods.getBendingPlayer(player.getName());
-		if (bPlayer != null) {
-			if (GeneralMethods.toggedOut.contains(player.getUniqueId()) && bPlayer.isToggled())
-				GeneralMethods.toggedOut.remove(player.getUniqueId());
-			if (!bPlayer.isToggled())
-				GeneralMethods.toggedOut.add(player.getUniqueId());
-		}
-		
-		if (Commands.invincible.contains(event.getPlayer().getName())) {
-			Commands.invincible.remove(event.getPlayer().getName());
-		}
-		Preset.unloadPreset(player);
-		BendingPlayer.players.remove(event.getPlayer().getName());
-		if (EarthArmor.instances.containsKey(event.getPlayer())) {
-			EarthArmor.removeEffect(event.getPlayer());
-			event.getPlayer().removePotionEffect(PotionEffectType.DAMAGE_RESISTANCE);
-		}
-		
-		for(Player p : MetalClips.instances.keySet()) {
-			if(MetalClips.instances.get(p).getTarget() != null &&
-					MetalClips.instances.get(p).getTarget().getEntityId() == event.getPlayer().getEntityId()) {
-				MetalClips.instances.get(p).remove();
-			}
-		}
-		
-		FlightAbility.remove(event.getPlayer());
-	}
-	
-	@EventHandler
-	public void playerIsKicked(PlayerKickEvent event) {
-		if(event.isCancelled()) return;
-		
-		FlightAbility.remove(event.getPlayer());
-	}
-
-	@EventHandler(priority = EventPriority.NORMAL, ignoreCancelled = true)
-	public void onPlayerSneak(PlayerToggleSneakEvent event) {
-		Player player = event.getPlayer();
-
-		if (event.isCancelled()) return;
-		
-		if(player.isSneaking())
-			ComboManager.addComboAbility(player, ClickType.SHIFT_UP);
-		else
-			ComboManager.addComboAbility(player, ClickType.SHIFT_DOWN);
-		
-		if(Suffocate.isBreathbent(player)) {
-			if(!GeneralMethods.getBoundAbility(player).equalsIgnoreCase("AirSwipe") || !GeneralMethods.getBoundAbility(player).equalsIgnoreCase("FireBlast") || !GeneralMethods.getBoundAbility(player).equalsIgnoreCase("EarthBlast") || !GeneralMethods.getBoundAbility(player).equalsIgnoreCase("WaterManipulation")) {
-				event.setCancelled(true);
-			}
-		}
-
-		if (Paralyze.isParalyzed(player) || ChiComboManager.isParalyzed(player) || Bloodbending.isBloodbended(player)) {
-			event.setCancelled(true);
-			return;
-		}
-
-		if (!player.isSneaking()) {
-			BlockSource.update(player, ClickType.SHIFT_DOWN);
-		}
-		
-		AirScooter.check(player);
-
-		String abil = GeneralMethods.getBoundAbility(player);
-		if (abil == null) {
-			return;
-		}
-
-		if (ChiMethods.isChiBlocked(player.getName())) {
-			event.setCancelled(true);
-			return;
-		}
-
-		if (!player.isSneaking() && GeneralMethods.canBend(player.getName(), abil)) {
-                        if (GeneralMethods.isDisabledStockAbility(abil))
-                            return;
-			if (AirMethods.isAirAbility(abil)) {
-				if (GeneralMethods.isWeapon(player.getItemInHand().getType()) && !plugin.getConfig().getBoolean("Properties.Air.CanBendWithWeapons")) {
-					return;
-				}
-				if (abil.equalsIgnoreCase("Tornado")) {
-					new Tornado(player);
-				}
-				if (abil.equalsIgnoreCase("AirBlast")) {
-					AirBlast.setOrigin(player);
-				}
-				if (abil.equalsIgnoreCase("AirBurst")) {
-					new AirBurst(player);
-				}
-				if (abil.equalsIgnoreCase("AirSuction")) {
-					AirSuction.setOrigin(player);
-				}
-				if (abil.equalsIgnoreCase("AirSwipe")) {
-					AirSwipe.charge(player);
-				}
-				if (abil.equalsIgnoreCase("AirShield")) {
-					new AirShield(player);
-				}
-				if(abil.equalsIgnoreCase("Suffocate")) {
-					new Suffocate(player);
-				}
-				if(abil.equalsIgnoreCase("Flight")) {
-					if(player.isSneaking() || !AirMethods.canAirFlight(player)) return;
-					new FlightAbility(player);
-				}
-
-			}
-
-			if (WaterMethods.isWaterAbility(abil)) {
-				if (GeneralMethods.isWeapon(player.getItemInHand().getType()) && !plugin.getConfig().getBoolean("Properties.Water.CanBendWithWeapons")) {
-					return;
-				}
-				if (abil.equalsIgnoreCase("Bloodbending")) {
-					new Bloodbending(player);
-				}
-				if (abil.equalsIgnoreCase("IceBlast")) {
-					new IceBlast(player);
-				}
-				if (abil.equalsIgnoreCase("IceSpike")) {
-					new IceSpike2(player);
-				}
-				if (abil.equalsIgnoreCase("OctopusForm")) {
-					OctopusForm.form(player);
-				}
-				if (abil.equalsIgnoreCase("PhaseChange")) {
-					new Melt(player);
-				}
-				if (abil.equalsIgnoreCase("WaterManipulation")) {
-					new WaterManipulation(player);
-				}
-				if (abil.equalsIgnoreCase("Surge")) {
-					WaterWall.form(player);
-				}
-				if (abil.equalsIgnoreCase("Torrent")) {
-					Torrent.create(player);
-				}
-			}
-
-			if (EarthMethods.isEarthAbility(abil)) {
-				if (GeneralMethods.isWeapon(player.getItemInHand().getType()) && !plugin.getConfig().getBoolean("Properties.Earth.CanBendWithWeapons")) {
-					return;
-				}
-				if (abil.equalsIgnoreCase("EarthBlast")) {
-					new EarthBlast(player);
-				}
-				if (abil.equalsIgnoreCase("RaiseEarth")) {
-					new EarthWall(player);
-				}
-				if (abil.equalsIgnoreCase("Collapse")) {
-					new Collapse(player);
-				}
-				if (abil.equalsIgnoreCase("Shockwave")) {
-					new Shockwave(player);
-				}
-				if (abil.equalsIgnoreCase("EarthGrab")) {
-					EarthGrab.EarthGrabSelf(player);
-				}
-				if (abil.equalsIgnoreCase("EarthTunnel")) {
-					new EarthTunnel(player);
-				}
-
-				if (abil.equalsIgnoreCase("Tremorsense")) {
-					GeneralMethods.getBendingPlayer(player.getName()).toggleTremorsense();
-				}
-
-				if (abil.equalsIgnoreCase("Extraction")) {
-					new Extraction(player);
-				}
-				
-				if (abil.equalsIgnoreCase("MetalClips")) {
-					if (MetalClips.instances.containsKey(player)) {
-						if (MetalClips.instances.get(player).getTarget() == null)
-							MetalClips.instances.get(player).magnet();
-						else
-							MetalClips.instances.get(player).control();
-					}
-					else
-						new MetalClips(player, 1);
-				}
-
-//				if (abil.equalsIgnoreCase("LavaSurge")) {
-//					new LavaSurge(player);
-//				}
-				
-				if (abil.equalsIgnoreCase("LavaFlow")) {
-					new LavaFlow(player,LavaFlow.AbilityType.SHIFT);
-				}
-				if (abil.equalsIgnoreCase("EarthSmash")) {
-					new EarthSmash(player, ClickType.SHIFT_DOWN);
-				}
-
-			}
-
-			if (FireMethods.isFireAbility(abil)) {
-				if (GeneralMethods.isWeapon(player.getItemInHand().getType()) && !plugin.getConfig().getBoolean("Properties.Fire.CanBendWithWeapons")) {
-					return;
-				}
-				if (abil.equalsIgnoreCase("Blaze")) {
-					new RingOfFire(player);
-				}
-				if (abil.equalsIgnoreCase("FireBlast")) {
-					new Fireball(player);
-				}
-				if (abil.equalsIgnoreCase("HeatControl")) {
-					new HeatControl(player);
-				}
-				if (abil.equalsIgnoreCase("FireBurst")) {
-					new FireBurst(player);
-				}
-				if (abil.equalsIgnoreCase("FireShield")) {
-					FireShield.shield(player);
-				}
-				if (abil.equalsIgnoreCase("Lightning")) {
-					new Lightning(player);
-				}
-				if (abil.equalsIgnoreCase("Combustion")) {
-					new Combustion(player);
-				}
-			}
-		}
-	}
-
-	@EventHandler(priority = EventPriority.NORMAL, ignoreCancelled = true)
-	public void onBlockIgnite(BlockIgniteEvent event) {
-		if (event.isCancelled()) return;
-	}
-
-	@EventHandler(priority = EventPriority.NORMAL, ignoreCancelled = true)
-	public void onPlayerMove(PlayerMoveEvent event) {
-		if (event.isCancelled()) return;
-
-		Player player = event.getPlayer();
-		if (Paralyze.isParalyzed(player)) {
-			event.setCancelled(true);
-			return;
-		}
-		
-		if(ChiComboManager.isParalyzed(player)) {
-			event.setTo(event.getFrom());
-			return;
-		}
-
-		if (Suffocate.isBreathbent(player)) {
-			Location loc = event.getFrom();
-			Location toLoc = player.getLocation();
-
-			if (loc.getX() != toLoc.getX() || loc.getY() != toLoc.getY() || loc.getZ() != toLoc.getZ()) {
-				event.setCancelled(true);
-				return;
-			}
-		}
-
-		if (WaterSpout.instances.containsKey(event.getPlayer()) || AirSpout.getPlayers().contains(event.getPlayer())) {
-			Vector vel = new Vector();
-			vel.setX(event.getTo().getX() - event.getFrom().getX());
-			vel.setY(event.getTo().getY() - event.getFrom().getY());
-			vel.setZ(event.getTo().getZ() - event.getFrom().getZ());
-			// You now know the old velocity. Set to match recommended velocity
-			double currspeed = vel.length();
-			double maxspeed = .15;
-			if (currspeed > maxspeed) {
-				// only if moving set a factor
-				// double recspeed = 0.6;
-				// vel = vel.ultiply(recspeed * currspeed);
-				vel = vel.normalize().multiply(maxspeed);
-				// apply the new velocity (MAY REQUIRE A SCHEDULED TASK
-				// INSTEAD!)
-				event.getPlayer().setVelocity(vel);
-			}
-		}
-
-		if (Bloodbending.isBloodbended(player)) {
-			double distance1, distance2;
-			Location loc = Bloodbending.getBloodbendingLocation(player);
-			distance1 = event.getFrom().distance(loc);
-			distance2 = event.getTo().distance(loc);
-			if (distance2 > distance1) {
-				player.setVelocity(new Vector(0, 0, 0));
-			}
-		}
-		
-		if(FlightAbility.instances.containsKey(event.getPlayer().getName())) {
-			if(FlightAbility.isHovering(event.getPlayer())) {
-				Location loc = event.getFrom();
-				Location toLoc = player.getLocation();
-
-				if (loc.getX() != toLoc.getX() || loc.getY() != toLoc.getY() || loc.getZ() != toLoc.getZ()) {
-					event.setCancelled(true);
-					return;
-				}
-			}
-		}
-	}
-
-	@EventHandler(priority = EventPriority.NORMAL, ignoreCancelled = true)
-	public void onEntityTargetLiving(EntityTargetLivingEntityEvent event) {
-		if (event.isCancelled()) return;
-
-		Entity entity = event.getEntity();
-		if (Paralyze.isParalyzed(entity) || ChiComboManager.isParalyzed(entity) || Bloodbending.isBloodbended(entity)) {
-			event.setCancelled(true);
-		}
-	}
-
-	@EventHandler(priority = EventPriority.NORMAL, ignoreCancelled = true)
-	public void onTarget(EntityTargetEvent event) {
-		if (event.isCancelled()) return;
-
-		Entity entity = event.getEntity();
-		if (Paralyze.isParalyzed(entity) || ChiComboManager.isParalyzed(entity) || Bloodbending.isBloodbended(entity)) {
-			event.setCancelled(true);
-		}
-	}
-
-	@EventHandler(priority = EventPriority.NORMAL, ignoreCancelled = true)
-	public void onEntityChangeBlockEvent(EntityChangeBlockEvent event) {
-		if (event.isCancelled()) return;
-
-		Entity entity = event.getEntity();
-		if (Paralyze.isParalyzed(entity) || ChiComboManager.isParalyzed(entity) || Bloodbending.isBloodbended(entity) || Suffocate.isBreathbent(entity))
-			event.setCancelled(true);
-		
-		if (event.getEntityType() == EntityType.FALLING_BLOCK) {
-			if (LavaSurge.falling.contains(entity)) {
-				LavaSurge.falling.remove(entity);
-				event.setCancelled(true);
-			}
-		}
-	}
-
-	@EventHandler(priority = EventPriority.HIGH, ignoreCancelled = true)
-	public void onEntityExplode(EntityExplodeEvent event) {
-		if (event.isCancelled()) return;
-
-		for (Block block : event.blockList()) {
-			EarthBlast blast = EarthBlast.getBlastFromSource(block);
-
-			if (blast != null) {
-				blast.cancel();
-			}
-			if (FreezeMelt.frozenblocks.containsKey(block)) {
-				FreezeMelt.thaw(block);
-			}
-			if (WaterWall.wallblocks.containsKey(block)) {
-				block.setType(Material.AIR);
-			}
-			if (!Wave.canThaw(block)) {
-				Wave.thaw(block);
-			}
-			if (EarthMethods.movedearth.containsKey(block)) {
-				EarthMethods.removeRevertIndex(block);
-			}
-		}
-
-	}
-
-	@EventHandler(priority = EventPriority.NORMAL, ignoreCancelled = true)
-	public void onEntityExplodeEvent(EntityExplodeEvent event) {
-		if (event.isCancelled()) return;
-
-		Entity entity = event.getEntity();
-		if (entity != null)
-			if (Paralyze.isParalyzed(entity) || ChiComboManager.isParalyzed(entity)
-					|| Bloodbending.isBloodbended(entity) || Suffocate.isBreathbent(entity))
-				event.setCancelled(true);
-	}
-
-	@EventHandler(priority = EventPriority.NORMAL, ignoreCancelled = true)
-	public void onEntityInteractEvent(EntityInteractEvent event) {
-		if (event.isCancelled()) return;
-
-		Entity entity = event.getEntity();
-		if (Paralyze.isParalyzed(entity) || ChiComboManager.isParalyzed(entity) || Bloodbending.isBloodbended(entity) || Suffocate.isBreathbent(entity))
-			event.setCancelled(true);
-	}
-
-	@EventHandler(priority = EventPriority.NORMAL, ignoreCancelled = true)
-	public void onEntityShootBowEvent(EntityShootBowEvent event) {
-		if (event.isCancelled()) return;
-
-		Entity entity = event.getEntity();
-		if (Paralyze.isParalyzed(entity) || ChiComboManager.isParalyzed(entity) || Bloodbending.isBloodbended(entity) || Suffocate.isBreathbent(entity))
-			event.setCancelled(true);
-	}
-
-	@EventHandler(priority = EventPriority.NORMAL, ignoreCancelled = true)
-	public void onEntityTeleportEvent(EntityTeleportEvent event) {
-		if (event.isCancelled()) return;
-
-		Entity entity = event.getEntity();
-		if (Paralyze.isParalyzed(entity) || ChiComboManager.isParalyzed(entity) || Bloodbending.isBloodbended(entity) || Suffocate.isBreathbent(entity))
-			event.setCancelled(true);
-	}
-
-	@EventHandler(priority = EventPriority.NORMAL, ignoreCancelled = true)
-	public void onEntityProjectileLaunchEvent(ProjectileLaunchEvent event) {
-		if (event.isCancelled()) return;
-
-		Entity entity = event.getEntity();
-		if (Paralyze.isParalyzed(entity) || ChiComboManager.isParalyzed(entity) || Bloodbending.isBloodbended(entity) || Suffocate.isBreathbent(entity))
-			event.setCancelled(true);
-	}
-
-	@EventHandler(priority = EventPriority.NORMAL, ignoreCancelled = true)
-	public void onEntitySlimeSplitEvent(SlimeSplitEvent event) {
-		if (event.isCancelled()) return;
-
-		Entity entity = event.getEntity();
-		if (Paralyze.isParalyzed(entity) || ChiComboManager.isParalyzed(entity) || Bloodbending.isBloodbended(entity) || Suffocate.isBreathbent(entity))
-			event.setCancelled(true);
-	}
-
-
-	@EventHandler(priority = EventPriority.NORMAL, ignoreCancelled = true) 
-	public void onPlayerSwing(PlayerAnimationEvent event) {
-		if (event.isCancelled()) return;
-
-		Player player = event.getPlayer();
-		ComboManager.addComboAbility(player, ClickType.LEFT_CLICK);
-		
-		if(Suffocate.isBreathbent(player)) {
-			if(!GeneralMethods.getBoundAbility(player).equalsIgnoreCase("AirSwipe") || !GeneralMethods.getBoundAbility(player).equalsIgnoreCase("FireBlast") || !GeneralMethods.getBoundAbility(player).equalsIgnoreCase("EarthBlast") || !GeneralMethods.getBoundAbility(player).equalsIgnoreCase("WaterManipulation")) {
-				event.setCancelled(true);
-			}
-		}
-
-		if (Bloodbending.isBloodbended(player) || Paralyze.isParalyzed(player) || ChiComboManager.isParalyzed(player)) {
-			event.setCancelled(true);
-			return;
-		}
-
-		if (ChiMethods.isChiBlocked(player.getName())) {
-			event.setCancelled(true);
-			return;
-		}
-		
-		BlockSource.update(player, ClickType.LEFT_CLICK);
-
-		AirScooter.check(player);
-
-		String abil = GeneralMethods.getBoundAbility(player);
-		if (abil == null) return;
-		if (GeneralMethods.canBend(player.getName(), abil)) {
-                        if (GeneralMethods.isDisabledStockAbility(abil))
-                            return;
-
-			if (AirMethods.isAirAbility(abil)) {
-				if (GeneralMethods.isWeapon(player.getItemInHand().getType()) && !plugin.getConfig().getBoolean("Properties.Air.CanBendWithWeapons")) {
-					return;
-				}
-				if (abil.equalsIgnoreCase("AirBlast")) {
-					new AirBlast(player);
-				}
-				if (abil.equalsIgnoreCase("AirSuction")) {
-					new AirSuction(player);
-				}
-				if (abil.equalsIgnoreCase("AirBurst")) {
-					AirBurst.coneBurst(player);
-				}
-				if (abil.equalsIgnoreCase("AirScooter")) {
-					new AirScooter(player);
-				}
-				if (abil.equalsIgnoreCase("AirSpout")) {
-					new AirSpout(player);
-				}
-				if (abil.equalsIgnoreCase("AirSwipe")) {
-					new AirSwipe(player);
-				}
-				if (abil.equalsIgnoreCase("Flight")) {
-					if (!ProjectKorra.plugin.getConfig().getBoolean("Abilities.Air.Flight.HoverEnabled")
-							|| !AirMethods.canAirFlight(player)) return;
-					
-					if (FlightAbility.instances.containsKey(event.getPlayer().getName())) {
-						if (FlightAbility.isHovering(event.getPlayer())) {
-							FlightAbility.setHovering(event.getPlayer(), false);
-						} else {
-							FlightAbility.setHovering(event.getPlayer(), true);
-						}
-					}
-				}
-			}
-			if (WaterMethods.isWaterAbility(abil)) {
-				if (GeneralMethods.isWeapon(player.getItemInHand().getType()) && !plugin.getConfig().getBoolean("Properties.Water.CanBendWithWeapons")) {
-					return;
-				}
-				if (abil.equalsIgnoreCase("Bloodbending")) {
-					Bloodbending.launch(player);
-				}
-				if (abil.equalsIgnoreCase("IceBlast")) {
-					IceBlast.activate(player);
-				}
-				if (abil.equalsIgnoreCase("IceSpike")) {
-					IceSpike2.activate(player);
-				}
-				if (abil.equalsIgnoreCase("OctopusForm")) {
-					new OctopusForm(player);
-				}
-				if (abil.equalsIgnoreCase("PhaseChange")) {
-					new FreezeMelt(player);
-				}
-				if (abil.equalsIgnoreCase("WaterSpout")) {
-					new WaterSpout(player);
-				}
-				if (abil.equalsIgnoreCase("WaterManipulation")) {
-					WaterManipulation.moveWater(player);
-				}
-				if (abil.equalsIgnoreCase("Surge")) {
-					new WaterWall(player);
-				}
-				if (abil.equalsIgnoreCase("Torrent")) {
-					new Torrent(player);
-				}
-			}
-
-			if (EarthMethods.isEarthAbility(abil)) {
-				if (GeneralMethods.isWeapon(player.getItemInHand().getType()) && !plugin.getConfig().getBoolean("Properties.Earth.CanBendWithWeapons")) {
-					return;
-				}
-				if (abil.equalsIgnoreCase("Catapult")) {
-					new Catapult(player);
-				}
-
-				if (abil.equalsIgnoreCase("EarthBlast")) {
-					EarthBlast.throwEarth(player);
-				}
-
-				if (abil.equalsIgnoreCase("RaiseEarth")) {
-					new EarthColumn(player);
-				}
-
-				if (abil.equalsIgnoreCase("Collapse")) {
-					new CompactColumn(player);
-				}
-				if (abil.equalsIgnoreCase("Shockwave")) {
-					Shockwave.coneShockwave(player);
-				}
-				if (abil.equalsIgnoreCase("EarthArmor")) {
-					new EarthArmor(player);
-				}
-
-				if (abil.equalsIgnoreCase("EarthGrab")) {
-					new EarthGrab(player);
-				}
-
-				if (abil.equalsIgnoreCase("Tremorsense")) {
-					new Tremorsense(player);
-				}
-				
-				if (abil.equalsIgnoreCase("MetalClips"))	{
-					if (!MetalClips.instances.containsKey(player))
-						new MetalClips(player, 0);
-					else if (MetalClips.instances.containsKey(player))
-						if (MetalClips.instances.get(player).metalclips < (player.hasPermission("bending.ability.MetalClips.4clips") ? 4 : 3))
-							MetalClips.instances.get(player).shootMetal();
-						else
-							MetalClips.instances.get(player).launch();
-				}
-
-				if (abil.equalsIgnoreCase("LavaSurge")) {
-					if(LavaSurge.instances.containsKey(player))
-						LavaSurge.instances.get(player).launch();
-				}
-				
-				if (abil.equalsIgnoreCase("LavaFlow")) {
-					new LavaFlow(player,AbilityType.CLICK);
-				}
-				
-				if (abil.equalsIgnoreCase("EarthSmash")) {
-					new EarthSmash(player, ClickType.LEFT_CLICK);
-				}
-			}
-			if (FireMethods.isFireAbility(abil)) {
-				if (GeneralMethods.isWeapon(player.getItemInHand().getType()) && !plugin.getConfig().getBoolean("Properties.Fire.CanBendWithWeapons")) {
-					return;
-				}
-
-				if (abil.equalsIgnoreCase("Blaze")) {
-					new ArcOfFire(player);
-				}
-				if (abil.equalsIgnoreCase("FireBlast")) {
-					new FireBlast(player);
-				}
-				if (abil.equalsIgnoreCase("FireJet")) {
-					new FireJet(player);
-				}
-				if (abil.equalsIgnoreCase("HeatControl")) {
-					new Extinguish(player);
-				}
-				if (abil.equalsIgnoreCase("Illumination")) {
-					new Illumination(player);
-				}
-				if (abil.equalsIgnoreCase("FireBurst")) {
-					FireBurst.coneBurst(player);
-				}
-				if (abil.equalsIgnoreCase("FireShield")) {
-					new FireShield(player);
-				}
-				if (abil.equalsIgnoreCase("WallOfFire")) {
-					new WallOfFire(player);
-				}
-				if (abil.equalsIgnoreCase("Combustion")) {
-					Combustion.explode(player);
-				}
-			}
-
-			if (ChiMethods.isChiAbility(abil)) {
-				if (GeneralMethods.isWeapon(player.getItemInHand().getType()) && !plugin.getConfig().getBoolean("Properties.Chi.CanBendWithWeapons")) {
-					return;
-				}
-				if (abil.equalsIgnoreCase("HighJump")) {
-					new HighJump(player);
-				}
-				if (abil.equalsIgnoreCase("RapidPunch")) {
-					new RapidPunch(player);
-				}
-				if (abil.equalsIgnoreCase("Paralyze")) {
-					//
-				}
-				if (abil.equalsIgnoreCase("Smokescreen")) {
-					new Smokescreen(player);
-				}
-				if (abil.equalsIgnoreCase("WarriorStance")) {
-					new WarriorStance(player);
-				}
-				
-				if (abil.equalsIgnoreCase("AcrobatStance")) {
-					new AcrobatStance(player);
-				}
-				
-				if (abil.equalsIgnoreCase("QuickStrike")) {
-					new QuickStrike(player);
-				}
-				
-				if (abil.equalsIgnoreCase("SwiftKick"))	{
-					new SwiftKick(player);
-				}
-			}
-
-			if (abil.equalsIgnoreCase("AvatarState")) {
-				new AvatarState(player);
-			}
-		}
-	}
-
-	@EventHandler(priority = EventPriority.NORMAL, ignoreCancelled = true)
-	public void onInventoryClick(InventoryClickEvent event) {
-		if (event.isCancelled()) return;
-
-		for (Player p : MetalClips.instances.keySet()) {
-			if (MetalClips.instances.get(p).getTarget() != null)
-				if (MetalClips.instances.get(p).getTarget().getEntityId() == event.getWhoClicked().getEntityId())
-					event.setCancelled(true);
-		}
-		
-		if (event.getSlotType() == SlotType.ARMOR
-				&& !EarthArmor.canRemoveArmor((Player) event.getWhoClicked()))
-			event.setCancelled(true);
-	}
-
-	@EventHandler(priority = EventPriority.NORMAL, ignoreCancelled = true)
-	public void onPlayerDeath(PlayerDeathEvent event) {
-		if (EarthArmor.instances.containsKey(event.getEntity())) {
-			List<ItemStack> drops = event.getDrops();
-			List<ItemStack> newdrops = new ArrayList<ItemStack>();
-			for (int i = 0; i < drops.size(); i++) {
-				if (!(drops.get(i).getType() == Material.LEATHER_BOOTS
-						|| drops.get(i).getType() == Material.LEATHER_CHESTPLATE
-						|| drops.get(i).getType() == Material.LEATHER_HELMET
-						|| drops.get(i).getType() == Material.LEATHER_LEGGINGS || drops
-						.get(i).getType() == Material.AIR))
-					newdrops.add((drops.get(i)));
-			}
-			if (EarthArmor.instances.get(event.getEntity()).oldarmor != null) {
-				for (ItemStack is : EarthArmor.instances.get(event.getEntity()).oldarmor) {
-					if (!(is.getType() == Material.AIR))
-						newdrops.add(is);
-				}
-			}
-			event.getDrops().clear();
-			event.getDrops().addAll(newdrops);
-			EarthArmor.removeEffect(event.getEntity());
-		}
-		if (MetalClips.instances.containsKey(event.getEntity())) {
-			MetalClips.instances.get(event.getEntity()).remove();
-			List<ItemStack> drops = event.getDrops();
-			List<ItemStack> newdrops = new ArrayList<ItemStack>();
-			for (int i = 0; i < drops.size(); i++) {
-				if (!(drops.get(i).getType() == Material.IRON_HELMET
-						|| drops.get(i).getType() == Material.IRON_CHESTPLATE
-						|| drops.get(i).getType() == Material.IRON_LEGGINGS
-						|| drops.get(i).getType() == Material.IRON_BOOTS
-						|| drops.get(i).getType() == Material.AIR))
-					newdrops.add((drops.get(i)));
-			}
-			event.getDrops().clear();
-			event.getDrops().addAll(newdrops);
-			
-		}
-	}
-
-	@EventHandler(priority = EventPriority.NORMAL, ignoreCancelled = true) 
-	public void onPlayerToggleFlight(PlayerToggleFlightEvent event) {
-		if (event.isCancelled()) return;
-
-		Player p = event.getPlayer();
-		if (Tornado.getPlayers().contains(p) || Bloodbending.isBloodbended(p) || Suffocate.isBreathbent(p)
-				|| FireJet.getPlayers().contains(p)
-				|| AvatarState.getPlayers().contains(p)) {
-			event.setCancelled(p.getGameMode() != GameMode.CREATIVE);
-		}
-	}
-
-	@EventHandler(priority = EventPriority.NORMAL, ignoreCancelled = true)
-	public void onEntityCombust(EntityCombustEvent event) {
-		if (event.isCancelled()) return;
-
-		Entity entity = event.getEntity();
-		Block block = entity.getLocation().getBlock();
-		if (FireStream.ignitedblocks.containsKey(block) && entity instanceof LivingEntity) {
-			new Enflamed(entity, FireStream.ignitedblocks.get(block));
-		}
-	}
-
-	@EventHandler(priority = EventPriority.NORMAL, ignoreCancelled = true)
-	public void onEntityDamageBlock(EntityDamageByBlockEvent event) {
-
-	}
-	
-	@EventHandler(priority = EventPriority.NORMAL, ignoreCancelled = true)
-	public void onEntityDamageEvent(EntityDamageEvent event) {
-		if (event.isCancelled()) return;
-
-		Entity entity = event.getEntity();
-
-		if (event.getCause() == DamageCause.FIRE && FireStream.ignitedblocks.containsKey(entity.getLocation().getBlock())) {
-			new Enflamed(entity, FireStream.ignitedblocks.get(entity.getLocation().getBlock()));
-		}
-
-		if (Enflamed.isEnflamed(entity) && event.getCause() == DamageCause.FIRE_TICK) {
-			event.setCancelled(true);
-			Enflamed.dealFlameDamage(entity);
-		}
-
-		if (entity instanceof Player) {
-			Player player = (Player) entity;
-			if (GeneralMethods.getBoundAbility(player) != null && GeneralMethods.getBoundAbility(player).equalsIgnoreCase("HeatControl")) {
-				if (event.getCause() == DamageCause.FIRE || event.getCause() == DamageCause.FIRE_TICK) {
-					player.setFireTicks(0);
-					event.setCancelled(true);
-				}
-			}
-		}
-	}
-
-	@EventHandler(priority = EventPriority.NORMAL, ignoreCancelled = true)
-	public void onBlockMeltEvent(BlockFadeEvent event) {
-		if (event.isCancelled()) return;
-
-		Block block = event.getBlock();
-		if (block.getType() == Material.FIRE) {
-			return;
-		}
-		event.setCancelled(Illumination.blocks.containsKey(block));
-		if (!event.isCancelled()) {
-			event.setCancelled(!WaterManipulation.canPhysicsChange(block));
-		}
-		if (!event.isCancelled()) {
-			event.setCancelled(!EarthPassive.canPhysicsChange(block));
-		}
-		if (!event.isCancelled()) {
-			event.setCancelled(FreezeMelt.frozenblocks.containsKey(block));
-		}
-		if (!event.isCancelled()) {
-			event.setCancelled(!Wave.canThaw(block));
-		}
-		if (!event.isCancelled()) {
-			event.setCancelled(!Torrent.canThaw(block));
-		}
-		if (FireStream.ignitedblocks.containsKey(block)) {
-			FireStream.remove(block);
-		}
-	}
-
-	@EventHandler(priority = EventPriority.NORMAL, ignoreCancelled = true)
-	public void onBlockBreak(BlockBreakEvent event) {
-		if (event.isCancelled()) return;
-
-		Block block = event.getBlock();
-		Player player = event.getPlayer();
-		if (WaterWall.wasBrokenFor(player, block)
-				|| OctopusForm.wasBrokenFor(player, block)
-				|| Torrent.wasBrokenFor(player, block) 
-				|| WaterWave.wasBrokenFor(player, block)){
-			event.setCancelled(true);
-			return;
-		}
-		EarthBlast blast = EarthBlast.getBlastFromSource(block);
-		if (blast != null) {
-			blast.cancel();
-		}
-
-		if (FreezeMelt.frozenblocks.containsKey(block)) {
-			FreezeMelt.thaw(block);
-			event.setCancelled(true);
-			// } else if (!WalkOnWater.canThaw(block)) {
-			// WalkOnWater.thaw(block);
-		} else if (WaterWall.wallblocks.containsKey(block)) {
-			WaterWall.thaw(block);
-			event.setCancelled(true);
-		} else if (Illumination.blocks.containsKey(block)) {
-			event.setCancelled(true);
-			// } else if (Illumination.blocks.containsKey(block
-			// .getRelative(BlockFace.UP))) {
-			// event.setCancelled(true);
-		} else if (!Wave.canThaw(block)) {
-			Wave.thaw(block);
-			event.setCancelled(true);
-			// event.setCancelled(true);
-		} else if (EarthMethods.movedearth.containsKey(block)) {
-			// Methods.removeEarthbendedBlockIndex(block);
-			EarthMethods.removeRevertIndex(block);
-		} else if (TempBlock.isTempBlock(block)) {
-			TempBlock.revertBlock(block, Material.AIR);
-		}
-	}
-
-	@EventHandler(priority = EventPriority.NORMAL, ignoreCancelled = true)
-	public void onPlayerChat(AsyncPlayerChatEvent event) {
-		if (event.isCancelled()) return;
-
-		if (!plugin.getConfig().getBoolean("Properties.Chat.Enable")) {
-			return;
-		}
-
-		Player player = event.getPlayer();
-		ChatColor color = ChatColor.WHITE;
-
-		if (player.hasPermission("bending.avatar") || GeneralMethods.getBendingPlayer(player.getName()).elements.size() > 1) {
-			color = ChatColor.valueOf(plugin.getConfig().getString("Properties.Chat.Colors.Avatar"));
-		} else if (GeneralMethods.isBender(player.getName(), Element.Air)) {
-			color = ChatColor.valueOf(plugin.getConfig().getString("Properties.Chat.Colors.Air"));
-		} else if (GeneralMethods.isBender(player.getName(), Element.Water)) {
-			color = ChatColor.valueOf(plugin.getConfig().getString("Properties.Chat.Colors.Water"));
-		} else if (GeneralMethods.isBender(player.getName(), Element.Earth)) {
-			color = ChatColor.valueOf(plugin.getConfig().getString("Properties.Chat.Colors.Earth"));
-		} else if (GeneralMethods.isBender(player.getName(), Element.Fire)) {
-			color = ChatColor.valueOf(plugin.getConfig().getString("Properties.Chat.Colors.Fire"));
-		} else if (GeneralMethods.isBender(player.getName(), Element.Chi)) {
-			color = ChatColor.valueOf(plugin.getConfig().getString("Properties.Chat.Colors.Chi"));
-		}
-
-		String format = plugin.getConfig().getString("Properties.Chat.Format");
-		format = format.replace("<message>", "%2$s");
-		format = format.replace("<name>", color + player.getDisplayName() + ChatColor.RESET);
-		event.setFormat(format);
-
-	}
-	
-	@EventHandler
-	public void onEntitySuffocatedByTempBlocks(EntityDamageEvent event) {
-		if(event.isCancelled()) return;
-		
-		if(event.getCause() == DamageCause.SUFFOCATION) {
-			if(TempBlock.isTempBlock(event.getEntity().getLocation().add(0, 1, 0).getBlock())) {
-				event.setCancelled(true);
-			}
-		}
-	}
-
-	@EventHandler
-	public void onPlayerDamageByPlayer(EntityDamageByEntityEvent e) {
-		if (e.isCancelled()) return;
-
-		Entity source = e.getDamager();
-		Entity entity = e.getEntity();
-		Fireball fireball = Fireball.getFireball(source);
-
-		if (fireball != null) {
-			e.setCancelled(true);
-			fireball.dealDamage(entity);
-			return;
-		}
-
-		//		if (Combustion.fireballs.contains(source.getEntityId())) {
-		//			e.setCancelled(true);
-		//		}
-
-		if (Paralyze.isParalyzed(e.getDamager())
-				|| ChiComboManager.isParalyzed(e.getDamager())) {
-			e.setCancelled(true);
-			return;
-		}
-		
-		if(entity instanceof Player) {
-			Suffocate.remove((Player) entity);
-		}
-
-		Entity en = e.getEntity();
-		if (en instanceof Player) {
-			//			Player p = (Player) en; // This is the player getting hurt.
-			if (e.getDamager() instanceof Player) { // This is the player hitting someone.
-				Player sourceplayer = (Player) e.getDamager();
-				Player targetplayer = (Player) e.getEntity();
-				if (GeneralMethods.canBendPassive(sourceplayer.getName(), Element.Chi)) {
-					if (GeneralMethods.isBender(sourceplayer.getName(), Element.Chi) && e.getCause() == DamageCause.ENTITY_ATTACK && e.getDamage() == 1) {
-						if (GeneralMethods.isWeapon(sourceplayer.getItemInHand().getType()) && !plugin.getConfig().getBoolean("Properties.Chi.CanBendWithWeapons")) {
-							return;
-						}
-						if (ChiPassive.willChiBlock(sourceplayer, targetplayer)) {
-							if (GeneralMethods.getBoundAbility(sourceplayer) != null && GeneralMethods.getBoundAbility(sourceplayer).equalsIgnoreCase("Paralyze")) {
-								new Paralyze(sourceplayer, targetplayer);
-							} else {
-								ChiPassive.blockChi(targetplayer);
-							}
-						}
-						//						if (sourceplayer.getLocation().distance(targetplayer.getLocation()) <= plugin.getConfig().getDouble("Abilities.Chi.RapidPunch.Distance") && Methods.getBoundAbility(sourceplayer) == null) {
-						//							if (Methods.isWeapon(sourceplayer.getItemInHand().getType()) && !plugin.getConfig().getBoolean("Properties.Chi.CanBendWithWeapons")) {
-						//								return;
-						//							} else {
-						//								if (ChiPassive.willChiBlock(targetplayer)) {
-						//									ChiPassive.blockChi(targetplayer);
-						//									
-						//								}
-						//							}
-						//						}
-					}
-				}
-				if (GeneralMethods.canBendPassive(sourceplayer.getName(), Element.Chi)) {
-					if (GeneralMethods.isWeapon(sourceplayer.getItemInHand().getType()) && !ProjectKorra.plugin.getConfig().getBoolean("Properties.Chi.CanBendWithWeapons")) {
-						return;
-					}
-					if (e.getCause() == DamageCause.ENTITY_ATTACK) {
-						if (GeneralMethods.getBoundAbility(sourceplayer) != null && GeneralMethods.getBoundAbility(sourceplayer).equalsIgnoreCase("Paralyze") && e.getDamage() == 1) {
-							if (ChiPassive.willChiBlock(sourceplayer, targetplayer)) {
-								new Paralyze(sourceplayer, targetplayer);
-							}
-						}
-					}
-				}
-			}
-		}
-	}
-
-	@EventHandler(priority = EventPriority.NORMAL, ignoreCancelled = true)
-	public void onPlayerDamage(EntityDamageEvent event) {
-		if (event.isCancelled()) return;
-
-		if (event.getEntity() instanceof Player) {
-			Player player = (Player) event.getEntity();
-
-			if (GeneralMethods.isBender(player.getName(), Element.Earth) && event.getCause() == DamageCause.FALL) {
-				Shockwave.fallShockwave(player);
-			}
-
-			if (GeneralMethods.isBender(player.getName(), Element.Air) && event.getCause() == DamageCause.FALL && GeneralMethods.canBendPassive(player.getName(), Element.Air)) {
-				new Flight(player);
-				player.setAllowFlight(true);
-				AirBurst.fallBurst(player);
-				player.setFallDistance(0);
-				event.setDamage(0D);
-				event.setCancelled(true);
-			}
-
-			if (!event.isCancelled() && GeneralMethods.isBender(player.getName(), Element.Water) && event.getCause() == DamageCause.FALL && GeneralMethods.canBendPassive(player.getName(), Element.Water)) {
-				if (WaterPassive.applyNoFall(player)) {
-					new Flight(player);
-					player.setAllowFlight(true);
-					player.setFallDistance(0);
-					event.setDamage(0D);
-					event.setCancelled(true);
-				}
-			}
-
-			if (!event.isCancelled()
-					&& GeneralMethods.isBender(player.getName(), Element.Earth)
-					&& event.getCause() == DamageCause.FALL
-					&& GeneralMethods.canBendPassive(player.getName(), Element.Earth)) {
-				if (EarthPassive.softenLanding(player)) {
-					new Flight(player);
-					player.setAllowFlight(true);
-					player.setFallDistance(0);
-					event.setDamage(0D);
-					event.setCancelled(true);
-				}
-			}
-
-			if (!event.isCancelled()
-					&& GeneralMethods.isBender(player.getName(), Element.Chi)
-					&& event.getCause() == DamageCause.FALL
-					&& GeneralMethods.canBendPassive(player.getName(), Element.Chi)) {
-				if (player.isSprinting()) {
-					event.setDamage(0);
-					event.setCancelled(true);
-				} else {
-					double initdamage = event.getDamage();
-					double newdamage = event.getDamage() * ChiPassive.FallReductionFactor;
-					double finaldamage = initdamage - newdamage;
-					event.setDamage(finaldamage);
-				}
-			}
-
-			if (!event.isCancelled() && event.getCause() == DamageCause.FALL) {
-				Player source = Flight.getLaunchedBy(player);
-				if (source != null) {
-					event.setCancelled(true);
-					GeneralMethods.damageEntity(source, player, event.getDamage());
-				}
-			}
-
-			if (GeneralMethods.canBendPassive(player.getName(), Element.Fire)
-					&& GeneralMethods.isBender(player.getName(),  Element.Fire)
-					&& (event.getCause() == DamageCause.FIRE || event.getCause() == DamageCause.FIRE_TICK)) {
-				event.setCancelled(!Extinguish.canBurn(player));
-			}
-
-			if (GeneralMethods.isBender(player.getName(), Element.Earth)
-					&& event.getCause() == DamageCause.SUFFOCATION && TempBlock.isTempBlock(player.getEyeLocation().getBlock())) {
-				event.setDamage(0D);
-				event.setCancelled(true);
-			}
-		}
-	}
-
-	@EventHandler(priority = EventPriority.NORMAL, ignoreCancelled = true)
-	public void onBlockPhysics(BlockPhysicsEvent event) {
-		if (event.isCancelled()) return;
-
-		Block block = event.getBlock();
-		event.setCancelled(!WaterManipulation.canPhysicsChange(block));
-		event.setCancelled(!EarthPassive.canPhysicsChange(block));
-		if (!event.isCancelled())
-			event.setCancelled(Illumination.blocks.containsKey(block));
-		if (!event.isCancelled())
-			event.setCancelled(EarthMethods.tempnophysics.contains(block));
-	}
-	
-	@EventHandler(priority = EventPriority.NORMAL, ignoreCancelled = true)
-	public void onBlockForm(BlockFormEvent event) {
-		if (event.isCancelled()) return;
-
-		if (TempBlock.isTempBlock(event.getBlock()))
-			event.setCancelled(true);
-		if (!WaterManipulation.canPhysicsChange(event.getBlock()))
-			event.setCancelled(true);
-		if (!EarthPassive.canPhysicsChange(event.getBlock()))
-			event.setCancelled(true);
-	}
-
-}
-=======
-package com.projectkorra.ProjectKorra;
-
-import java.util.ArrayList;
-import java.util.HashMap;
-import java.util.List;
-
-import org.bukkit.Bukkit;
-import org.bukkit.ChatColor;
-import org.bukkit.GameMode;
-import org.bukkit.Location;
-import org.bukkit.Material;
-import org.bukkit.block.Block;
-import org.bukkit.entity.Entity;
-import org.bukkit.entity.EntityType;
-import org.bukkit.entity.Item;
-import org.bukkit.entity.LivingEntity;
-import org.bukkit.entity.Player;
-import org.bukkit.event.EventHandler;
-import org.bukkit.event.EventPriority;
-import org.bukkit.event.Listener;
-import org.bukkit.event.block.Action;
-import org.bukkit.event.block.BlockBreakEvent;
-import org.bukkit.event.block.BlockFadeEvent;
-import org.bukkit.event.block.BlockFormEvent;
-import org.bukkit.event.block.BlockFromToEvent;
-import org.bukkit.event.block.BlockIgniteEvent;
-import org.bukkit.event.block.BlockPhysicsEvent;
-import org.bukkit.event.block.BlockPlaceEvent;
-import org.bukkit.event.entity.EntityChangeBlockEvent;
-import org.bukkit.event.entity.EntityCombustEvent;
-import org.bukkit.event.entity.EntityDamageByBlockEvent;
-import org.bukkit.event.entity.EntityDamageByEntityEvent;
-import org.bukkit.event.entity.EntityDamageEvent;
-import org.bukkit.event.entity.EntityDamageEvent.DamageCause;
-import org.bukkit.event.entity.EntityExplodeEvent;
-import org.bukkit.event.entity.EntityInteractEvent;
-import org.bukkit.event.entity.EntityShootBowEvent;
-import org.bukkit.event.entity.EntityTargetEvent;
-import org.bukkit.event.entity.EntityTargetLivingEntityEvent;
-import org.bukkit.event.entity.EntityTeleportEvent;
-import org.bukkit.event.entity.PlayerDeathEvent;
-import org.bukkit.event.entity.ProjectileHitEvent;
-import org.bukkit.event.entity.ProjectileLaunchEvent;
-import org.bukkit.event.entity.SlimeSplitEvent;
-import org.bukkit.event.inventory.InventoryClickEvent;
-import org.bukkit.event.inventory.InventoryType.SlotType;
-import org.bukkit.event.player.AsyncPlayerChatEvent;
-import org.bukkit.event.player.PlayerAnimationEvent;
-import org.bukkit.event.player.PlayerFishEvent;
-import org.bukkit.event.player.PlayerInteractEvent;
-import org.bukkit.event.player.PlayerJoinEvent;
-import org.bukkit.event.player.PlayerKickEvent;
-import org.bukkit.event.player.PlayerMoveEvent;
-import org.bukkit.event.player.PlayerQuitEvent;
-import org.bukkit.event.player.PlayerToggleFlightEvent;
-import org.bukkit.event.player.PlayerToggleSneakEvent;
-import org.bukkit.inventory.ItemStack;
-import org.bukkit.potion.PotionEffectType;
-import org.bukkit.scheduler.BukkitRunnable;
-import org.bukkit.util.Vector;
-
-import com.projectkorra.ProjectKorra.ComboManager.ClickType;
-import com.projectkorra.ProjectKorra.Ability.AvatarState;
-import com.projectkorra.ProjectKorra.CustomEvents.PlayerGrappleEvent;
-import com.projectkorra.ProjectKorra.Objects.Preset;
 import com.projectkorra.ProjectKorra.Utilities.GrapplingHookAPI;
 import com.projectkorra.ProjectKorra.Utilities.HorizontalVelocityChangeEvent;
 import com.projectkorra.ProjectKorra.airbending.AirBlast;
@@ -1600,15 +169,12 @@
 	}
 
 	@EventHandler
-	public void onHorizontalCollision(HorizontalVelocityChangeEvent e)
-	{
+	public void onHorizontalCollision(HorizontalVelocityChangeEvent e) {
 		if(!plugin.getConfig().getBoolean("Properties.HorizontalCollisionPhysics.Enabled"))
 			return;
 
-		if(e.getEntity() instanceof LivingEntity)
-		{
-			if(e.getEntity().getEntityId() != e.getInstigator().getEntityId())
-			{
+		if(e.getEntity() instanceof LivingEntity) {
+			if(e.getEntity().getEntityId() != e.getInstigator().getEntityId()) {
 				double minimumDistance = plugin.getConfig().getDouble("Properties.HorizontalCollisionPhysics.WallDamageMinimumDistance");
 				double damage = ((e.getDistanceTraveled() - minimumDistance) < 0 ? 0 : e.getDistanceTraveled() - minimumDistance) / (e.getDifference().length());
 				if(damage > 0)
@@ -1704,6 +270,7 @@
 			}
 		}
 	}
+	
 	@EventHandler(priority = EventPriority.NORMAL, ignoreCancelled = true)
 	public void onPlayerInteraction(PlayerInteractEvent event) {
 		if (event.isCancelled()) return;
@@ -1711,10 +278,10 @@
 
 		if (event.getAction() == Action.RIGHT_CLICK_BLOCK) {
 			GeneralMethods.cooldowns.put(player.getName(), System.currentTimeMillis());
-			ComboManager.addComboAbility(player, ClickType.RIGHTCLICK);
+			ComboManager.addComboAbility(player, ClickType.RIGHT_CLICK);
 			String ability = GeneralMethods.getBoundAbility(player);
-			if(ability != null && ability.equalsIgnoreCase("EarthSmash"))
-				new EarthSmash(player, EarthSmash.ClickType.RIGHTCLICK);
+			if (ability != null && ability.equalsIgnoreCase("EarthSmash"))
+				new EarthSmash(player, ClickType.RIGHT_CLICK);
 		}
 		if (Paralyze.isParalyzed(player) || ChiComboManager.isParalyzed(player) || Bloodbending.isBloodbended(player) || Suffocate.isBreathbent(player)) {
 			event.setCancelled(true);
@@ -1730,7 +297,6 @@
 			event.setCancelled(true);
 		}
 	}
-
 
 	@EventHandler(priority = EventPriority.NORMAL, ignoreCancelled = true)
 	public void onBlockFlowTo(BlockFromToEvent event) {
@@ -1813,7 +379,6 @@
 
 	@EventHandler
 	public void onPlayerQuit(PlayerQuitEvent event) {
-		
 		Player player = event.getPlayer();
 		BendingPlayer bPlayer = GeneralMethods.getBendingPlayer(player.getName());
 		if (bPlayer != null) {
@@ -1823,8 +388,6 @@
 				GeneralMethods.toggedOut.add(player.getUniqueId());
 		}
 		
-		MultiAbilityManager.remove(player);
-		
 		if (Commands.invincible.contains(event.getPlayer().getName())) {
 			Commands.invincible.remove(event.getPlayer().getName());
 		}
@@ -1835,23 +398,22 @@
 			event.getPlayer().removePotionEffect(PotionEffectType.DAMAGE_RESISTANCE);
 		}
 		
-		for(Player p : MetalClips.instances.keySet())
-		{
+		for(Player p : MetalClips.instances.keySet()) {
 			if(MetalClips.instances.get(p).getTarget() != null &&
-					MetalClips.instances.get(p).getTarget().getEntityId() == event.getPlayer().getEntityId())
-			{
+					MetalClips.instances.get(p).getTarget().getEntityId() == event.getPlayer().getEntityId()) {
 				MetalClips.instances.get(p).remove();
 			}
 		}
 		
-		com.projectkorra.ProjectKorra.airbending.FlightAbility.remove(event.getPlayer());
+		MultiAbilityManager.remove(player);
+		FlightAbility.remove(event.getPlayer());
 	}
 	
 	@EventHandler
 	public void playerIsKicked(PlayerKickEvent event) {
 		if(event.isCancelled()) return;
 		
-		com.projectkorra.ProjectKorra.airbending.FlightAbility.remove(event.getPlayer());
+		FlightAbility.remove(event.getPlayer());
 	}
 
 	@EventHandler(priority = EventPriority.NORMAL, ignoreCancelled = true)
@@ -1861,9 +423,9 @@
 		if (event.isCancelled()) return;
 		
 		if(player.isSneaking())
-			ComboManager.addComboAbility(player, ComboManager.ClickType.SHIFTUP);
+			ComboManager.addComboAbility(player, ClickType.SHIFT_UP);
 		else
-			ComboManager.addComboAbility(player, ComboManager.ClickType.SHIFTDOWN);
+			ComboManager.addComboAbility(player, ClickType.SHIFT_DOWN);
 		
 		if(Suffocate.isBreathbent(player)) {
 			if(!GeneralMethods.getBoundAbility(player).equalsIgnoreCase("AirSwipe") || !GeneralMethods.getBoundAbility(player).equalsIgnoreCase("FireBlast") || !GeneralMethods.getBoundAbility(player).equalsIgnoreCase("EarthBlast") || !GeneralMethods.getBoundAbility(player).equalsIgnoreCase("WaterManipulation")) {
@@ -1875,12 +437,16 @@
 			event.setCancelled(true);
 			return;
 		}
+
+		if (!player.isSneaking()) {
+			BlockSource.update(player, ClickType.SHIFT_DOWN);
+		}
 		
 		if(!player.isSneaking() && WaterArms.hasPlayer(player)){
 			WaterArms.displayBoundMsg(player);
 			return;
 		}
-
+		
 		AirScooter.check(player);
 
 		String abil = GeneralMethods.getBoundAbility(player);
@@ -1923,7 +489,7 @@
 				}
 				if(abil.equalsIgnoreCase("Flight")) {
 					if(player.isSneaking() || !AirMethods.canAirFlight(player)) return;
-					new com.projectkorra.ProjectKorra.airbending.FlightAbility(player);
+					new FlightAbility(player);
 				}
 
 			}
@@ -1956,6 +522,7 @@
 				if (abil.equalsIgnoreCase("Torrent")) {
 					Torrent.create(player);
 				}
+				
 				if (abil.equalsIgnoreCase("WaterArms")) {
 					new WaterArms(player);
 				}
@@ -1992,11 +559,9 @@
 					new Extraction(player);
 				}
 				
-				if(abil.equalsIgnoreCase("MetalClips"))
-				{
-					if(MetalClips.instances.containsKey(player))
-					{
-						if(MetalClips.instances.get(player).getTarget() == null)
+				if (abil.equalsIgnoreCase("MetalClips")) {
+					if (MetalClips.instances.containsKey(player)) {
+						if (MetalClips.instances.get(player).getTarget() == null)
 							MetalClips.instances.get(player).magnet();
 						else
 							MetalClips.instances.get(player).control();
@@ -2013,7 +578,7 @@
 					new LavaFlow(player,LavaFlow.AbilityType.SHIFT);
 				}
 				if (abil.equalsIgnoreCase("EarthSmash")) {
-					new EarthSmash(player, EarthSmash.ClickType.SHIFT);
+					new EarthSmash(player, ClickType.SHIFT_DOWN);
 				}
 
 			}
@@ -2062,8 +627,7 @@
 			return;
 		}
 		
-		if(ChiComboManager.isParalyzed(player))
-		{
+		if(ChiComboManager.isParalyzed(player)) {
 			event.setTo(event.getFrom());
 			return;
 		}
@@ -2108,7 +672,7 @@
 		}
 		
 		if(FlightAbility.instances.containsKey(event.getPlayer().getName())) {
-			if(com.projectkorra.ProjectKorra.airbending.FlightAbility.isHovering(event.getPlayer())) {
+			if(FlightAbility.isHovering(event.getPlayer())) {
 				Location loc = event.getFrom();
 				Location toLoc = player.getLocation();
 
@@ -2180,10 +744,7 @@
 			}
 		}
 
-
-
-	}
-
+	}
 
 	@EventHandler(priority = EventPriority.NORMAL, ignoreCancelled = true)
 	public void onEntityExplodeEvent(EntityExplodeEvent event) {
@@ -2247,7 +808,7 @@
 		if (event.isCancelled()) return;
 
 		Player player = event.getPlayer();
-		ComboManager.addComboAbility(player, ComboManager.ClickType.LEFTCLICK);
+		ComboManager.addComboAbility(player, ClickType.LEFT_CLICK);
 		
 		if(Suffocate.isBreathbent(player)) {
 			if(!GeneralMethods.getBoundAbility(player).equalsIgnoreCase("AirSwipe") || !GeneralMethods.getBoundAbility(player).equalsIgnoreCase("FireBlast") || !GeneralMethods.getBoundAbility(player).equalsIgnoreCase("EarthBlast") || !GeneralMethods.getBoundAbility(player).equalsIgnoreCase("WaterManipulation")) {
@@ -2264,11 +825,14 @@
 			event.setCancelled(true);
 			return;
 		}
+		
+		BlockSource.update(player, ClickType.LEFT_CLICK);
 
 		AirScooter.check(player);
 
 		String abil = GeneralMethods.getBoundAbility(player);
 		if (abil == null && !MultiAbilityManager.hasMultiAbilityBound(player)) return;
+		if (abil == null) return;
 		if (GeneralMethods.canBend(player.getName(), abil)) {
                         if (GeneralMethods.isDisabledStockAbility(abil))
                             return;
@@ -2295,15 +859,15 @@
 				if (abil.equalsIgnoreCase("AirSwipe")) {
 					new AirSwipe(player);
 				}
-				if(abil.equalsIgnoreCase("Flight")) {
-					if(!ProjectKorra.plugin.getConfig().getBoolean("Abilities.Air.Flight.HoverEnabled")
+				if (abil.equalsIgnoreCase("Flight")) {
+					if (!ProjectKorra.plugin.getConfig().getBoolean("Abilities.Air.Flight.HoverEnabled")
 							|| !AirMethods.canAirFlight(player)) return;
 					
-					if(com.projectkorra.ProjectKorra.airbending.FlightAbility.instances.containsKey(event.getPlayer().getName())) {
-						if(com.projectkorra.ProjectKorra.airbending.FlightAbility.isHovering(event.getPlayer())) {
-							com.projectkorra.ProjectKorra.airbending.FlightAbility.setHovering(event.getPlayer(), false);
-						}else{
-							com.projectkorra.ProjectKorra.airbending.FlightAbility.setHovering(event.getPlayer(), true);
+					if (FlightAbility.instances.containsKey(event.getPlayer().getName())) {
+						if (FlightAbility.isHovering(event.getPlayer())) {
+							FlightAbility.setHovering(event.getPlayer(), false);
+						} else {
+							FlightAbility.setHovering(event.getPlayer(), true);
 						}
 					}
 				}
@@ -2375,12 +939,11 @@
 					new Tremorsense(player);
 				}
 				
-				if(abil.equalsIgnoreCase("MetalClips"))
-				{
-					if(!MetalClips.instances.containsKey(player))
+				if (abil.equalsIgnoreCase("MetalClips"))	{
+					if (!MetalClips.instances.containsKey(player))
 						new MetalClips(player, 0);
-					else if(MetalClips.instances.containsKey(player))
-						if(MetalClips.instances.get(player).metalclips < (player.hasPermission("bending.ability.MetalClips.4clips") ? 4 : 3))
+					else if (MetalClips.instances.containsKey(player))
+						if (MetalClips.instances.get(player).metalclips < (player.hasPermission("bending.ability.MetalClips.4clips") ? 4 : 3))
 							MetalClips.instances.get(player).shootMetal();
 						else
 							MetalClips.instances.get(player).launch();
@@ -2396,7 +959,7 @@
 				}
 				
 				if (abil.equalsIgnoreCase("EarthSmash")) {
-					new EarthSmash(player, EarthSmash.ClickType.LEFTCLICK);
+					new EarthSmash(player, ClickType.LEFT_CLICK);
 				}
 			}
 			if (FireMethods.isFireAbility(abil)) {
@@ -2457,13 +1020,11 @@
 					new AcrobatStance(player);
 				}
 				
-				if (abil.equalsIgnoreCase("QuickStrike"))
-				{
+				if (abil.equalsIgnoreCase("QuickStrike")) {
 					new QuickStrike(player);
 				}
 				
-				if (abil.equalsIgnoreCase("SwiftKick"))
-				{
+				if (abil.equalsIgnoreCase("SwiftKick"))	{
 					new SwiftKick(player);
 				}
 			}
@@ -2485,10 +1046,9 @@
 	public void onInventoryClick(InventoryClickEvent event) {
 		if (event.isCancelled()) return;
 
-		for(Player p : MetalClips.instances.keySet())
-		{
-			if(MetalClips.instances.get(p).getTarget() != null)
-				if(MetalClips.instances.get(p).getTarget().getEntityId() == event.getWhoClicked().getEntityId())
+		for (Player p : MetalClips.instances.keySet()) {
+			if (MetalClips.instances.get(p).getTarget() != null)
+				if (MetalClips.instances.get(p).getTarget().getEntityId() == event.getWhoClicked().getEntityId())
 					event.setCancelled(true);
 		}
 		
@@ -2565,6 +1125,7 @@
 	public void onEntityDamageBlock(EntityDamageByBlockEvent event) {
 
 	}
+	
 	@EventHandler(priority = EventPriority.NORMAL, ignoreCancelled = true)
 	public void onEntityDamageEvent(EntityDamageEvent event) {
 		if (event.isCancelled()) return;
@@ -2872,6 +1433,7 @@
 		if (!event.isCancelled())
 			event.setCancelled(EarthMethods.tempnophysics.contains(block));
 	}
+	
 	@EventHandler(priority = EventPriority.NORMAL, ignoreCancelled = true)
 	public void onBlockForm(BlockFormEvent event) {
 		if (event.isCancelled()) return;
@@ -2884,7 +1446,4 @@
 			event.setCancelled(true);
 	}
 
-
-
-}
->>>>>>> 22e5158a
+}