<<<<<<< HEAD
package com.projectkorra.ProjectKorra.firebending;

import java.util.ArrayList;
import java.util.concurrent.ConcurrentHashMap;

import org.bukkit.Effect;
import org.bukkit.Location;
import org.bukkit.Material;
import org.bukkit.entity.Entity;
import org.bukkit.entity.LightningStrike;
import org.bukkit.entity.LivingEntity;
import org.bukkit.entity.Player;
import org.bukkit.event.entity.EntityDamageEvent;
import org.bukkit.event.entity.EntityDamageEvent.DamageCause;

import com.projectkorra.ProjectKorra.BendingManager;
import com.projectkorra.ProjectKorra.Methods;
import com.projectkorra.ProjectKorra.ProjectKorra;
import com.projectkorra.ProjectKorra.Ability.AvatarState;

public class Lightning {

	public static int defaultdistance = ProjectKorra.plugin.getConfig().getInt("Abilities.Fire.Lightning.Distance");
	private static long defaultwarmup = ProjectKorra.plugin.getConfig().getLong("Abilities.Fire.Lightning.Warmup");
	private static double misschance = ProjectKorra.plugin.getConfig().getLong("Abilities.Fire.Lightning.MissChance");
	private static double WaterAreaOfEffect = ProjectKorra.plugin.getConfig().getInt("Abilities.Fire.Lightning.WaterAreaOfEffect");
	private static double MAX_DAMAGE = ProjectKorra.plugin.getConfig().getLong("Abilities.Fire.Lightning.Damage");
	
	private static double threshold = 0.1;
	private static double blockdistance = 4;

	private double maxdamage = MAX_DAMAGE;
	private double strikeradius = 4;

	private Player player;
	private long starttime;
	private boolean charged = false;
	private LightningStrike strike = null;
	public static ConcurrentHashMap<Player, Lightning> instances = new ConcurrentHashMap<Player, Lightning>();
	private static ConcurrentHashMap<Entity, Lightning> strikes = new ConcurrentHashMap<Entity, Lightning>();
	private ArrayList<Entity> hitentities = new ArrayList<Entity>();

	public Lightning(Player player) {
		if (instances.containsKey(player)) {
			return;
		}
		this.player = player;
		starttime = System.currentTimeMillis();
		instances.put(player, this);

	}

	public static Lightning getLightning(Entity entity) {
		if (strikes.containsKey(entity))
			return strikes.get(entity);
		return null;
	}

	private void strike() {
		Location targetlocation = getTargetLocation();
		if (AvatarState.isAvatarState(player))
			maxdamage = AvatarState.getValue(maxdamage);
		if (!Methods.isRegionProtectedFromBuild(player, "Lightning",
				targetlocation)) {
			strike = player.getWorld().strikeLightning(targetlocation);
			strikes.put(strike, this);
		}
		instances.remove(player);
	}

	private Location getTargetLocation() {
		int distance = (int) Methods.getFirebendingDayAugment(defaultdistance,
				player.getWorld());

		Location targetlocation;
		targetlocation = Methods.getTargetedLocation(player, distance);
		Entity target = Methods.getTargetedEntity(player, distance, new ArrayList<Entity>());
		if (target != null) {
			if (target instanceof LivingEntity
					&& player.getLocation().distance(targetlocation) > target
					.getLocation().distance(player.getLocation())) {
				targetlocation = target.getLocation();
				if (target.getVelocity().length() < threshold)
					misschance = 0;
			}
		} else {
			misschance = 0;
		}

		if (targetlocation.getBlock().getType() == Material.AIR)
			targetlocation.add(0, -1, 0);
		if (targetlocation.getBlock().getType() == Material.AIR)
			targetlocation.add(0, -1, 0);

		if (misschance != 0 && !AvatarState.isAvatarState(player)) {
			double A = Math.random() * Math.PI * misschance * misschance;
			double theta = Math.random() * Math.PI * 2;
			double r = Math.sqrt(A) / Math.PI;
			double x = r * Math.cos(theta);
			double z = r * Math.sin(theta);

			targetlocation = targetlocation.add(x, 0, z);
		}

		return targetlocation;
	}

	private void progress() {
		if (player.isDead() || !player.isOnline()) {
			instances.remove(player);
			return;
		}

		if (Methods.getBoundAbility(player) == null || !Methods.getBoundAbility(player).equalsIgnoreCase("Lightning")) {
			instances.remove(player);
			return;
		}

		int distance = (int) Methods.getFirebendingDayAugment(defaultdistance,
				player.getWorld());
		long warmup = (int) ((double) defaultwarmup / ProjectKorra.plugin.getConfig().getDouble("Properties.Fire.DayFactor"));
		if (AvatarState.isAvatarState(player))
			warmup = 0;
		if (BendingManager.events.get(player.getWorld()).equalsIgnoreCase("SozinsComet"))
			warmup = 0;
		if (System.currentTimeMillis() > starttime + warmup)
			charged = true;

		if (charged) {
			if (player.isSneaking()) {
				player.getWorld().playEffect(
						player.getEyeLocation(),
						Effect.SMOKE,
						Methods.getIntCardinalDirection(player.getEyeLocation()
								.getDirection()), distance);
			} else {
				strike();
			}
		} else {
			if (!player.isSneaking()) {
				instances.remove(player);
			}
		}
	}

	public void dealDamage(Entity entity) {
		if (strike == null) {
			return;
		}
		if (hitentities.contains(entity)) {
			return;
		}
		double distance = entity.getLocation().distance(strike.getLocation());

		double damage = maxdamage - (distance / strikeradius) * .5;

		if ((getTargetLocation().getBlock().getType() == Material.WATER) || (getTargetLocation().getBlock().getType() == Material.STATIONARY_WATER)) {
			for (Entity en: Methods.getEntitiesAroundPoint(getTargetLocation().getBlock().getLocation(), WaterAreaOfEffect)) {
				if (en instanceof LivingEntity) {
					LivingEntity le = (LivingEntity) en;
					if ((le.getLocation().getBlock().getType() == Material.WATER) || (le.getLocation().getBlock().getType() == Material.STATIONARY_WATER)) {
						le.damage((int) damage);
						le.setLastDamageCause(new EntityDamageEvent(player, DamageCause.ENTITY_ATTACK, damage));
						Methods.breakBreathbendingHold(le);
					}
				}
			}
		} else {
			if (distance > strikeradius) return;
			Methods.damageEntity(player, entity, (int) damage);
			Methods.breakBreathbendingHold(entity);
		}
		hitentities.add(entity);
	}

	public static boolean isNearbyChannel(Location location) {
		boolean value = false;
		for (Player player : instances.keySet()) {
			if (!player.getWorld().equals(location.getWorld()))
				continue;
			if (player.getLocation().distance(location) <= blockdistance) {
				value = true;
				instances.get(player).starttime = 0;
			}
		}
		return value;
	}

	public static void progressAll() {
		for (Player player : instances.keySet()) {
			instances.get(player).progress();
		}
	}

	public static String getDescription() {
		return "Hold sneak while selecting this ability to charge up a lightning strike. Once "
				+ "charged, release sneak to discharge the lightning to the targetted location.";
	}

=======
package com.projectkorra.ProjectKorra.firebending;

import java.util.ArrayList;
import java.util.Arrays;

import org.bukkit.Location;
import org.bukkit.Material;
import org.bukkit.Sound;
import org.bukkit.block.Block;
import org.bukkit.entity.Entity;
import org.bukkit.entity.LivingEntity;
import org.bukkit.entity.Player;
import org.bukkit.scheduler.BukkitRunnable;
import org.bukkit.util.Vector;

import com.projectkorra.ProjectKorra.BendingPlayer;
import com.projectkorra.ProjectKorra.Methods;
import com.projectkorra.ProjectKorra.ProjectKorra;
import com.projectkorra.ProjectKorra.Ability.AvatarState;
import com.projectkorra.ProjectKorra.Utilities.ParticleEffect;
import com.projectkorra.rpg.RPGMethods;

public class Lightning {
	public static enum State {
		START, STRIKE, MAINBOLT
	}
	
	public static ArrayList<Lightning> instances = new ArrayList<Lightning>();
	public static boolean SELF_HIT_WATER = ProjectKorra.plugin.getConfig().getBoolean("Abilities.Fire.Lightning.SelfHitWater");
	public static boolean SELF_HIT_CLOSE = ProjectKorra.plugin.getConfig().getBoolean("Abilities.Fire.Lightning.SelfHitClose");
	public static boolean ARC_ON_ICE = ProjectKorra.plugin.getConfig().getBoolean("Abilities.Fire.Lightning.ArcOnIce");
	public static double RANGE = ProjectKorra.plugin.getConfig().getDouble("Abilities.Fire.Lightning.Range");
	public static double DAMAGE = ProjectKorra.plugin.getConfig().getDouble("Abilities.Fire.Lightning.Damage");
	public static double MAX_ARC_ANGLE = ProjectKorra.plugin.getConfig().getDouble("Abilities.Fire.Lightning.MaxArcAngle");
	public static double SUB_ARC_CHANCE = ProjectKorra.plugin.getConfig().getDouble("Abilities.Fire.Lightning.SubArcChance");
	public static double CHAIN_ARC_RANGE = ProjectKorra.plugin.getConfig().getDouble("Abilities.Fire.Lightning.ChainArcRange");
	public static double CHAIN_ARC_CHANCE = ProjectKorra.plugin.getConfig().getDouble("Abilities.Fire.Lightning.ChainArcChance");
	public static double WATER_ARC_RANGE = ProjectKorra.plugin.getConfig().getDouble("Abilities.Fire.Lightning.WaterArcRange");
	public static double STUN_CHANCE = ProjectKorra.plugin.getConfig().getDouble("Abilities.Fire.Lightning.StunChance");
	public static double STUN_DURATION = ProjectKorra.plugin.getConfig().getDouble("Abilities.Fire.Lightning.StunDuration");
	public static int MAX_CHAIN_ARCS = (int) ProjectKorra.plugin.getConfig().getDouble("Abilities.Fire.Lightning.MaxChainArcs");
	public static int WATER_ARCS = (int) ProjectKorra.plugin.getConfig().getDouble("Abilities.Fire.Lightning.WaterArcs");
	public static long CHARGETIME = (long) ProjectKorra.plugin.getConfig().getDouble("Abilities.Fire.Lightning.ChargeTime");
	public static long COOLDOWN = (long) ProjectKorra.plugin.getConfig().getDouble("Abilities.Fire.Lightning.Cooldown");
	
	private static final int POINT_GENERATION = 5; 

	private Player player;
	private BendingPlayer bplayer;
	private Location origin, destination;
	private double range, chargeTime, cooldown, subArcChance, damage, chainArcs, chainRange, waterRange;
	private double chainArcChance, stunChance, stunDuration;
	private long time;
	private boolean charged, hitWater, hitIce;
	private State state = State.START;
	private ArrayList<Entity> affectedEntities = new ArrayList<Entity>();
	private ArrayList<Arc> arcs = new ArrayList<Arc>();
	private ArrayList<BukkitRunnable> tasks = new ArrayList<BukkitRunnable>();

	public Lightning(Player player) {
		this.player = player;
		bplayer = Methods.getBendingPlayer(player.getName());
		charged = false;
		hitWater = false;
		hitIce = false;
		time = System.currentTimeMillis();
		range = Methods.getFirebendingDayAugment(RANGE, player.getWorld());
		subArcChance = Methods.getFirebendingDayAugment(SUB_ARC_CHANCE, player.getWorld());
		damage = Methods.getFirebendingDayAugment(DAMAGE, player.getWorld());
		chainArcs = Methods.getFirebendingDayAugment(MAX_CHAIN_ARCS, player.getWorld());
		chainArcChance = Methods.getFirebendingDayAugment(CHAIN_ARC_CHANCE, player.getWorld());
		chainRange = Methods.getFirebendingDayAugment(CHAIN_ARC_RANGE, player.getWorld());
		waterRange = Methods.getFirebendingDayAugment(WATER_ARC_RANGE, player.getWorld());
		stunChance = Methods.getFirebendingDayAugment(STUN_CHANCE, player.getWorld());
		stunDuration = Methods.getFirebendingDayAugment(STUN_DURATION, player.getWorld());
		chargeTime = CHARGETIME;
		cooldown = COOLDOWN;
		
		if(AvatarState.isAvatarState(player)) {
			range = AvatarState.getValue(range);
			chargeTime = 0;
			cooldown = 0;
			subArcChance = AvatarState.getValue(subArcChance);
			damage = AvatarState.getValue(damage);
			chainArcs = AvatarState.getValue(chainArcs);
			chainArcChance = AvatarState.getValue(chainArcChance);
			chainRange = AvatarState.getValue(chainRange);
			waterRange = AvatarState.getValue(waterRange);
			stunChance = AvatarState.getValue(stunChance);
			stunDuration = AvatarState.getValue(stunDuration);
		}
		else if(RPGMethods.isSozinsComet(player.getWorld())) {
			chargeTime = 0;
			cooldown = 0;
		}
		instances.add(this);
	}

	private void progress() {
		if (player.isDead() || !player.isOnline()) {
			removeWithTasks();
			return;
		}
		else if (Methods.getBoundAbility(player) == null || !Methods.getBoundAbility(player).equalsIgnoreCase("Lightning")) {
			remove();
			return;
		}
		if(state == State.START) {
			if(bplayer.isOnCooldown("Lightning")) {
				remove();
				return;
			}
			if (System.currentTimeMillis() - time > chargeTime)
				charged = true;
			if(charged) {
				if(player.isSneaking()) {
					Location loc = player.getEyeLocation().add(player.getEyeLocation()
							.getDirection().normalize().multiply(1.2));
					loc.add(0, 0.3, 0);
					ParticleEffect.MAGIC_CRIT.display(loc, 0.3F, 0.1F, 0.3F, 0, 4); 
				}
				else {
					state = State.MAINBOLT;
					bplayer.addCooldown("Lightning", (long) cooldown);
					Entity target = Methods.getTargetedEntity(player, range, new ArrayList<Entity>());
					origin = player.getEyeLocation();
					if(target != null)
						destination = target.getLocation();
					else
						destination = player.getEyeLocation().add(
								player.getEyeLocation().getDirection().normalize().multiply(range));
				}
			}
			else if(!player.isSneaking()) {
				remove();
				return;
			}
		}
		else if(state == State.MAINBOLT) {
			Arc mainArc = new Arc(origin, destination);
			mainArc.generatePoints(POINT_GENERATION);
			arcs.add(mainArc);
			ArrayList<Arc> subArcs = mainArc.generateArcs(subArcChance, range / 2.0);
			arcs.addAll(subArcs);
			state = State.STRIKE;
		}
		else if(state == State.STRIKE) {
			Arc mainArc = null;
			if(arcs.size() > 0)
				mainArc = arcs.get(0);
			
			for(int i = 0; i < arcs.size(); i++) {
				Arc arc = arcs.get(i);
				for(int j = 0; j < arc.getAnimLocs().size() - 1; j++) {
					final Location iterLoc = arc.getAnimLocs().get(j).getLoc().clone();
					final Location dest = arc.getAnimLocs().get(j + 1).getLoc().clone();
					if(!isTransparent(player, iterLoc.getBlock())) {
						if(SELF_HIT_CLOSE && player.getLocation().distance(iterLoc) < 3) {
							if(!affectedEntities.contains(player)) {
								affectedEntities.add(player);
								electrocute(player);
							}
						}
						/*
						 * If it was the main arc then remove everything
						 */
						if(arcs.get(i) == mainArc) {
							remove();
							return;
						}
						break;
					}
					
					while(iterLoc.distance(dest) > 0.15) {
						BukkitRunnable task = new LightningParticle(arc, iterLoc.clone());
						double timer = arc.getAnimLocs().get(j).getAnimCounter() / 2;
						task.runTaskTimer(ProjectKorra.plugin, (long) timer, 1);
						tasks.add(task);						
						iterLoc.add(Methods.getDirection(iterLoc, dest).normalize().multiply(0.15));
					}
				}
				arcs.remove(i);
				i--;
			}
			if(tasks.size() == 0) {
				remove();
				return;
			}
		}
	}
	
	public static boolean isTransparent(Player player, Block block) {
		if (!Arrays.asList(Methods.transparentToEarthbending).contains(block.getTypeId())) {
			if(isWater(block.getLocation()))
				return true;
			else if(isIce(block.getLocation()))
				return ARC_ON_ICE;
		}	
		return !Methods.isRegionProtectedFromBuild(player, "Lightning",
				block.getLocation());
		
	}
	
	public void electrocute(LivingEntity lent) {
		lent.getWorld().playSound(lent.getLocation(), Sound.CREEPER_HISS, 1, 0);
		player.getWorld().playSound(player.getLocation(), Sound.CREEPER_HISS, 1, 0);
		Methods.damageEntity(player, lent, damage);
		if(Math.random() < stunChance) {
			final Location lentLoc = lent.getLocation();
			final LivingEntity flent = lent;
			new BukkitRunnable() {
				int count = 0;
				public void run() {
					Location tempLoc = lentLoc.clone();
					Vector tempVel = flent.getVelocity();
					tempVel.setY(Math.min(0, tempVel.getY()));
					tempLoc.setY(flent.getLocation().getY());
					flent.teleport(tempLoc);
					flent.setVelocity(tempVel);
					count++;
					if(count > stunDuration)
						cancel();
				}
			}.runTaskTimer(ProjectKorra.plugin, 0, 1);
		}
	}

	public void removeWithTasks() {
		for(BukkitRunnable task : tasks)
			task.cancel();
		remove();
	}
	
	public void remove() {
		instances.remove(this);
	}
	
	public static void removeAll() {
		for (int i = 0; i < instances.size(); i++) {
			instances.get(i).remove();
			i--;
		}
	}

	public static void progressAll() {
		for (int i = 0; i < instances.size(); i++)
			instances.get(i).progress();
	}
	
	public static Lightning getLightning(Player player) {
		for(Lightning light : instances) {
			if(light.player == player)
				return light;
		}
		return null;
	}
		
	public static boolean isIce(Location loc) {
		Material mat = loc.getBlock().getType();
		return mat == Material.ICE || mat == Material.PACKED_ICE;
	}

	public static boolean isWater(Location loc) {
		Material mat = loc.getBlock().getType();
		return mat == Material.WATER || mat == Material.STATIONARY_WATER;
	}
	
	public static boolean isWaterOrIce(Location loc) {
		return isIce(loc) || isWater(loc);
	}
	
	public static String getDescription() {
		return "Hold sneak while selecting this ability to charge up a lightning strike. Once "
				+ "charged, release sneak to discharge the lightning to the targetted location.";
	}
	
	public class Arc {
		private ArrayList<Location> points;
		private ArrayList<AnimLocation> animLocs;
		private Vector direction;
		private int animCounter;
		
		public Arc(Location startPoint, Location endPoint) {
			points = new ArrayList<Location>();
			points.add(startPoint.clone());
			points.add(endPoint.clone());
			direction = Methods.getDirection(startPoint, endPoint);
			animLocs = new ArrayList<AnimLocation>();
			animCounter = 0;
		}
		
		public void generatePoints(int times) {
			for(int i = 0; i < times; i++) {
				for(int j = 0; j < points.size() - 1; j += 2) {
					Location loc1 = points.get(j);
					Location loc2 = points.get(j + 1);
					double adjac = loc1.distance(loc2) / 2;
					double angle = (Math.random() - 0.5) * MAX_ARC_ANGLE;
					angle += angle >= 0 ? 10 : -10;
					double radians = Math.toRadians(angle);
					double hypot = adjac / Math.cos(radians);
					Vector dir = Methods.rotateXZ(direction.clone(), angle);
					Location newLoc = loc1.clone().add(dir.normalize().multiply(hypot));
					newLoc.add(0, (Math.random() - 0.5) / 2.0, 0);
					points.add(j + 1, newLoc);
				}
			}
			for(int i = 0; i < points.size(); i++) {
				animLocs.add(new AnimLocation(points.get(i), animCounter));
				animCounter++;
			}
		}
		
		public ArrayList<Arc> generateArcs(double chance, double range) {
			ArrayList<Arc> arcs = new ArrayList<Arc>();
			for(int i = 0; i < animLocs.size(); i++) {
				if(Math.random() < chance) {
					Location loc = animLocs.get(i).getLoc();
					double angle = (Math.random() - 0.5) * MAX_ARC_ANGLE * 2;
					Vector dir = Methods.rotateXZ(direction.clone(), angle);
					double randRange = (Math.random() * range) + (range / 3.0);
					Location loc2 = loc.clone().add(dir.normalize().multiply(randRange));
					Arc arc = new Arc(loc, loc2);
					arc.setAnimCounter(animLocs.get(i).getAnimCounter());
					arc.generatePoints(POINT_GENERATION);
					arcs.add(arc);
					arcs.addAll(arc.generateArcs(chance / 2.0, range / 2.0));
				}
			}
			return arcs;
		}

		public ArrayList<Location> getPoints() {
			return points;
		}

		public void setPoints(ArrayList<Location> points) {
			this.points = points;
		}

		public Vector getDirection() {
			return direction;
		}

		public void setDirection(Vector direction) {
			this.direction = direction;
		}

		public int getAnimCounter() {
			return animCounter;
		}

		public void setAnimCounter(int animCounter) {
			this.animCounter = animCounter;
		}

		public ArrayList<AnimLocation> getAnimLocs() {
			return animLocs;
		}

		public void setAnimLocs(ArrayList<AnimLocation> animLocs) {
			this.animLocs = animLocs;
		}
	}
	
	public class AnimLocation {
		private Location loc;
		private int animCounter;
		
		public AnimLocation(Location loc, int animCounter) {
			this.loc = loc;
			this.animCounter = animCounter;
		}

		public Location getLoc() {
			return loc;
		}

		public void setLoc(Location loc) {
			this.loc = loc;
		}

		public int getAnimCounter() {
			return animCounter;
		}

		public void setAnimCounter(int animCounter) {
			this.animCounter = animCounter;
		}
	}		
	
	public class LightningParticle extends BukkitRunnable {
		private Arc arc;
		private Location loc;
		private int count = 0;
		
		public LightningParticle(Arc arc, Location loc) {
			this.arc = arc;
			this.loc = loc;
		}
		
		public void cancel() {
			super.cancel();
			tasks.remove(this);
		}
		
		public void run() {
			ParticleEffect.MAGIC_CRIT.display(loc, 0, 0, 0, 0, 1);
			count++;
			if(count > 10)
				this.cancel();
			else if(count == 1) {
				
				// Handle Water electrocution
				if(!hitWater && (isWater(loc) || (ARC_ON_ICE && isIce(loc)))) {
					hitWater = true;
					if(isIce(loc))
						hitIce = true;
					for(int i = 0; i < WATER_ARCS; i++) {
						Location origin = loc.clone();
						origin.add(new Vector((Math.random() - 0.5) * 2, 0, (Math.random() - 0.5) * 2));
						destination = origin.clone().add(
								new Vector((Math.random() - 0.5) * waterRange, Math.random() - 0.7, (Math.random() - 0.5) * waterRange));
						Arc newArc = new Arc(origin, destination);
						newArc.generatePoints(POINT_GENERATION);
						arcs.add(newArc);
					}
				}
				
				for(Entity entity : Methods.getEntitiesAroundPoint(loc, 2.5)) {
					/*
					 * If the player is in water we will electrocute them only if they are standing in water.
					 * If the lightning hit ice we can electrocute them all the time.
					 */
					if(entity.equals(player) 
							&& !(SELF_HIT_WATER && hitWater && isWater(player.getLocation()))
							&& !(SELF_HIT_WATER && hitIce))
						continue;
					
					if(entity instanceof LivingEntity && !affectedEntities.contains(entity)) {
						affectedEntities.add(entity);
						LivingEntity lent = (LivingEntity) entity;				
						if(lent instanceof Player) {
							lent.getWorld().playSound(lent.getLocation(), Sound.CREEPER_HISS, 1, 0);
							player.getWorld().playSound(player.getLocation(), Sound.CREEPER_HISS, 1, 0);
							Player p = (Player) lent;
							Lightning light = getLightning(p);
							if(light != null && light.state == State.START) {
								light.charged = true;
								remove();
								return;
							}
						}
						electrocute(lent);
						
						// Handle Chain Lightning
						if(chainArcs >= 1 && Math.random() <= chainArcChance) {
							chainArcs--;
							for(Entity ent : Methods.getEntitiesAroundPoint(lent.getLocation(), chainRange)) {
								if(!ent.equals(player) && !ent.equals(lent) && ent instanceof LivingEntity && !affectedEntities.contains(ent)) {
									origin = lent.getLocation().add(0, 1, 0);
									destination = ent.getLocation().add(0, 1, 0);
									Arc newArc = new Arc(origin, destination);
									newArc.generatePoints(POINT_GENERATION);
									arcs.add(newArc);
									cancel();
									return;
								}
							}
						}
					}
				}
			}
		}
	}
>>>>>>> e5415af9
}<|MERGE_RESOLUTION|>--- conflicted
+++ resolved
@@ -1,678 +1,476 @@
-<<<<<<< HEAD
-package com.projectkorra.ProjectKorra.firebending;
-
-import java.util.ArrayList;
-import java.util.concurrent.ConcurrentHashMap;
-
-import org.bukkit.Effect;
-import org.bukkit.Location;
-import org.bukkit.Material;
-import org.bukkit.entity.Entity;
-import org.bukkit.entity.LightningStrike;
-import org.bukkit.entity.LivingEntity;
-import org.bukkit.entity.Player;
-import org.bukkit.event.entity.EntityDamageEvent;
-import org.bukkit.event.entity.EntityDamageEvent.DamageCause;
-
-import com.projectkorra.ProjectKorra.BendingManager;
-import com.projectkorra.ProjectKorra.Methods;
-import com.projectkorra.ProjectKorra.ProjectKorra;
-import com.projectkorra.ProjectKorra.Ability.AvatarState;
-
-public class Lightning {
-
-	public static int defaultdistance = ProjectKorra.plugin.getConfig().getInt("Abilities.Fire.Lightning.Distance");
-	private static long defaultwarmup = ProjectKorra.plugin.getConfig().getLong("Abilities.Fire.Lightning.Warmup");
-	private static double misschance = ProjectKorra.plugin.getConfig().getLong("Abilities.Fire.Lightning.MissChance");
-	private static double WaterAreaOfEffect = ProjectKorra.plugin.getConfig().getInt("Abilities.Fire.Lightning.WaterAreaOfEffect");
-	private static double MAX_DAMAGE = ProjectKorra.plugin.getConfig().getLong("Abilities.Fire.Lightning.Damage");
-	
-	private static double threshold = 0.1;
-	private static double blockdistance = 4;
-
-	private double maxdamage = MAX_DAMAGE;
-	private double strikeradius = 4;
-
-	private Player player;
-	private long starttime;
-	private boolean charged = false;
-	private LightningStrike strike = null;
-	public static ConcurrentHashMap<Player, Lightning> instances = new ConcurrentHashMap<Player, Lightning>();
-	private static ConcurrentHashMap<Entity, Lightning> strikes = new ConcurrentHashMap<Entity, Lightning>();
-	private ArrayList<Entity> hitentities = new ArrayList<Entity>();
-
-	public Lightning(Player player) {
-		if (instances.containsKey(player)) {
-			return;
-		}
-		this.player = player;
-		starttime = System.currentTimeMillis();
-		instances.put(player, this);
-
-	}
-
-	public static Lightning getLightning(Entity entity) {
-		if (strikes.containsKey(entity))
-			return strikes.get(entity);
-		return null;
-	}
-
-	private void strike() {
-		Location targetlocation = getTargetLocation();
-		if (AvatarState.isAvatarState(player))
-			maxdamage = AvatarState.getValue(maxdamage);
-		if (!Methods.isRegionProtectedFromBuild(player, "Lightning",
-				targetlocation)) {
-			strike = player.getWorld().strikeLightning(targetlocation);
-			strikes.put(strike, this);
-		}
-		instances.remove(player);
-	}
-
-	private Location getTargetLocation() {
-		int distance = (int) Methods.getFirebendingDayAugment(defaultdistance,
-				player.getWorld());
-
-		Location targetlocation;
-		targetlocation = Methods.getTargetedLocation(player, distance);
-		Entity target = Methods.getTargetedEntity(player, distance, new ArrayList<Entity>());
-		if (target != null) {
-			if (target instanceof LivingEntity
-					&& player.getLocation().distance(targetlocation) > target
-					.getLocation().distance(player.getLocation())) {
-				targetlocation = target.getLocation();
-				if (target.getVelocity().length() < threshold)
-					misschance = 0;
-			}
-		} else {
-			misschance = 0;
-		}
-
-		if (targetlocation.getBlock().getType() == Material.AIR)
-			targetlocation.add(0, -1, 0);
-		if (targetlocation.getBlock().getType() == Material.AIR)
-			targetlocation.add(0, -1, 0);
-
-		if (misschance != 0 && !AvatarState.isAvatarState(player)) {
-			double A = Math.random() * Math.PI * misschance * misschance;
-			double theta = Math.random() * Math.PI * 2;
-			double r = Math.sqrt(A) / Math.PI;
-			double x = r * Math.cos(theta);
-			double z = r * Math.sin(theta);
-
-			targetlocation = targetlocation.add(x, 0, z);
-		}
-
-		return targetlocation;
-	}
-
-	private void progress() {
-		if (player.isDead() || !player.isOnline()) {
-			instances.remove(player);
-			return;
-		}
-
-		if (Methods.getBoundAbility(player) == null || !Methods.getBoundAbility(player).equalsIgnoreCase("Lightning")) {
-			instances.remove(player);
-			return;
-		}
-
-		int distance = (int) Methods.getFirebendingDayAugment(defaultdistance,
-				player.getWorld());
-		long warmup = (int) ((double) defaultwarmup / ProjectKorra.plugin.getConfig().getDouble("Properties.Fire.DayFactor"));
-		if (AvatarState.isAvatarState(player))
-			warmup = 0;
-		if (BendingManager.events.get(player.getWorld()).equalsIgnoreCase("SozinsComet"))
-			warmup = 0;
-		if (System.currentTimeMillis() > starttime + warmup)
-			charged = true;
-
-		if (charged) {
-			if (player.isSneaking()) {
-				player.getWorld().playEffect(
-						player.getEyeLocation(),
-						Effect.SMOKE,
-						Methods.getIntCardinalDirection(player.getEyeLocation()
-								.getDirection()), distance);
-			} else {
-				strike();
-			}
-		} else {
-			if (!player.isSneaking()) {
-				instances.remove(player);
-			}
-		}
-	}
-
-	public void dealDamage(Entity entity) {
-		if (strike == null) {
-			return;
-		}
-		if (hitentities.contains(entity)) {
-			return;
-		}
-		double distance = entity.getLocation().distance(strike.getLocation());
-
-		double damage = maxdamage - (distance / strikeradius) * .5;
-
-		if ((getTargetLocation().getBlock().getType() == Material.WATER) || (getTargetLocation().getBlock().getType() == Material.STATIONARY_WATER)) {
-			for (Entity en: Methods.getEntitiesAroundPoint(getTargetLocation().getBlock().getLocation(), WaterAreaOfEffect)) {
-				if (en instanceof LivingEntity) {
-					LivingEntity le = (LivingEntity) en;
-					if ((le.getLocation().getBlock().getType() == Material.WATER) || (le.getLocation().getBlock().getType() == Material.STATIONARY_WATER)) {
-						le.damage((int) damage);
-						le.setLastDamageCause(new EntityDamageEvent(player, DamageCause.ENTITY_ATTACK, damage));
-						Methods.breakBreathbendingHold(le);
-					}
-				}
-			}
-		} else {
-			if (distance > strikeradius) return;
-			Methods.damageEntity(player, entity, (int) damage);
-			Methods.breakBreathbendingHold(entity);
-		}
-		hitentities.add(entity);
-	}
-
-	public static boolean isNearbyChannel(Location location) {
-		boolean value = false;
-		for (Player player : instances.keySet()) {
-			if (!player.getWorld().equals(location.getWorld()))
-				continue;
-			if (player.getLocation().distance(location) <= blockdistance) {
-				value = true;
-				instances.get(player).starttime = 0;
-			}
-		}
-		return value;
-	}
-
-	public static void progressAll() {
-		for (Player player : instances.keySet()) {
-			instances.get(player).progress();
-		}
-	}
-
-	public static String getDescription() {
-		return "Hold sneak while selecting this ability to charge up a lightning strike. Once "
-				+ "charged, release sneak to discharge the lightning to the targetted location.";
-	}
-
-=======
-package com.projectkorra.ProjectKorra.firebending;
-
-import java.util.ArrayList;
-import java.util.Arrays;
-
-import org.bukkit.Location;
-import org.bukkit.Material;
-import org.bukkit.Sound;
-import org.bukkit.block.Block;
-import org.bukkit.entity.Entity;
-import org.bukkit.entity.LivingEntity;
-import org.bukkit.entity.Player;
-import org.bukkit.scheduler.BukkitRunnable;
-import org.bukkit.util.Vector;
-
-import com.projectkorra.ProjectKorra.BendingPlayer;
-import com.projectkorra.ProjectKorra.Methods;
-import com.projectkorra.ProjectKorra.ProjectKorra;
-import com.projectkorra.ProjectKorra.Ability.AvatarState;
-import com.projectkorra.ProjectKorra.Utilities.ParticleEffect;
-import com.projectkorra.rpg.RPGMethods;
-
-public class Lightning {
-	public static enum State {
-		START, STRIKE, MAINBOLT
-	}
-	
-	public static ArrayList<Lightning> instances = new ArrayList<Lightning>();
-	public static boolean SELF_HIT_WATER = ProjectKorra.plugin.getConfig().getBoolean("Abilities.Fire.Lightning.SelfHitWater");
-	public static boolean SELF_HIT_CLOSE = ProjectKorra.plugin.getConfig().getBoolean("Abilities.Fire.Lightning.SelfHitClose");
-	public static boolean ARC_ON_ICE = ProjectKorra.plugin.getConfig().getBoolean("Abilities.Fire.Lightning.ArcOnIce");
-	public static double RANGE = ProjectKorra.plugin.getConfig().getDouble("Abilities.Fire.Lightning.Range");
-	public static double DAMAGE = ProjectKorra.plugin.getConfig().getDouble("Abilities.Fire.Lightning.Damage");
-	public static double MAX_ARC_ANGLE = ProjectKorra.plugin.getConfig().getDouble("Abilities.Fire.Lightning.MaxArcAngle");
-	public static double SUB_ARC_CHANCE = ProjectKorra.plugin.getConfig().getDouble("Abilities.Fire.Lightning.SubArcChance");
-	public static double CHAIN_ARC_RANGE = ProjectKorra.plugin.getConfig().getDouble("Abilities.Fire.Lightning.ChainArcRange");
-	public static double CHAIN_ARC_CHANCE = ProjectKorra.plugin.getConfig().getDouble("Abilities.Fire.Lightning.ChainArcChance");
-	public static double WATER_ARC_RANGE = ProjectKorra.plugin.getConfig().getDouble("Abilities.Fire.Lightning.WaterArcRange");
-	public static double STUN_CHANCE = ProjectKorra.plugin.getConfig().getDouble("Abilities.Fire.Lightning.StunChance");
-	public static double STUN_DURATION = ProjectKorra.plugin.getConfig().getDouble("Abilities.Fire.Lightning.StunDuration");
-	public static int MAX_CHAIN_ARCS = (int) ProjectKorra.plugin.getConfig().getDouble("Abilities.Fire.Lightning.MaxChainArcs");
-	public static int WATER_ARCS = (int) ProjectKorra.plugin.getConfig().getDouble("Abilities.Fire.Lightning.WaterArcs");
-	public static long CHARGETIME = (long) ProjectKorra.plugin.getConfig().getDouble("Abilities.Fire.Lightning.ChargeTime");
-	public static long COOLDOWN = (long) ProjectKorra.plugin.getConfig().getDouble("Abilities.Fire.Lightning.Cooldown");
-	
-	private static final int POINT_GENERATION = 5; 
-
-	private Player player;
-	private BendingPlayer bplayer;
-	private Location origin, destination;
-	private double range, chargeTime, cooldown, subArcChance, damage, chainArcs, chainRange, waterRange;
-	private double chainArcChance, stunChance, stunDuration;
-	private long time;
-	private boolean charged, hitWater, hitIce;
-	private State state = State.START;
-	private ArrayList<Entity> affectedEntities = new ArrayList<Entity>();
-	private ArrayList<Arc> arcs = new ArrayList<Arc>();
-	private ArrayList<BukkitRunnable> tasks = new ArrayList<BukkitRunnable>();
-
-	public Lightning(Player player) {
-		this.player = player;
-		bplayer = Methods.getBendingPlayer(player.getName());
-		charged = false;
-		hitWater = false;
-		hitIce = false;
-		time = System.currentTimeMillis();
-		range = Methods.getFirebendingDayAugment(RANGE, player.getWorld());
-		subArcChance = Methods.getFirebendingDayAugment(SUB_ARC_CHANCE, player.getWorld());
-		damage = Methods.getFirebendingDayAugment(DAMAGE, player.getWorld());
-		chainArcs = Methods.getFirebendingDayAugment(MAX_CHAIN_ARCS, player.getWorld());
-		chainArcChance = Methods.getFirebendingDayAugment(CHAIN_ARC_CHANCE, player.getWorld());
-		chainRange = Methods.getFirebendingDayAugment(CHAIN_ARC_RANGE, player.getWorld());
-		waterRange = Methods.getFirebendingDayAugment(WATER_ARC_RANGE, player.getWorld());
-		stunChance = Methods.getFirebendingDayAugment(STUN_CHANCE, player.getWorld());
-		stunDuration = Methods.getFirebendingDayAugment(STUN_DURATION, player.getWorld());
-		chargeTime = CHARGETIME;
-		cooldown = COOLDOWN;
-		
-		if(AvatarState.isAvatarState(player)) {
-			range = AvatarState.getValue(range);
-			chargeTime = 0;
-			cooldown = 0;
-			subArcChance = AvatarState.getValue(subArcChance);
-			damage = AvatarState.getValue(damage);
-			chainArcs = AvatarState.getValue(chainArcs);
-			chainArcChance = AvatarState.getValue(chainArcChance);
-			chainRange = AvatarState.getValue(chainRange);
-			waterRange = AvatarState.getValue(waterRange);
-			stunChance = AvatarState.getValue(stunChance);
-			stunDuration = AvatarState.getValue(stunDuration);
-		}
-		else if(RPGMethods.isSozinsComet(player.getWorld())) {
-			chargeTime = 0;
-			cooldown = 0;
-		}
-		instances.add(this);
-	}
-
-	private void progress() {
-		if (player.isDead() || !player.isOnline()) {
-			removeWithTasks();
-			return;
-		}
-		else if (Methods.getBoundAbility(player) == null || !Methods.getBoundAbility(player).equalsIgnoreCase("Lightning")) {
-			remove();
-			return;
-		}
-		if(state == State.START) {
-			if(bplayer.isOnCooldown("Lightning")) {
-				remove();
-				return;
-			}
-			if (System.currentTimeMillis() - time > chargeTime)
-				charged = true;
-			if(charged) {
-				if(player.isSneaking()) {
-					Location loc = player.getEyeLocation().add(player.getEyeLocation()
-							.getDirection().normalize().multiply(1.2));
-					loc.add(0, 0.3, 0);
-					ParticleEffect.MAGIC_CRIT.display(loc, 0.3F, 0.1F, 0.3F, 0, 4); 
-				}
-				else {
-					state = State.MAINBOLT;
-					bplayer.addCooldown("Lightning", (long) cooldown);
-					Entity target = Methods.getTargetedEntity(player, range, new ArrayList<Entity>());
-					origin = player.getEyeLocation();
-					if(target != null)
-						destination = target.getLocation();
-					else
-						destination = player.getEyeLocation().add(
-								player.getEyeLocation().getDirection().normalize().multiply(range));
-				}
-			}
-			else if(!player.isSneaking()) {
-				remove();
-				return;
-			}
-		}
-		else if(state == State.MAINBOLT) {
-			Arc mainArc = new Arc(origin, destination);
-			mainArc.generatePoints(POINT_GENERATION);
-			arcs.add(mainArc);
-			ArrayList<Arc> subArcs = mainArc.generateArcs(subArcChance, range / 2.0);
-			arcs.addAll(subArcs);
-			state = State.STRIKE;
-		}
-		else if(state == State.STRIKE) {
-			Arc mainArc = null;
-			if(arcs.size() > 0)
-				mainArc = arcs.get(0);
-			
-			for(int i = 0; i < arcs.size(); i++) {
-				Arc arc = arcs.get(i);
-				for(int j = 0; j < arc.getAnimLocs().size() - 1; j++) {
-					final Location iterLoc = arc.getAnimLocs().get(j).getLoc().clone();
-					final Location dest = arc.getAnimLocs().get(j + 1).getLoc().clone();
-					if(!isTransparent(player, iterLoc.getBlock())) {
-						if(SELF_HIT_CLOSE && player.getLocation().distance(iterLoc) < 3) {
-							if(!affectedEntities.contains(player)) {
-								affectedEntities.add(player);
-								electrocute(player);
-							}
-						}
-						/*
-						 * If it was the main arc then remove everything
-						 */
-						if(arcs.get(i) == mainArc) {
-							remove();
-							return;
-						}
-						break;
-					}
-					
-					while(iterLoc.distance(dest) > 0.15) {
-						BukkitRunnable task = new LightningParticle(arc, iterLoc.clone());
-						double timer = arc.getAnimLocs().get(j).getAnimCounter() / 2;
-						task.runTaskTimer(ProjectKorra.plugin, (long) timer, 1);
-						tasks.add(task);						
-						iterLoc.add(Methods.getDirection(iterLoc, dest).normalize().multiply(0.15));
-					}
-				}
-				arcs.remove(i);
-				i--;
-			}
-			if(tasks.size() == 0) {
-				remove();
-				return;
-			}
-		}
-	}
-	
-	public static boolean isTransparent(Player player, Block block) {
-		if (!Arrays.asList(Methods.transparentToEarthbending).contains(block.getTypeId())) {
-			if(isWater(block.getLocation()))
-				return true;
-			else if(isIce(block.getLocation()))
-				return ARC_ON_ICE;
-		}	
-		return !Methods.isRegionProtectedFromBuild(player, "Lightning",
-				block.getLocation());
-		
-	}
-	
-	public void electrocute(LivingEntity lent) {
-		lent.getWorld().playSound(lent.getLocation(), Sound.CREEPER_HISS, 1, 0);
-		player.getWorld().playSound(player.getLocation(), Sound.CREEPER_HISS, 1, 0);
-		Methods.damageEntity(player, lent, damage);
-		if(Math.random() < stunChance) {
-			final Location lentLoc = lent.getLocation();
-			final LivingEntity flent = lent;
-			new BukkitRunnable() {
-				int count = 0;
-				public void run() {
-					Location tempLoc = lentLoc.clone();
-					Vector tempVel = flent.getVelocity();
-					tempVel.setY(Math.min(0, tempVel.getY()));
-					tempLoc.setY(flent.getLocation().getY());
-					flent.teleport(tempLoc);
-					flent.setVelocity(tempVel);
-					count++;
-					if(count > stunDuration)
-						cancel();
-				}
-			}.runTaskTimer(ProjectKorra.plugin, 0, 1);
-		}
-	}
-
-	public void removeWithTasks() {
-		for(BukkitRunnable task : tasks)
-			task.cancel();
-		remove();
-	}
-	
-	public void remove() {
-		instances.remove(this);
-	}
-	
-	public static void removeAll() {
-		for (int i = 0; i < instances.size(); i++) {
-			instances.get(i).remove();
-			i--;
-		}
-	}
-
-	public static void progressAll() {
-		for (int i = 0; i < instances.size(); i++)
-			instances.get(i).progress();
-	}
-	
-	public static Lightning getLightning(Player player) {
-		for(Lightning light : instances) {
-			if(light.player == player)
-				return light;
-		}
-		return null;
-	}
-		
-	public static boolean isIce(Location loc) {
-		Material mat = loc.getBlock().getType();
-		return mat == Material.ICE || mat == Material.PACKED_ICE;
-	}
-
-	public static boolean isWater(Location loc) {
-		Material mat = loc.getBlock().getType();
-		return mat == Material.WATER || mat == Material.STATIONARY_WATER;
-	}
-	
-	public static boolean isWaterOrIce(Location loc) {
-		return isIce(loc) || isWater(loc);
-	}
-	
-	public static String getDescription() {
-		return "Hold sneak while selecting this ability to charge up a lightning strike. Once "
-				+ "charged, release sneak to discharge the lightning to the targetted location.";
-	}
-	
-	public class Arc {
-		private ArrayList<Location> points;
-		private ArrayList<AnimLocation> animLocs;
-		private Vector direction;
-		private int animCounter;
-		
-		public Arc(Location startPoint, Location endPoint) {
-			points = new ArrayList<Location>();
-			points.add(startPoint.clone());
-			points.add(endPoint.clone());
-			direction = Methods.getDirection(startPoint, endPoint);
-			animLocs = new ArrayList<AnimLocation>();
-			animCounter = 0;
-		}
-		
-		public void generatePoints(int times) {
-			for(int i = 0; i < times; i++) {
-				for(int j = 0; j < points.size() - 1; j += 2) {
-					Location loc1 = points.get(j);
-					Location loc2 = points.get(j + 1);
-					double adjac = loc1.distance(loc2) / 2;
-					double angle = (Math.random() - 0.5) * MAX_ARC_ANGLE;
-					angle += angle >= 0 ? 10 : -10;
-					double radians = Math.toRadians(angle);
-					double hypot = adjac / Math.cos(radians);
-					Vector dir = Methods.rotateXZ(direction.clone(), angle);
-					Location newLoc = loc1.clone().add(dir.normalize().multiply(hypot));
-					newLoc.add(0, (Math.random() - 0.5) / 2.0, 0);
-					points.add(j + 1, newLoc);
-				}
-			}
-			for(int i = 0; i < points.size(); i++) {
-				animLocs.add(new AnimLocation(points.get(i), animCounter));
-				animCounter++;
-			}
-		}
-		
-		public ArrayList<Arc> generateArcs(double chance, double range) {
-			ArrayList<Arc> arcs = new ArrayList<Arc>();
-			for(int i = 0; i < animLocs.size(); i++) {
-				if(Math.random() < chance) {
-					Location loc = animLocs.get(i).getLoc();
-					double angle = (Math.random() - 0.5) * MAX_ARC_ANGLE * 2;
-					Vector dir = Methods.rotateXZ(direction.clone(), angle);
-					double randRange = (Math.random() * range) + (range / 3.0);
-					Location loc2 = loc.clone().add(dir.normalize().multiply(randRange));
-					Arc arc = new Arc(loc, loc2);
-					arc.setAnimCounter(animLocs.get(i).getAnimCounter());
-					arc.generatePoints(POINT_GENERATION);
-					arcs.add(arc);
-					arcs.addAll(arc.generateArcs(chance / 2.0, range / 2.0));
-				}
-			}
-			return arcs;
-		}
-
-		public ArrayList<Location> getPoints() {
-			return points;
-		}
-
-		public void setPoints(ArrayList<Location> points) {
-			this.points = points;
-		}
-
-		public Vector getDirection() {
-			return direction;
-		}
-
-		public void setDirection(Vector direction) {
-			this.direction = direction;
-		}
-
-		public int getAnimCounter() {
-			return animCounter;
-		}
-
-		public void setAnimCounter(int animCounter) {
-			this.animCounter = animCounter;
-		}
-
-		public ArrayList<AnimLocation> getAnimLocs() {
-			return animLocs;
-		}
-
-		public void setAnimLocs(ArrayList<AnimLocation> animLocs) {
-			this.animLocs = animLocs;
-		}
-	}
-	
-	public class AnimLocation {
-		private Location loc;
-		private int animCounter;
-		
-		public AnimLocation(Location loc, int animCounter) {
-			this.loc = loc;
-			this.animCounter = animCounter;
-		}
-
-		public Location getLoc() {
-			return loc;
-		}
-
-		public void setLoc(Location loc) {
-			this.loc = loc;
-		}
-
-		public int getAnimCounter() {
-			return animCounter;
-		}
-
-		public void setAnimCounter(int animCounter) {
-			this.animCounter = animCounter;
-		}
-	}		
-	
-	public class LightningParticle extends BukkitRunnable {
-		private Arc arc;
-		private Location loc;
-		private int count = 0;
-		
-		public LightningParticle(Arc arc, Location loc) {
-			this.arc = arc;
-			this.loc = loc;
-		}
-		
-		public void cancel() {
-			super.cancel();
-			tasks.remove(this);
-		}
-		
-		public void run() {
-			ParticleEffect.MAGIC_CRIT.display(loc, 0, 0, 0, 0, 1);
-			count++;
-			if(count > 10)
-				this.cancel();
-			else if(count == 1) {
-				
-				// Handle Water electrocution
-				if(!hitWater && (isWater(loc) || (ARC_ON_ICE && isIce(loc)))) {
-					hitWater = true;
-					if(isIce(loc))
-						hitIce = true;
-					for(int i = 0; i < WATER_ARCS; i++) {
-						Location origin = loc.clone();
-						origin.add(new Vector((Math.random() - 0.5) * 2, 0, (Math.random() - 0.5) * 2));
-						destination = origin.clone().add(
-								new Vector((Math.random() - 0.5) * waterRange, Math.random() - 0.7, (Math.random() - 0.5) * waterRange));
-						Arc newArc = new Arc(origin, destination);
-						newArc.generatePoints(POINT_GENERATION);
-						arcs.add(newArc);
-					}
-				}
-				
-				for(Entity entity : Methods.getEntitiesAroundPoint(loc, 2.5)) {
-					/*
-					 * If the player is in water we will electrocute them only if they are standing in water.
-					 * If the lightning hit ice we can electrocute them all the time.
-					 */
-					if(entity.equals(player) 
-							&& !(SELF_HIT_WATER && hitWater && isWater(player.getLocation()))
-							&& !(SELF_HIT_WATER && hitIce))
-						continue;
-					
-					if(entity instanceof LivingEntity && !affectedEntities.contains(entity)) {
-						affectedEntities.add(entity);
-						LivingEntity lent = (LivingEntity) entity;				
-						if(lent instanceof Player) {
-							lent.getWorld().playSound(lent.getLocation(), Sound.CREEPER_HISS, 1, 0);
-							player.getWorld().playSound(player.getLocation(), Sound.CREEPER_HISS, 1, 0);
-							Player p = (Player) lent;
-							Lightning light = getLightning(p);
-							if(light != null && light.state == State.START) {
-								light.charged = true;
-								remove();
-								return;
-							}
-						}
-						electrocute(lent);
-						
-						// Handle Chain Lightning
-						if(chainArcs >= 1 && Math.random() <= chainArcChance) {
-							chainArcs--;
-							for(Entity ent : Methods.getEntitiesAroundPoint(lent.getLocation(), chainRange)) {
-								if(!ent.equals(player) && !ent.equals(lent) && ent instanceof LivingEntity && !affectedEntities.contains(ent)) {
-									origin = lent.getLocation().add(0, 1, 0);
-									destination = ent.getLocation().add(0, 1, 0);
-									Arc newArc = new Arc(origin, destination);
-									newArc.generatePoints(POINT_GENERATION);
-									arcs.add(newArc);
-									cancel();
-									return;
-								}
-							}
-						}
-					}
-				}
-			}
-		}
-	}
->>>>>>> e5415af9
+package com.projectkorra.ProjectKorra.firebending;
+
+import java.util.ArrayList;
+import java.util.Arrays;
+
+import org.bukkit.Location;
+import org.bukkit.Material;
+import org.bukkit.Sound;
+import org.bukkit.block.Block;
+import org.bukkit.entity.Entity;
+import org.bukkit.entity.LivingEntity;
+import org.bukkit.entity.Player;
+import org.bukkit.scheduler.BukkitRunnable;
+import org.bukkit.util.Vector;
+
+import com.projectkorra.ProjectKorra.BendingPlayer;
+import com.projectkorra.ProjectKorra.Methods;
+import com.projectkorra.ProjectKorra.ProjectKorra;
+import com.projectkorra.ProjectKorra.Ability.AvatarState;
+import com.projectkorra.ProjectKorra.Utilities.ParticleEffect;
+import com.projectkorra.rpg.RPGMethods;
+
+public class Lightning {
+	public static enum State {
+		START, STRIKE, MAINBOLT
+	}
+	
+	public static ArrayList<Lightning> instances = new ArrayList<Lightning>();
+	public static boolean SELF_HIT_WATER = ProjectKorra.plugin.getConfig().getBoolean("Abilities.Fire.Lightning.SelfHitWater");
+	public static boolean SELF_HIT_CLOSE = ProjectKorra.plugin.getConfig().getBoolean("Abilities.Fire.Lightning.SelfHitClose");
+	public static boolean ARC_ON_ICE = ProjectKorra.plugin.getConfig().getBoolean("Abilities.Fire.Lightning.ArcOnIce");
+	public static double RANGE = ProjectKorra.plugin.getConfig().getDouble("Abilities.Fire.Lightning.Range");
+	public static double DAMAGE = ProjectKorra.plugin.getConfig().getDouble("Abilities.Fire.Lightning.Damage");
+	public static double MAX_ARC_ANGLE = ProjectKorra.plugin.getConfig().getDouble("Abilities.Fire.Lightning.MaxArcAngle");
+	public static double SUB_ARC_CHANCE = ProjectKorra.plugin.getConfig().getDouble("Abilities.Fire.Lightning.SubArcChance");
+	public static double CHAIN_ARC_RANGE = ProjectKorra.plugin.getConfig().getDouble("Abilities.Fire.Lightning.ChainArcRange");
+	public static double CHAIN_ARC_CHANCE = ProjectKorra.plugin.getConfig().getDouble("Abilities.Fire.Lightning.ChainArcChance");
+	public static double WATER_ARC_RANGE = ProjectKorra.plugin.getConfig().getDouble("Abilities.Fire.Lightning.WaterArcRange");
+	public static double STUN_CHANCE = ProjectKorra.plugin.getConfig().getDouble("Abilities.Fire.Lightning.StunChance");
+	public static double STUN_DURATION = ProjectKorra.plugin.getConfig().getDouble("Abilities.Fire.Lightning.StunDuration");
+	public static int MAX_CHAIN_ARCS = (int) ProjectKorra.plugin.getConfig().getDouble("Abilities.Fire.Lightning.MaxChainArcs");
+	public static int WATER_ARCS = (int) ProjectKorra.plugin.getConfig().getDouble("Abilities.Fire.Lightning.WaterArcs");
+	public static long CHARGETIME = (long) ProjectKorra.plugin.getConfig().getDouble("Abilities.Fire.Lightning.ChargeTime");
+	public static long COOLDOWN = (long) ProjectKorra.plugin.getConfig().getDouble("Abilities.Fire.Lightning.Cooldown");
+	
+	private static final int POINT_GENERATION = 5; 
+
+	private Player player;
+	private BendingPlayer bplayer;
+	private Location origin, destination;
+	private double range, chargeTime, cooldown, subArcChance, damage, chainArcs, chainRange, waterRange;
+	private double chainArcChance, stunChance, stunDuration;
+	private long time;
+	private boolean charged, hitWater, hitIce;
+	private State state = State.START;
+	private ArrayList<Entity> affectedEntities = new ArrayList<Entity>();
+	private ArrayList<Arc> arcs = new ArrayList<Arc>();
+	private ArrayList<BukkitRunnable> tasks = new ArrayList<BukkitRunnable>();
+
+	public Lightning(Player player) {
+		this.player = player;
+		bplayer = Methods.getBendingPlayer(player.getName());
+		charged = false;
+		hitWater = false;
+		hitIce = false;
+		time = System.currentTimeMillis();
+		range = Methods.getFirebendingDayAugment(RANGE, player.getWorld());
+		subArcChance = Methods.getFirebendingDayAugment(SUB_ARC_CHANCE, player.getWorld());
+		damage = Methods.getFirebendingDayAugment(DAMAGE, player.getWorld());
+		chainArcs = Methods.getFirebendingDayAugment(MAX_CHAIN_ARCS, player.getWorld());
+		chainArcChance = Methods.getFirebendingDayAugment(CHAIN_ARC_CHANCE, player.getWorld());
+		chainRange = Methods.getFirebendingDayAugment(CHAIN_ARC_RANGE, player.getWorld());
+		waterRange = Methods.getFirebendingDayAugment(WATER_ARC_RANGE, player.getWorld());
+		stunChance = Methods.getFirebendingDayAugment(STUN_CHANCE, player.getWorld());
+		stunDuration = Methods.getFirebendingDayAugment(STUN_DURATION, player.getWorld());
+		chargeTime = CHARGETIME;
+		cooldown = COOLDOWN;
+		
+		if(AvatarState.isAvatarState(player)) {
+			range = AvatarState.getValue(range);
+			chargeTime = 0;
+			cooldown = 0;
+			subArcChance = AvatarState.getValue(subArcChance);
+			damage = AvatarState.getValue(damage);
+			chainArcs = AvatarState.getValue(chainArcs);
+			chainArcChance = AvatarState.getValue(chainArcChance);
+			chainRange = AvatarState.getValue(chainRange);
+			waterRange = AvatarState.getValue(waterRange);
+			stunChance = AvatarState.getValue(stunChance);
+			stunDuration = AvatarState.getValue(stunDuration);
+		}
+		else if(RPGMethods.isSozinsComet(player.getWorld())) {
+			chargeTime = 0;
+			cooldown = 0;
+		}
+		instances.add(this);
+	}
+
+	private void progress() {
+		if (player.isDead() || !player.isOnline()) {
+			removeWithTasks();
+			return;
+		}
+		else if (Methods.getBoundAbility(player) == null || !Methods.getBoundAbility(player).equalsIgnoreCase("Lightning")) {
+			remove();
+			return;
+		}
+		if(state == State.START) {
+			if(bplayer.isOnCooldown("Lightning")) {
+				remove();
+				return;
+			}
+			if (System.currentTimeMillis() - time > chargeTime)
+				charged = true;
+			if(charged) {
+				if(player.isSneaking()) {
+					Location loc = player.getEyeLocation().add(player.getEyeLocation()
+							.getDirection().normalize().multiply(1.2));
+					loc.add(0, 0.3, 0);
+					ParticleEffect.MAGIC_CRIT.display(loc, 0.3F, 0.1F, 0.3F, 0, 4); 
+				}
+				else {
+					state = State.MAINBOLT;
+					bplayer.addCooldown("Lightning", (long) cooldown);
+					Entity target = Methods.getTargetedEntity(player, range, new ArrayList<Entity>());
+					origin = player.getEyeLocation();
+					if(target != null)
+						destination = target.getLocation();
+					else
+						destination = player.getEyeLocation().add(
+								player.getEyeLocation().getDirection().normalize().multiply(range));
+				}
+			}
+			else if(!player.isSneaking()) {
+				remove();
+				return;
+			}
+		}
+		else if(state == State.MAINBOLT) {
+			Arc mainArc = new Arc(origin, destination);
+			mainArc.generatePoints(POINT_GENERATION);
+			arcs.add(mainArc);
+			ArrayList<Arc> subArcs = mainArc.generateArcs(subArcChance, range / 2.0);
+			arcs.addAll(subArcs);
+			state = State.STRIKE;
+		}
+		else if(state == State.STRIKE) {
+			Arc mainArc = null;
+			if(arcs.size() > 0)
+				mainArc = arcs.get(0);
+			
+			for(int i = 0; i < arcs.size(); i++) {
+				Arc arc = arcs.get(i);
+				for(int j = 0; j < arc.getAnimLocs().size() - 1; j++) {
+					final Location iterLoc = arc.getAnimLocs().get(j).getLoc().clone();
+					final Location dest = arc.getAnimLocs().get(j + 1).getLoc().clone();
+					if(!isTransparent(player, iterLoc.getBlock())) {
+						if(SELF_HIT_CLOSE && player.getLocation().distance(iterLoc) < 3) {
+							if(!affectedEntities.contains(player)) {
+								affectedEntities.add(player);
+								electrocute(player);
+							}
+						}
+						/*
+						 * If it was the main arc then remove everything
+						 */
+						if(arcs.get(i) == mainArc) {
+							remove();
+							return;
+						}
+						break;
+					}
+					
+					while(iterLoc.distance(dest) > 0.15) {
+						BukkitRunnable task = new LightningParticle(arc, iterLoc.clone());
+						double timer = arc.getAnimLocs().get(j).getAnimCounter() / 2;
+						task.runTaskTimer(ProjectKorra.plugin, (long) timer, 1);
+						tasks.add(task);						
+						iterLoc.add(Methods.getDirection(iterLoc, dest).normalize().multiply(0.15));
+					}
+				}
+				arcs.remove(i);
+				i--;
+			}
+			if(tasks.size() == 0) {
+				remove();
+				return;
+			}
+		}
+	}
+	
+	public static boolean isTransparent(Player player, Block block) {
+		if (!Arrays.asList(Methods.transparentToEarthbending).contains(block.getTypeId())) {
+			if(isWater(block.getLocation()))
+				return true;
+			else if(isIce(block.getLocation()))
+				return ARC_ON_ICE;
+		}	
+		return !Methods.isRegionProtectedFromBuild(player, "Lightning",
+				block.getLocation());
+		
+	}
+	
+	public void electrocute(LivingEntity lent) {
+		lent.getWorld().playSound(lent.getLocation(), Sound.CREEPER_HISS, 1, 0);
+		player.getWorld().playSound(player.getLocation(), Sound.CREEPER_HISS, 1, 0);
+		Methods.damageEntity(player, lent, damage);
+		if(Math.random() < stunChance) {
+			final Location lentLoc = lent.getLocation();
+			final LivingEntity flent = lent;
+			new BukkitRunnable() {
+				int count = 0;
+				public void run() {
+					Location tempLoc = lentLoc.clone();
+					Vector tempVel = flent.getVelocity();
+					tempVel.setY(Math.min(0, tempVel.getY()));
+					tempLoc.setY(flent.getLocation().getY());
+					flent.teleport(tempLoc);
+					flent.setVelocity(tempVel);
+					count++;
+					if(count > stunDuration)
+						cancel();
+				}
+			}.runTaskTimer(ProjectKorra.plugin, 0, 1);
+		}
+	}
+
+	public void removeWithTasks() {
+		for(BukkitRunnable task : tasks)
+			task.cancel();
+		remove();
+	}
+	+	public void remove() {
+		instances.remove(this);
+	}
+	
+	public static void removeAll() {
+		for (int i = 0; i < instances.size(); i++) {
+			instances.get(i).remove();
+			i--;
+		}
+	}
+
+	public static void progressAll() {
+		for (int i = 0; i < instances.size(); i++)
+			instances.get(i).progress();
+	}
+	
+	public static Lightning getLightning(Player player) {
+		for(Lightning light : instances) {
+			if(light.player == player)
+				return light;
+		}
+		return null;
+	}
+		
+	public static boolean isIce(Location loc) {
+		Material mat = loc.getBlock().getType();
+		return mat == Material.ICE || mat == Material.PACKED_ICE;
+	}
+
+	public static boolean isWater(Location loc) {
+		Material mat = loc.getBlock().getType();
+		return mat == Material.WATER || mat == Material.STATIONARY_WATER;
+	}
+	
+	public static boolean isWaterOrIce(Location loc) {
+		return isIce(loc) || isWater(loc);
+	}
+	
+	public static String getDescription() {
+		return "Hold sneak while selecting this ability to charge up a lightning strike. Once "
+				+ "charged, release sneak to discharge the lightning to the targetted location.";
+	}
+	
+	public class Arc {
+		private ArrayList<Location> points;
+		private ArrayList<AnimLocation> animLocs;
+		private Vector direction;
+		private int animCounter;
+		
+		public Arc(Location startPoint, Location endPoint) {
+			points = new ArrayList<Location>();
+			points.add(startPoint.clone());
+			points.add(endPoint.clone());
+			direction = Methods.getDirection(startPoint, endPoint);
+			animLocs = new ArrayList<AnimLocation>();
+			animCounter = 0;
+		}
+		
+		public void generatePoints(int times) {
+			for(int i = 0; i < times; i++) {
+				for(int j = 0; j < points.size() - 1; j += 2) {
+					Location loc1 = points.get(j);
+					Location loc2 = points.get(j + 1);
+					double adjac = loc1.distance(loc2) / 2;
+					double angle = (Math.random() - 0.5) * MAX_ARC_ANGLE;
+					angle += angle >= 0 ? 10 : -10;
+					double radians = Math.toRadians(angle);
+					double hypot = adjac / Math.cos(radians);
+					Vector dir = Methods.rotateXZ(direction.clone(), angle);
+					Location newLoc = loc1.clone().add(dir.normalize().multiply(hypot));
+					newLoc.add(0, (Math.random() - 0.5) / 2.0, 0);
+					points.add(j + 1, newLoc);
+				}
+			}
+			for(int i = 0; i < points.size(); i++) {
+				animLocs.add(new AnimLocation(points.get(i), animCounter));
+				animCounter++;
+			}
+		}
+		
+		public ArrayList<Arc> generateArcs(double chance, double range) {
+			ArrayList<Arc> arcs = new ArrayList<Arc>();
+			for(int i = 0; i < animLocs.size(); i++) {
+				if(Math.random() < chance) {
+					Location loc = animLocs.get(i).getLoc();
+					double angle = (Math.random() - 0.5) * MAX_ARC_ANGLE * 2;
+					Vector dir = Methods.rotateXZ(direction.clone(), angle);
+					double randRange = (Math.random() * range) + (range / 3.0);
+					Location loc2 = loc.clone().add(dir.normalize().multiply(randRange));
+					Arc arc = new Arc(loc, loc2);
+					arc.setAnimCounter(animLocs.get(i).getAnimCounter());
+					arc.generatePoints(POINT_GENERATION);
+					arcs.add(arc);
+					arcs.addAll(arc.generateArcs(chance / 2.0, range / 2.0));
+				}
+			}
+			return arcs;
+		}
+
+		public ArrayList<Location> getPoints() {
+			return points;
+		}
+
+		public void setPoints(ArrayList<Location> points) {
+			this.points = points;
+		}
+
+		public Vector getDirection() {
+			return direction;
+		}
+
+		public void setDirection(Vector direction) {
+			this.direction = direction;
+		}
+
+		public int getAnimCounter() {
+			return animCounter;
+		}
+
+		public void setAnimCounter(int animCounter) {
+			this.animCounter = animCounter;
+		}
+
+		public ArrayList<AnimLocation> getAnimLocs() {
+			return animLocs;
+		}
+
+		public void setAnimLocs(ArrayList<AnimLocation> animLocs) {
+			this.animLocs = animLocs;
+		}
+	}
+	
+	public class AnimLocation {
+		private Location loc;
+		private int animCounter;
+		
+		public AnimLocation(Location loc, int animCounter) {
+			this.loc = loc;
+			this.animCounter = animCounter;
+		}
+
+		public Location getLoc() {
+			return loc;
+		}
+
+		public void setLoc(Location loc) {
+			this.loc = loc;
+		}
+
+		public int getAnimCounter() {
+			return animCounter;
+		}
+
+		public void setAnimCounter(int animCounter) {
+			this.animCounter = animCounter;
+		}
+	}		
+	
+	public class LightningParticle extends BukkitRunnable {
+		private Arc arc;
+		private Location loc;
+		private int count = 0;
+		
+		public LightningParticle(Arc arc, Location loc) {
+			this.arc = arc;
+			this.loc = loc;
+		}
+		
+		public void cancel() {
+			super.cancel();
+			tasks.remove(this);
+		}
+		
+		public void run() {
+			ParticleEffect.MAGIC_CRIT.display(loc, 0, 0, 0, 0, 1);
+			count++;
+			if(count > 10)
+				this.cancel();
+			else if(count == 1) {
+				
+				// Handle Water electrocution
+				if(!hitWater && (isWater(loc) || (ARC_ON_ICE && isIce(loc)))) {
+					hitWater = true;
+					if(isIce(loc))
+						hitIce = true;
+					for(int i = 0; i < WATER_ARCS; i++) {
+						Location origin = loc.clone();
+						origin.add(new Vector((Math.random() - 0.5) * 2, 0, (Math.random() - 0.5) * 2));
+						destination = origin.clone().add(
+								new Vector((Math.random() - 0.5) * waterRange, Math.random() - 0.7, (Math.random() - 0.5) * waterRange));
+						Arc newArc = new Arc(origin, destination);
+						newArc.generatePoints(POINT_GENERATION);
+						arcs.add(newArc);
+					}
+				}
+				
+				for(Entity entity : Methods.getEntitiesAroundPoint(loc, 2.5)) {
+					/*
+					 * If the player is in water we will electrocute them only if they are standing in water.
+					 * If the lightning hit ice we can electrocute them all the time.
+					 */
+					if(entity.equals(player) 
+							&& !(SELF_HIT_WATER && hitWater && isWater(player.getLocation()))
+							&& !(SELF_HIT_WATER && hitIce))
+						continue;
+					
+					if(entity instanceof LivingEntity && !affectedEntities.contains(entity)) {
+						affectedEntities.add(entity);
+						LivingEntity lent = (LivingEntity) entity;				
+						if(lent instanceof Player) {
+							lent.getWorld().playSound(lent.getLocation(), Sound.CREEPER_HISS, 1, 0);
+							player.getWorld().playSound(player.getLocation(), Sound.CREEPER_HISS, 1, 0);
+							Player p = (Player) lent;
+							Lightning light = getLightning(p);
+							if(light != null && light.state == State.START) {
+								light.charged = true;
+								remove();
+								return;
+							}
+						}
+						electrocute(lent);
+						
+						// Handle Chain Lightning
+						if(chainArcs >= 1 && Math.random() <= chainArcChance) {
+							chainArcs--;
+							for(Entity ent : Methods.getEntitiesAroundPoint(lent.getLocation(), chainRange)) {
+								if(!ent.equals(player) && !ent.equals(lent) && ent instanceof LivingEntity && !affectedEntities.contains(ent)) {
+									origin = lent.getLocation().add(0, 1, 0);
+									destination = ent.getLocation().add(0, 1, 0);
+									Arc newArc = new Arc(origin, destination);
+									newArc.generatePoints(POINT_GENERATION);
+									arcs.add(newArc);
+									cancel();
+									return;
+								}
+							}
+						}
+					}
+				}
+			}
+		}
+	}
 }