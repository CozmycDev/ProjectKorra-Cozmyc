<<<<<<< HEAD
package com.projectkorra.ProjectKorra;

import java.io.BufferedReader;
import java.io.BufferedWriter;
import java.io.DataInputStream;
import java.io.DataOutputStream;
import java.io.File;
import java.io.FileInputStream;
import java.io.FileOutputStream;
import java.io.FileWriter;
import java.io.IOException;
import java.io.InputStreamReader;
import java.io.OutputStreamWriter;
import java.io.PrintWriter;
import java.sql.ResultSet;
import java.sql.SQLException;
import java.text.DateFormat;
import java.text.SimpleDateFormat;
import java.util.ArrayList;
import java.util.Arrays;
import java.util.Collection;
import java.util.Date;
import java.util.HashMap;
import java.util.HashSet;
import java.util.Iterator;
import java.util.List;
import java.util.Random;
import java.util.Set;
import java.util.UUID;
import java.util.concurrent.ConcurrentHashMap;

import me.ryanhamshire.GriefPrevention.GriefPrevention;
import net.sacredlabyrinth.Phaed.PreciousStones.FieldFlag;
import net.sacredlabyrinth.Phaed.PreciousStones.PreciousStones;

import org.bukkit.Bukkit;
import org.bukkit.ChatColor;
import org.bukkit.Location;
import org.bukkit.Material;
import org.bukkit.Sound;
import org.bukkit.World;
import org.bukkit.block.Block;
import org.bukkit.block.BlockFace;
import org.bukkit.block.BlockState;
import org.bukkit.configuration.file.FileConfiguration;
import org.bukkit.entity.Entity;
import org.bukkit.entity.EntityType;
import org.bukkit.entity.FallingBlock;
import org.bukkit.entity.FallingSand;
import org.bukkit.entity.LivingEntity;
import org.bukkit.entity.Player;
import org.bukkit.entity.TNTPrimed;
import org.bukkit.event.entity.EntityDamageByEntityEvent;
import org.bukkit.event.entity.EntityDamageEvent.DamageCause;
import org.bukkit.inventory.ItemStack;
import org.bukkit.plugin.Plugin;
import org.bukkit.plugin.PluginManager;
import org.bukkit.scheduler.BukkitRunnable;
import org.bukkit.util.Vector;

import com.griefcraft.lwc.LWC;
import com.griefcraft.lwc.LWCPlugin;
import com.griefcraft.model.Protection;
import com.massivecraft.factions.engine.EngineMain;
import com.massivecraft.massivecore.ps.PS;
import com.palmergames.bukkit.towny.Towny;
import com.palmergames.bukkit.towny.TownyMessaging;
import com.palmergames.bukkit.towny.TownySettings;
import com.palmergames.bukkit.towny.object.Coord;
import com.palmergames.bukkit.towny.object.PlayerCache;
import com.palmergames.bukkit.towny.object.PlayerCache.TownBlockStatus;
import com.palmergames.bukkit.towny.object.TownyPermission;
import com.palmergames.bukkit.towny.object.TownyUniverse;
import com.palmergames.bukkit.towny.object.TownyWorld;
import com.palmergames.bukkit.towny.object.WorldCoord;
import com.palmergames.bukkit.towny.utils.PlayerCacheUtil;
import com.palmergames.bukkit.towny.war.flagwar.TownyWar;
import com.palmergames.bukkit.towny.war.flagwar.TownyWarConfig;
import com.projectkorra.ProjectKorra.Ability.AbilityModule;
import com.projectkorra.ProjectKorra.Ability.AbilityModuleManager;
import com.projectkorra.ProjectKorra.Ability.StockAbilities;
import com.projectkorra.ProjectKorra.Ability.Combo.ComboAbilityModule;
import com.projectkorra.ProjectKorra.Ability.Combo.ComboModuleManager;
import com.projectkorra.ProjectKorra.Utilities.ParticleEffect;
import com.projectkorra.ProjectKorra.airbending.AirCombo;
import com.projectkorra.ProjectKorra.airbending.AirMethods;
import com.projectkorra.ProjectKorra.airbending.AirShield;
import com.projectkorra.ProjectKorra.airbending.AirSpout;
import com.projectkorra.ProjectKorra.airbending.AirSwipe;
import com.projectkorra.ProjectKorra.chiblocking.ChiMethods;
import com.projectkorra.ProjectKorra.chiblocking.Paralyze;
import com.projectkorra.ProjectKorra.earthbending.EarthBlast;
import com.projectkorra.ProjectKorra.earthbending.EarthMethods;
import com.projectkorra.ProjectKorra.earthbending.EarthPassive;
import com.projectkorra.ProjectKorra.earthbending.MetalClips;
import com.projectkorra.ProjectKorra.firebending.Combustion;
import com.projectkorra.ProjectKorra.firebending.FireBlast;
import com.projectkorra.ProjectKorra.firebending.FireCombo;
import com.projectkorra.ProjectKorra.firebending.FireMethods;
import com.projectkorra.ProjectKorra.firebending.FireShield;
import com.projectkorra.ProjectKorra.waterbending.Bloodbending;
import com.projectkorra.ProjectKorra.waterbending.FreezeMelt;
import com.projectkorra.ProjectKorra.waterbending.WaterManipulation;
import com.projectkorra.ProjectKorra.waterbending.WaterMethods;
import com.projectkorra.ProjectKorra.waterbending.WaterSpout;
import com.sk89q.worldguard.bukkit.WorldGuardPlugin;
import com.sk89q.worldguard.protection.flags.DefaultFlag;

import fr.neatmonster.nocheatplus.checks.CheckType;
import fr.neatmonster.nocheatplus.hooks.NCPExemptionManager;


@SuppressWarnings("deprecation")
public class GeneralMethods {

	static ProjectKorra plugin;
	private static FileConfiguration config = ProjectKorra.plugin.getConfig();
	
	public static Random rand = new Random();
	public static double CACHE_TIME = config.getDouble("Properties.RegionProtection.CacheBlockTime"); 

	public static ConcurrentHashMap<String, Long> cooldowns = new ConcurrentHashMap<String, Long>();
	// Represents PlayerName, previously checked blocks, and whether they were true or false
	public static ConcurrentHashMap<String, ConcurrentHashMap<Block, BlockCacheElement>> blockProtectionCache = new ConcurrentHashMap<String, ConcurrentHashMap<Block, BlockCacheElement>>();

	public static Integer[] nonOpaque = {0, 6, 8, 9, 10, 11, 27, 28, 30, 31, 32, 37, 38, 39, 40, 50, 51, 55, 59, 66, 68, 69, 70, 72,
		75, 76, 77, 78, 83, 90, 93, 94, 104, 105, 106, 111, 115, 119, 127, 131, 132, 175};

	// Stands for toggled = false while logging out
	public static List<UUID> toggedOut = new ArrayList<UUID>();
	
	/**
	 * Checks to see if an AbilityExists. Uses method {@link #getAbility(String)} to check if it exists.
	 * @param string Ability Name
	 * @return true if ability exists
	 */
	public static boolean abilityExists(String string) {
		for (String st: AbilityModuleManager.abilities) {
			if (string.equalsIgnoreCase(st))
				return true;
		}
		return false;
	}

	public static boolean comboExists(String string)
	{
		for(ComboAbilityModule c : ComboModuleManager.combo)
			if(string.equalsIgnoreCase(c.getName()))
				return true;

		return false;
	}

	public ComboAbilityModule getCombo(String name)
	{
		for(ComboAbilityModule c : ComboModuleManager.combo)
			if(name.equalsIgnoreCase(c.getName()))
				return c;

		return null;
	}

	public static boolean isDisabledStockAbility(String string){
		for (String st : AbilityModuleManager.disabledStockAbilities){
			if (string.equalsIgnoreCase(st))
				return true;
		}
		return false;
	}

	/**
	 * Binds a Ability to the hotbar slot that the player is on. 
	 * @param player The player to bind to
	 * @param ability The ability name to Bind
	 * @see {@link #bindAbility(Player, String, int)}
	 */
	public static void bindAbility(Player player, String ability) {
		int slot = player.getInventory().getHeldItemSlot() + 1;
		bindAbility(player,ability, slot);
	}

	/**
	 * Binds a Ability to a specific hotbar slot. 
	 * @param player The player to bind to
	 * @param ability 
	 * @param slot
	 * @see {@link #bindAbility(Player, String)}
	 */
	public static void bindAbility(Player player, String ability, int slot) {
		BendingPlayer bPlayer = getBendingPlayer(player.getName());
		bPlayer.getAbilities().put(slot, ability);
		if (AirMethods.isAirAbility(ability)) {
			player.sendMessage(AirMethods.getAirColor() + "Succesfully bound " + ability + " to slot " + slot);
		}
		else if (WaterMethods.isWaterAbility(ability)) {
			player.sendMessage(WaterMethods.getWaterColor() + "Succesfully bound " + ability + " to slot " + slot);
		}
		else if (EarthMethods.isEarthAbility(ability)) {
			player.sendMessage(EarthMethods.getEarthColor() + "Succesfully bound " + ability + " to slot " + slot);
		}
		else if (FireMethods.isFireAbility(ability)) {
			player.sendMessage(FireMethods.getFireColor() + "Succesfully bound " + ability + " to slot " + slot);
		}
		else if (ChiMethods.isChiAbility(ability)) {
			player.sendMessage(ChiMethods.getChiColor() + "Succesfully bound " + ability + " to slot " + slot);
		} else {
			player.sendMessage(getAvatarColor() + "Successfully bound " + ability + " to slot " + slot);
		}

		saveAbility(bPlayer, slot, ability);
	}

	/**
	 * Breaks a block and sets it to {@link Material#AIR AIR}.
	 * @param block The block to break
	 */
	public static void breakBlock(Block block) {
		block.breakNaturally(new ItemStack(Material.AIR));
	}

	public static boolean canBind(String player, String ability) {
		Player p = Bukkit.getPlayer(player);
		if (p == null) return false;
		if (!p.hasPermission("bending.ability." + ability)) return false;
		if (AirMethods.isAirAbility(ability) && !isBender(player, Element.Air)) return false;
		if (WaterMethods.isWaterAbility(ability) && !isBender(player, Element.Water)) return false;
		if (EarthMethods.isEarthAbility(ability) && !isBender(player, Element.Earth)) return false;
		if (FireMethods.isFireAbility(ability) && !isBender(player, Element.Fire)) return false;
		if (ChiMethods.isChiAbility(ability) && !isBender(player, Element.Chi)) return false;
		return true;
	}
	
	/**
	 * Checks to see if a Player can bend a specific Ability.
	 * @param player The player name to check
	 * @param ability The Ability name to check
	 * @return true If player can bend specified ability and has the permissions to do so
	 */
	public static boolean canBend(String player, String ability) {
		BendingPlayer bPlayer = getBendingPlayer(player);
		Player p = Bukkit.getPlayer(player);
		if (bPlayer == null) return false;
		if (plugin.getConfig().getStringList("Properties.DisabledWorlds") != null && plugin.getConfig().getStringList("Properties.DisabledWorlds").contains(p.getWorld().getName())) return false;
		if (Commands.isToggledForAll) return false;
		if (!bPlayer.isToggled) return false;
		if (p == null) return false;
		if (cooldowns.containsKey(p.getName())) {
			if (cooldowns.get(p.getName()) + ProjectKorra.plugin.getConfig().getLong("Properties.GlobalCooldown") >= System.currentTimeMillis()) {
				return false;
			}
			cooldowns.remove(p.getName());
		}
		if (bPlayer.blockedChi) return false;
		//		if (bPlayer.isChiBlocked()) return false;
		if (!p.hasPermission("bending.ability." + ability)) return false;
		if (AirMethods.isAirAbility(ability) && !isBender(player, Element.Air)) return false;
		if (WaterMethods.isWaterAbility(ability) && !isBender(player, Element.Water)) return false;
		if (EarthMethods.isEarthAbility(ability) && !isBender(player, Element.Earth)) return false;
		if (FireMethods.isFireAbility(ability) && !isBender(player, Element.Fire)) return false;
		if (ChiMethods.isChiAbility(ability) && !isBender(player, Element.Chi)) return false;
		
//		if (isFlightAbility(ability) && !canAirFlight(plugin.getServer().getPlayer(player))) return false;
//		if (isSpiritualProjectionAbility(ability) && !canUseSpiritualProjection(plugin.getServer().getPlayer(player))) return false;
//		if (isCombustionbendingAbility(ability) && !canCombustionbend(plugin.getServer().getPlayer(player))) return false;
//		if (isLightningbendingAbility(ability) && !canLightningbend(plugin.getServer().getPlayer(player))) return false;
//		if (isSandbendingAbility(ability) && !canSandbend(plugin.getServer().getPlayer(player))) return false;
//		if (isMetalbendingAbility(ability) && !canMetalbend(plugin.getServer().getPlayer(player))) return false;
//		if (isLavabendingAbility(ability) && !canLavabend(plugin.getServer().getPlayer(player))) return false;
//		if (isIcebendingAbility(ability) && !canIcebend(plugin.getServer().getPlayer(player))) return false;
//		if (isHealingAbility(ability) && !canWaterHeal(plugin.getServer().getPlayer(player))) return false;
//		if (isPlantbendingAbility(ability) && !canPlantbend(plugin.getServer().getPlayer(player))) return false;
//		if (isBloodbendingAbility(ability) && !canBloodbend(plugin.getServer().getPlayer(player))) return false;
		
		
		
		if (isRegionProtectedFromBuild(p, ability, p.getLocation())) return false;
		if (Paralyze.isParalyzed(p) || Bloodbending.isBloodbended(p)) return false;
		if (MetalClips.isControlled(p)) return false;
		if (BendingManager.events.get(p.getWorld()) != null && BendingManager.events.get(p.getWorld()).equalsIgnoreCase("SolarEclipse") && FireMethods.isFireAbility(ability)) return false;
		if (BendingManager.events.get(p.getWorld()) != null && BendingManager.events.get(p.getWorld()).equalsIgnoreCase("LunarEclipse") && WaterMethods.isWaterAbility(ability)) return false;
		return true;
	}

	public static boolean canBendPassive(String player, Element element) {
		BendingPlayer bPlayer = getBendingPlayer(player);
		Player p = Bukkit.getPlayer(player);
		if (bPlayer == null) return false;
		if (p == null) return false;
		if (!p.hasPermission("bending." + element.toString().toLowerCase() + ".passive")) return false;
		if (!bPlayer.isToggled) return false;
		if (!bPlayer.hasElement(element)) return false;
		if (isRegionProtectedFromBuild(p, null, p.getLocation())) return false;
		if (bPlayer.blockedChi) return false;
		return true;
	}

	public static boolean isSubAbility(String ability) {
		if (AbilityModuleManager.subabilities.contains(ability)) return true;
		return false;
	}

	/**
	 * Creates a {@link BendingPlayer} with the data from the database. This runs when a player logs in.
	 * @param uuid The UUID of the player
	 * @param player The player name
	 * @throws SQLException
	 */
	public static void createBendingPlayer(final UUID uuid, final String player) {
		new BukkitRunnable() {
			@Override
			public void run() {
				createBendingPlayerAsynchronously(uuid, player);
			}
		}.runTaskAsynchronously(ProjectKorra.plugin);
	}
	
	private static void createBendingPlayerAsynchronously(final UUID uuid, final String player) {
        ResultSet rs2 = DBConnection.sql.readQuery("SELECT * FROM pk_players WHERE uuid = '" + uuid.toString() + "'");
        try {
            if (!rs2.next()) { // Data doesn't exist, we want a completely new
                               // player.
                new BendingPlayer(uuid, player, new ArrayList<Element>(), new HashMap<Integer, String>(), false);
                DBConnection.sql.modifyQuery("INSERT INTO pk_players (uuid, player) VALUES ('" + uuid.toString() + "', '" + player + "')");
                ProjectKorra.log.info("Created new BendingPlayer for " + player);
            } else {
                // The player has at least played before.
                String player2 = rs2.getString("player");
                if (!player.equalsIgnoreCase(player2)) {
                    DBConnection.sql.modifyQuery("UPDATE pk_players SET player = '" + player + "' WHERE uuid = '" + uuid.toString() + "'");
                    // They have changed names.
                    
                    ProjectKorra.log.info("Updating Player Name for " + player);
                }
                
                String element = rs2.getString("element");
                String permaremoved = rs2.getString("permaremoved");
                boolean p = false;
                final ArrayList<Element> elements = new ArrayList<Element>();
                if (element != null) { // Player has an element.
                    if (element.contains("a"))
                        elements.add(Element.Air);
                    if (element.contains("w"))
                        elements.add(Element.Water);
                    if (element.contains("e"))
                        elements.add(Element.Earth);
                    if (element.contains("f"))
                        elements.add(Element.Fire);
                    if (element.contains("c"))
                        elements.add(Element.Chi);
                }
                
                final HashMap<Integer, String> abilities = new HashMap<Integer, String>();
                for (int i = 1; i <= 9; i++) {
                    String slot = rs2.getString("slot" + i);
                    
                    if (slot != null) {
                        abilities.put(i, slot);
                    }
                }
                
                p = (permaremoved == null ? false : (permaremoved.equals("true") ? true : (permaremoved.equals("false") ? false : p)));
                
                final boolean boolean_p = p;
                new BukkitRunnable() {
                    @Override
                    public void run() {
                        new BendingPlayer(uuid, player, elements, abilities, boolean_p);
                    }
                }.runTask(ProjectKorra.plugin);
            }
        } catch (SQLException ex) {
            ex.printStackTrace();
            GeneralMethods.logError(ex);
        }
    }

	/**
	 * Damages an Entity by amount of damage specified. Starts a {@link EntityDamageByEntityEvent}.
	 * @param player The player dealing the damage
	 * @param entity The entity that is receiving the damage
	 * @param damage The amount of damage to deal
	 */
	public static void damageEntity(Player player, Entity entity, double damage) {
		if (entity instanceof LivingEntity) {
			if (entity instanceof Player) {
				if (Commands.invincible.contains(((Player) entity).getName())) return;
			}
			if (Bukkit.getPluginManager().isPluginEnabled("NoCheatPlus")) {
				NCPExemptionManager.exemptPermanently(player, CheckType.FIGHT_REACH);
			}
			((LivingEntity) entity).damage(damage, player);
			((LivingEntity) entity).setLastDamageCause(
					new EntityDamageByEntityEvent(player, entity, DamageCause.CUSTOM, damage));
			if (Bukkit.getPluginManager().isPluginEnabled("NoCheatPlus")) {
				NCPExemptionManager.unexempt(player);
			}
		}
	}

	/**
	 * Deserializes the configuration file "bendingPlayers.yml" of the old BendingPlugin and creates a converted.yml ready for conversion.
	 * @throws IOException If the "bendingPlayers.yml" file is not found
	 */
	public static void deserializeFile() {
		File readFile = new File(".", "bendingPlayers.yml");
		File writeFile = new File(".", "converted.yml");
		if (readFile.exists()) {
			try (
				DataInputStream input = new DataInputStream(new FileInputStream(readFile));
				BufferedReader reader = new BufferedReader(new InputStreamReader(input));

				DataOutputStream output = new DataOutputStream(new FileOutputStream(writeFile));
				BufferedWriter writer = new BufferedWriter(new OutputStreamWriter(output));
			){
				
				String line;
				while ((line = reader.readLine()) != null) {
					if (!line.trim().contains("==: BendingPlayer")) {
						writer.write(line + "\n");
					}
				}
			} catch (IOException e) {
				e.printStackTrace();
				GeneralMethods.logError(e);
			}
		}
	}

	/**
	 * Drops a {@code Collection<ItemStack>} of items on a specified block.
	 * @param block The block to drop items on.
	 * @param items The items to drop.
	 */
	public static void dropItems(Block block, Collection<ItemStack> items) {
		for (ItemStack item : items)
			block.getWorld().dropItem(block.getLocation(), item);
	}

	/**
	 * Gets the ability from specified ability name.
	 * @param string The ability name
	 * @return Ability name if found in {@link AbilityModuleManager#abilities}
	 * <p>
	 * else null
	 * </p>
	 */
	public static String getAbility(String string) {
		for (String st: AbilityModuleManager.abilities) {
			if (st.equalsIgnoreCase(string)) return st;
		}
		return null;
	}

	/**
	 * Gets the Element color from the Ability name specified.
	 * @param ability The ability name
	 * <p>
	 * @return
	 * {@link #getChiColor()} <br />
	 * {@link #getAirColor()} <br />
	 * {@link #getWaterColor()} <br />
	 * {@link #getEarthColor()} <br />
	 * {@link #getFireColor()} <br />
	 * else {@link #getAvatarColor()}
	 * </p>
	 */
	public static ChatColor getAbilityColor(String ability) {
		if (AbilityModuleManager.chiabilities.contains(ability)) return ChiMethods.getChiColor();
		if (AbilityModuleManager.airbendingabilities.contains(ability))
		{
			if (AbilityModuleManager.subabilities.contains(ability)) return getSubBendingColor(Element.Air);
			return AirMethods.getAirColor();
		}
		if (AbilityModuleManager.waterbendingabilities.contains(ability))
		{
			if (AbilityModuleManager.subabilities.contains(ability)) return getSubBendingColor(Element.Water);
			return WaterMethods.getWaterColor();
		}
		if (AbilityModuleManager.earthbendingabilities.contains(ability))
		{
			if (AbilityModuleManager.subabilities.contains(ability)) return getSubBendingColor(Element.Earth);
			return EarthMethods.getEarthColor();
		}
		if (AbilityModuleManager.firebendingabilities.contains(ability))
		{
			if (AbilityModuleManager.subabilities.contains(ability)) return getSubBendingColor(Element.Fire);
			return FireMethods.getFireColor();
		}
		
		else return getAvatarColor();
	}

	/**
	 * Gets the AvatarColor from the config.
	 * @return Config specified ChatColor
	 */
	public static ChatColor getAvatarColor() {
		return ChatColor.valueOf(plugin.getConfig().getString("Properties.Chat.Colors.Avatar"));
	}

	/**
	 * Gets a {@link BendingPlayer} from specified player name.
	 * @param player The name of the Player
	 * @return The BendingPlayer object if {@link BendingPlayer#players} contains the player name
	 */
	public static BendingPlayer getBendingPlayer(String player) {
		return BendingPlayer.players.get(player);
	}

	/**
	 * Gets a {@code List<Blocks>} within the specified radius around the specified location.
	 * @param location The base location
	 * @param radius The block radius from location to include within the list of blocks
	 * @return The list of Blocks
	 */
	public static List<Block> getBlocksAroundPoint(Location location, double radius) {
		List<Block> blocks = new ArrayList<Block>();

		int xorg = location.getBlockX();
		int yorg = location.getBlockY();
		int zorg = location.getBlockZ();

		int r = (int) radius * 4;

		for (int x = xorg - r; x <= xorg + r; x++) {
			for (int y = yorg - r; y <= yorg + r; y++) {
				for (int z = zorg - r; z <= zorg + r; z++) {
					Block block = location.getWorld().getBlockAt(x, y, z);
					if (block.getLocation().distance(location) <= radius) {
						blocks.add(block);
					}
				}
			}
		}

		return blocks;
	}

	/**
	 * Gets the Ability bound to the slot that the player is in.
	 * @param player The player to check
	 * @return The Ability name bounded to the slot
	 * <p>
	 * else null
	 * </p>
	 */
	public static String getBoundAbility(Player player) {
		BendingPlayer bPlayer = getBendingPlayer(player.getName());
		if (bPlayer == null) return null;

		int slot = player.getInventory().getHeldItemSlot() + 1;
		return bPlayer.getAbilities().get(slot);
	}

	public static long getGlobalCooldown() {
		return plugin.getConfig().getLong("Properties.GlobalCooldown");
	}

	public static BlockFace getCardinalDirection(Vector vector) {
		BlockFace[] faces = { BlockFace.NORTH, BlockFace.NORTH_EAST,
				BlockFace.EAST, BlockFace.SOUTH_EAST, BlockFace.SOUTH,
				BlockFace.SOUTH_WEST, BlockFace.WEST, BlockFace.NORTH_WEST };
		Vector n, ne, e, se, s, sw, w, nw;
		w = new Vector(-1, 0, 0);
		n = new Vector(0, 0, -1);
		s = n.clone().multiply(-1);
		e = w.clone().multiply(-1);
		ne = n.clone().add(e.clone()).normalize();
		se = s.clone().add(e.clone()).normalize();
		nw = n.clone().add(w.clone()).normalize();
		sw = s.clone().add(w.clone()).normalize();

		Vector[] vectors = { n, ne, e, se, s, sw, w, nw };

		double comp = 0;
		int besti = 0;
		for (int i = 0; i < vectors.length; i++) {
			double dot = vector.dot(vectors[i]);
			if (dot > comp) {
				comp = dot;
				besti = i;
			}
		}

		return faces[besti];

	}
	
	public static List<Location> getCircle(Location loc, int radius, int height, boolean hollow, boolean sphere, int plusY){
		List<Location> circleblocks = new ArrayList<Location>();
		int cx = loc.getBlockX();
		int cy = loc.getBlockY();
		int cz = loc.getBlockZ();

		for(int x = cx - radius; x <= cx + radius; x++){
			for (int z = cz - radius; z <= cz + radius; z++){
				for(int y = (sphere ? cy - radius : cy); y < (sphere ? cy + radius : cy + height); y++){
					double dist = (cx - x) * (cx - x) + (cz - z) * (cz - z) + (sphere ? (cy - y) * (cy - y) : 0);

					if(dist < radius * radius && !(hollow && dist < (radius - 1) * (radius - 1))){
						Location l = new Location(loc.getWorld(), x, y + plusY, z);
						circleblocks.add(l);
					}
				}
			}
		}

		return circleblocks;
	}

	public static Vector getDirection(Location location, Location destination) {
		double x1, y1, z1;
		double x0, y0, z0;

		x1 = destination.getX();
		y1 = destination.getY();
		z1 = destination.getZ();

		x0 = location.getX();
		y0 = location.getY();
		z0 = location.getZ();

		return new Vector(x1 - x0, y1 - y0, z1 - z0);

	}

	public static double getDistanceFromLine(Vector line, Location pointonline,
			Location point) {

		Vector AP = new Vector();
		double Ax, Ay, Az;
		Ax = pointonline.getX();
		Ay = pointonline.getY();
		Az = pointonline.getZ();

		double Px, Py, Pz;
		Px = point.getX();
		Py = point.getY();
		Pz = point.getZ();

		AP.setX(Px - Ax);
		AP.setY(Py - Ay);
		AP.setZ(Pz - Az);

		return (AP.crossProduct(line).length()) / (line.length());
	}

	/**
	 * Gets a {@code Collection<ItemStack>} of item drops from a single block.
	 * @param block The single block
	 * @param type The Material type to change the block into
	 * @param data The block data to change the block into
	 * @param breakitem Unused
	 * @return The item drops fromt the specified block
	 */
	public static Collection<ItemStack> getDrops(Block block, Material type, byte data, ItemStack breakitem) {
		BlockState tempstate = block.getState();
		block.setType(type);
		block.setData(data);
		Collection<ItemStack> item = block.getDrops();
		tempstate.update(true);
		return item;
	}

	/**
	 * Gets a {@code List<Entity>} of entities around a specified radius from the specified area
	 * @param location The base location
	 * @param radius The radius of blocks to look for entities from the location
	 * @return A list of entities around a point
	 */
	public static List<Entity> getEntitiesAroundPoint(Location location, double radius) {

		List<Entity> entities = location.getWorld().getEntities();
		List<Entity> list = location.getWorld().getEntities();

		for (Entity entity : entities) {
			if (entity.getWorld() != location.getWorld()) {
				list.remove(entity);
			} else if (entity.getLocation().distance(location) > radius) {
				list.remove(entity);
			}
		}

		return list;

	}

	@SuppressWarnings("incomplete-switch")
	public static int getIntCardinalDirection(Vector vector) {
		BlockFace face = getCardinalDirection(vector);

		switch (face) {
		case SOUTH:
			return 7;
		case SOUTH_WEST:
			return 6;
		case WEST:
			return 3;
		case NORTH_WEST:
			return 0;
		case NORTH:
			return 1;
		case NORTH_EAST:
			return 2;
		case EAST:
			return 5;
		case SOUTH_EAST:
			return 8;
		}

		return 4;

	}
	
	@SuppressWarnings("incomplete-switch")
	public static ChatColor getSubBendingColor(Element element)
	{
		switch(element)
		{
			case Fire:
				return ChatColor.valueOf(plugin.getConfig().getString("Properties.Chat.Colors.FireSub"));
			case Air:
				return ChatColor.valueOf(plugin.getConfig().getString("Properties.Chat.Colors.AirSub"));
			case Water:
				return ChatColor.valueOf(plugin.getConfig().getString("Properties.Chat.Colors.WaterSub"));
			case Earth:
				return ChatColor.valueOf(plugin.getConfig().getString("Properties.Chat.Colors.EarthSub"));
		}
		
		return getAvatarColor();
	}

	public static Vector getOrthogonalVector(Vector axis, double degrees, double length) {

		Vector ortho = new Vector(axis.getY(), -axis.getX(), 0);
		ortho = ortho.normalize();
		ortho = ortho.multiply(length);

		return rotateVectorAroundVector(axis, ortho, degrees);

	}

	public static Location getPointOnLine(Location origin, Location target,	double distance) {
		return origin.clone().add(
				getDirection(origin, target).normalize().multiply(distance));

	}

	@SuppressWarnings("unused")
	public static Entity getTargetedEntity(Player player, double range,	List<Entity> avoid) {
		double longestr = range + 1;
		Entity target = null;
		Location origin = player.getEyeLocation();
		Vector direction = player.getEyeLocation().getDirection().normalize();
		for (Entity entity : origin.getWorld().getEntities()) {
			if (avoid.contains(entity))
				continue;
			if (entity.getLocation().distance(origin) < longestr
					&& getDistanceFromLine(direction, origin, entity.getLocation()) < 2
					&& (entity instanceof LivingEntity)
					&& entity.getEntityId() != player.getEntityId()
					&& entity.getLocation().distance(origin.clone().add(direction)) < 
					entity.getLocation().distance(origin.clone().add(direction.clone().multiply(-1)))) {
				target = entity;
				longestr = entity.getLocation().distance(origin);
			}
		}
		if(target != null) {
			List <Block> blklist = new ArrayList<Block>();
			blklist = GeneralMethods.getBlocksAlongLine(player.getLocation(), target.getLocation(), player.getWorld());
			for(Block isair:blklist)
			{
				if(GeneralMethods.isObstructed(origin, target.getLocation())) {
					target = null;
					break;
				}
			}
		}
		return target;
	}

	public static List<Block> getBlocksAlongLine(Location ploc, Location tloc, World w) {
		List<Block> blocks = new ArrayList<Block>();

		//Next we will name each coordinate
		int x1 = ploc.getBlockX();
		int y1 = ploc.getBlockY();
		int z1 = ploc.getBlockZ();

		int x2 = tloc.getBlockX();
		int y2 = tloc.getBlockY();
		int z2 = tloc.getBlockZ();

		//Then we create the following integers
		int xMin, yMin, zMin;
		int xMax, yMax, zMax;
		int x, y, z;

		//Now we need to make sure xMin is always lower then xMax
		if(x1 > x2){ //If x1 is a higher number then x2
			xMin = x2;
			xMax = x1;
		}else{
			xMin = x1;
			xMax = x2;
		}
		//Same with Y
		if(y1 > y2){
			yMin = y2;
			yMax = y1;
		}else{
			yMin = y1;
			yMax = y2;
		}

		//And Z
		if(z1 > z2){
			zMin = z2;
			zMax = z1;
		}else{
			zMin = z1;
			zMax = z2;
		}

		//Now it's time for the loop
		for(x = xMin; x <= xMax; x ++){
			for(y = yMin; y <= yMax; y ++){
				for(z = zMin; z <= zMax; z ++){
					Block b = new Location(w, x, y, z).getBlock();
					blocks.add(b);
				}
			}
		}

		//And last but not least, we return with the list
		return blocks;
	}

	public static Location getTargetedLocation(Player player, double originselectrange, Integer... nonOpaque2) {
		Location origin = player.getEyeLocation();
		Vector direction = origin.getDirection();

		HashSet<Byte> trans = new HashSet<Byte>();
		trans.add((byte) 0);

		if (nonOpaque2 == null) {
			trans = null;
		} else {
			for (int i : nonOpaque2) {
				trans.add((byte) i);
			}
		}

		Block block = player.getTargetBlock(trans, (int) originselectrange + 1);
		double distance = block.getLocation().distance(origin) - 1.5;
		Location location = origin.add(direction.multiply(distance));

		return location;
	}

	public static Location getTargetedLocation(Player player, int range) {
		return getTargetedLocation(player, range, 0);
	}

	public static boolean hasPermission(Player player, String ability) {
		if (player.hasPermission("bending.ability." + ability) && canBind(player.getName(), ability)) return true;
		return false;
	}
	
	public static boolean canView(Player player, String ability) {
		if (player.hasPermission("bending.ability." + ability)) return true;
		return false;
	}

	public static boolean isAbilityInstalled(String name, String author) {
		String ability = getAbility(name);
		if (ability == null) return false;
		if (AbilityModuleManager.authors.get(name).equalsIgnoreCase(author)) return true;
		return false;
	}
	
	public static boolean isAdjacentToThreeOrMoreSources(Block block) {
		if (TempBlock.isTempBlock(block))
			return false;
		int sources = 0;
		byte full = 0x0;
		BlockFace[] faces = { BlockFace.EAST, BlockFace.WEST, BlockFace.NORTH,
				BlockFace.SOUTH };
		for (BlockFace face : faces) {
			Block blocki = block.getRelative(face);
			if ((blocki.getType() == Material.LAVA || blocki.getType() == Material.STATIONARY_LAVA)
					&& blocki.getData() == full
					&& EarthPassive.canPhysicsChange(blocki))
				sources++;
			if ((blocki.getType() == Material.WATER || blocki.getType() == Material.STATIONARY_WATER)
					&& blocki.getData() == full
					&& WaterManipulation.canPhysicsChange(blocki))
				sources++;
			if (FreezeMelt.frozenblocks.containsKey(blocki)) {
				//if (FreezeMelt.frozenblocks.get(blocki) == full)
				//sources++;
			} else if (blocki.getType() == Material.ICE) {
				//sources++;
			}
		}
		if (sources >= 2)
			return true;
		return false;
	}

	public static boolean isBender(String player, Element element) {
		BendingPlayer bPlayer = getBendingPlayer(player);
		if (bPlayer == null) return false;
		if (bPlayer.hasElement(element)) return true;
		return false;
	}

	public static boolean isHarmlessAbility(String ability) {
		return AbilityModuleManager.harmlessabilities.contains(ability);
	}

	public static boolean isImportEnabled() {
		return plugin.getConfig().getBoolean("Properties.ImportEnabled");
	}
	
	public static boolean isObstructed(Location location1, Location location2) {
		Vector loc1 = location1.toVector();
		Vector loc2 = location2.toVector();

		Vector direction = loc2.subtract(loc1);
		direction.normalize();

		Location loc;

		double max = location1.distance(location2);

		for (double i = 0; i <= max; i++) {
			loc = location1.clone().add(direction.clone().multiply(i));
			Material type = loc.getBlock().getType();
			if (type != Material.AIR
					&& !Arrays.asList(EarthMethods.getTransparentEarthbending()).contains(
							type.getId()))
				return true;
		}

		return false;
	}
	
	/*
	 * isRegionProtectedFromBuild is one of the most server intensive methods in the
	 * plugin. It uses a blockCache that keeps track of recent blocks that may have already been checked.
	 * Abilities like TremorSense call this ability 5 times per tick even though it only needs to check a single block,
	 * instead of doing all 5 of those checks this method will now look in the map first.
	 */
	public static boolean isRegionProtectedFromBuild(Player player, String ability, Location loc) {
		if(!blockProtectionCache.containsKey(player.getName()))
			blockProtectionCache.put(player.getName(), new ConcurrentHashMap<Block, BlockCacheElement>());
		
		ConcurrentHashMap<Block, BlockCacheElement> blockMap = blockProtectionCache.get(player.getName());
		Block block = loc.getBlock();
		if(blockMap.containsKey(block)) {
			BlockCacheElement elem = blockMap.get(block);
			
			// both abilities must be equal to each other to use the cache
			if((ability == null && elem.getAbility() == null)
					|| (ability != null && elem.getAbility() != null && elem.getAbility().equals(ability))) {
				return elem.isAllowed();
			}
		}

		boolean value = isRegionProtectedFromBuildPostCache(player, ability, loc);
		blockMap.put(block, new BlockCacheElement(player, block, ability, value, System.currentTimeMillis()));
		return value;
	}
	
	public static boolean isRegionProtectedFromBuildPostCache(Player player, String ability, Location loc) {

		boolean allowharmless = plugin.getConfig().getBoolean("Properties.RegionProtection.AllowHarmlessAbilities");
		boolean respectWorldGuard = plugin.getConfig().getBoolean("Properties.RegionProtection.RespectWorldGuard");
		boolean respectPreciousStones = plugin.getConfig().getBoolean("Properties.RegionProtection.RespectPreciousStones");
		boolean respectFactions = plugin.getConfig().getBoolean("Properties.RegionProtection.RespectFactions");
		boolean respectTowny = plugin.getConfig().getBoolean("Properties.RegionProtection.RespectTowny");
		boolean respectGriefPrevention = plugin.getConfig().getBoolean("Properties.RegionProtection.RespectGriefPrevention");
		boolean respectLWC = plugin.getConfig().getBoolean("Properties.RegionProtection.RespectLWC");

		Set<String> ignite = AbilityModuleManager.igniteabilities;
		Set<String> explode = AbilityModuleManager.explodeabilities;

		if (ability == null && allowharmless)
			return false;
		if (isHarmlessAbility(ability) && allowharmless)
			return false;

		PluginManager pm = Bukkit.getPluginManager();

		Plugin wgp = pm.getPlugin("WorldGuard");
		Plugin psp = pm.getPlugin("PreciousStones");
		Plugin fcp = pm.getPlugin("Factions");
		Plugin twnp = pm.getPlugin("Towny");
		Plugin gpp = pm.getPlugin("GriefPrevention");
		Plugin massivecore = pm.getPlugin("MassiveCore");
		Plugin lwc = pm.getPlugin("LWC");



		for (Location location : new Location[] { loc, player.getLocation() }) {
			World world = location.getWorld();

			if (lwc != null && respectLWC) {
				LWCPlugin lwcp = (LWCPlugin) lwc;
				LWC lwc2 = lwcp.getLWC();
				Protection protection = lwc2.getProtectionCache().getProtection(location.getBlock());
				if (protection != null) {
					if (!lwc2.canAccessProtection(player, protection)) {
						return true;
					}
				}
			}
			if (wgp != null && respectWorldGuard && !player.hasPermission("worldguard.region.bypass." + world.getName())) {
				WorldGuardPlugin wg = (WorldGuardPlugin) Bukkit
						.getPluginManager().getPlugin("WorldGuard");
				if (!player.isOnline())
					return true;

				if (ignite.contains(ability)) {
					if (!wg.hasPermission(player, "worldguard.override.lighter")) {
						if (wg.getGlobalStateManager().get(world).blockLighter)
							return true;
					}
				}
				if (explode.contains(ability)) {
					if (wg.getGlobalStateManager().get(location.getWorld()).blockTNTExplosions)
						return true;
					if (!wg.getRegionContainer().createQuery().testBuild(location, player, DefaultFlag.TNT))
						return true;
				}

				if (!wg.canBuild(player, location.getBlock())) {
					return true;
				}
			}

			if (psp != null && respectPreciousStones) {
				PreciousStones ps = (PreciousStones) psp;

				if (ignite.contains(ability)) {
					if (ps.getForceFieldManager().hasSourceField(location,
							FieldFlag.PREVENT_FIRE))
						return true;
				}
				if (explode.contains(ability)) {
					if (ps.getForceFieldManager().hasSourceField(location,
							FieldFlag.PREVENT_EXPLOSIONS))
						return true;
				}

//				if (ps.getForceFieldManager().hasSourceField(location,
//						FieldFlag.PREVENT_PLACE))
//					return true;
				
				if (!PreciousStones.API().canBreak(player, location)) {
					return true;
				}
			}

			if (fcp != null && massivecore != null && respectFactions) {
				if (!EngineMain.canPlayerBuildAt(player, PS.valueOf(loc.getBlock()), false)) {
					return true;
				} else {
					return false;
				}
			}

			if (twnp != null && respectTowny) {
				Towny twn = (Towny) twnp;

				WorldCoord worldCoord;

				try {
					TownyWorld tWorld = TownyUniverse.getDataSource().getWorld(
							world.getName());
					worldCoord = new WorldCoord(tWorld.getName(),
							Coord.parseCoord(location));

					boolean bBuild = PlayerCacheUtil.getCachePermission(player,
							location, 3, (byte) 0,
							TownyPermission.ActionType.BUILD);

					if (ignite.contains(ability)) {

					}

					if (explode.contains(ability)) {

					}

					if (!bBuild) {
						PlayerCache cache = twn.getCache(player);
						TownBlockStatus status = cache.getStatus();

						if (((status == TownBlockStatus.ENEMY) && TownyWarConfig
								.isAllowingAttacks())) {

							try {
								TownyWar.callAttackCellEvent(twn, player,
										location.getBlock(), worldCoord);
							} catch (Exception e) {
								TownyMessaging.sendErrorMsg(player,
										e.getMessage());
							}

							return true;

						} else if (status == TownBlockStatus.WARZONE) {
						} else {
							return true;
						}

						if ((cache.hasBlockErrMsg()))
							TownyMessaging.sendErrorMsg(player,
									cache.getBlockErrMsg());
					}

				} catch (Exception e1) {
					TownyMessaging.sendErrorMsg(player, TownySettings
							.getLangString("msg_err_not_configured"));
				}

			}

			if (gpp != null && respectGriefPrevention) {
				Material type = player.getWorld().getBlockAt(location).getType();
				if (type == null) type = Material.AIR;
				String reason = GriefPrevention.instance.allowBuild(player, location); // WORKING with WorldGuard 6.0 BETA 4


				if (ignite.contains(ability)) {

				}

				if (explode.contains(ability)) {

				}

				if (reason != null)
					return true;
			}
		}

		return false;
	}

	
	public static boolean isSolid(Block block) {
		if (Arrays.asList(nonOpaque).contains(block.getTypeId())) return false;
		return true;
	}

	public static boolean isWeapon(Material mat) {
		if (mat == null) return false;
		if (mat == Material.WOOD_AXE || mat == Material.WOOD_PICKAXE
				|| mat == Material.WOOD_SPADE || mat == Material.WOOD_SWORD

				|| mat == Material.STONE_AXE || mat == Material.STONE_PICKAXE
				|| mat == Material.STONE_SPADE || mat == Material.STONE_SWORD

				|| mat == Material.IRON_AXE || mat == Material.IRON_PICKAXE
				|| mat == Material.IRON_SWORD || mat == Material.IRON_SPADE

				|| mat == Material.DIAMOND_AXE || mat == Material.DIAMOND_PICKAXE
				|| mat == Material.DIAMOND_SWORD || mat == Material.DIAMOND_SPADE)
			return true;
		return false;
	}

	public static Collection<Player> getPlayersAroundPoint(Location location, double distance) {
		Collection<Player> players = new HashSet<Player>();
		for (Player player: Bukkit.getOnlinePlayers()) {
			if (player.getLocation().distance(location) <= distance) {
				players.add(player);
			}
		}
		return players;
	}
	
	public static void displayColoredParticle(Location loc, String hexVal) {
		int R = 0;
		int G = 0;
		int B = 0;
		
		if(hexVal.length() <= 6){
			R = Integer.valueOf(hexVal.substring( 0, 2 ), 16);
			G = Integer.valueOf(hexVal.substring( 2, 4 ), 16);
			B = Integer.valueOf(hexVal.substring( 4, 6 ), 16);
			if(R <= 0)
				R=1;
		}else if(hexVal.length() <= 7 && hexVal.substring(0, 1).equals("#")){
			R = Integer.valueOf(hexVal.substring( 1, 3 ), 16);
			G = Integer.valueOf(hexVal.substring( 3, 5 ), 16);
			B = Integer.valueOf(hexVal.substring( 5, 7 ), 16);
			if(R <= 0)
				R=1;
		}
			
		ParticleEffect.RED_DUST.display((float) R, (float) G, (float) B, 0.004F, 0, loc, 256D);	
	}
	
	public static void displayColoredParticle(Location loc, String hexVal, float xOffset, float yOffset, float zOffset) {
		int R = 0;
		int G = 0;
		int B = 0;
		
		if(hexVal.length() <= 6){
			R = Integer.valueOf(hexVal.substring( 0, 2 ), 16);
			G = Integer.valueOf(hexVal.substring( 2, 4 ), 16);
			B = Integer.valueOf(hexVal.substring( 4, 6 ), 16);
			if(R <= 0)
				R=1;
		}else if(hexVal.length() <= 7 && hexVal.substring(0, 1).equals("#")){
			R = Integer.valueOf(hexVal.substring( 1, 3 ), 16);
			G = Integer.valueOf(hexVal.substring( 3, 5 ), 16);
			B = Integer.valueOf(hexVal.substring( 5, 7 ), 16);
			if(R <= 0)
				R=1;
		}
		
		loc.setX(loc.getX() + Math.random() * (xOffset/2 - -(xOffset/2)));
		loc.setY(loc.getY() + Math.random() * (yOffset/2 - -(yOffset/2)));
		loc.setZ(loc.getZ() + Math.random() * (zOffset/2 - -(zOffset/2)));
		
		ParticleEffect.RED_DUST.display((float) R, (float) G, (float) B, 0.004F, 0, loc, 256D);	
	}
	
	public static void displayColoredParticle(Location loc, ParticleEffect type, String hexVal, float xOffset, float yOffset, float zOffset) {
		int R = 0;
		int G = 0;
		int B = 0;
		
		if(hexVal.length() <= 6){
			R = Integer.valueOf(hexVal.substring( 0, 2 ), 16);
			G = Integer.valueOf(hexVal.substring( 2, 4 ), 16);
			B = Integer.valueOf(hexVal.substring( 4, 6 ), 16);
			if(R <= 0)
				R=1;
		}else if(hexVal.length() <= 7 && hexVal.substring(0, 1).equals("#")){
			R = Integer.valueOf(hexVal.substring( 1, 3 ), 16);
			G = Integer.valueOf(hexVal.substring( 3, 5 ), 16);
			B = Integer.valueOf(hexVal.substring( 5, 7 ), 16);
			if(R <= 0)
				R=1;
		}
		
		loc.setX(loc.getX() + Math.random() * (xOffset/2 - -(xOffset/2)));
		loc.setY(loc.getY() + Math.random() * (yOffset/2 - -(yOffset/2)));
		loc.setZ(loc.getZ() + Math.random() * (zOffset/2 - -(zOffset/2)));
		
		if(type == ParticleEffect.RED_DUST || type == ParticleEffect.REDSTONE)
			ParticleEffect.RED_DUST.display((float) R, (float) G, (float) B, 0.004F, 0, loc, 256D);
		else if(type == ParticleEffect.SPELL_MOB || type == ParticleEffect.MOB_SPELL)
			ParticleEffect.SPELL_MOB.display((float) 255-R, (float) 255-G, (float) 255-B, 1, 0, loc, 256D);
		else if(type == ParticleEffect.SPELL_MOB_AMBIENT || type == ParticleEffect.MOB_SPELL_AMBIENT)
			ParticleEffect.SPELL_MOB_AMBIENT.display((float) 255-R, (float) 255-G, (float) 255-B, 1, 0, loc, 256D);
		else
			ParticleEffect.RED_DUST.display((float) 0, (float) 0, (float) 0, 0.004F, 0, loc, 256D);	
	}
	
	public static void displayParticleVector(Location loc, ParticleEffect type, float xTrans, float yTrans, float zTrans) {
		if(type == ParticleEffect.FIREWORKS_SPARK)
			ParticleEffect.FIREWORKS_SPARK.display((float) xTrans, (float) yTrans, (float) zTrans, 0.09F, 0, loc, 256D);
		else if(type == ParticleEffect.SMOKE || type == ParticleEffect.SMOKE_NORMAL)
			ParticleEffect.SMOKE.display((float) xTrans, (float) yTrans, (float) zTrans, 0.04F, 0, loc, 256D);
		else if(type == ParticleEffect.LARGE_SMOKE || type == ParticleEffect.SMOKE_LARGE)
			ParticleEffect.LARGE_SMOKE.display((float) xTrans, (float) yTrans, (float) zTrans, 0.04F, 0, loc, 256D);
		else if(type == ParticleEffect.ENCHANTMENT_TABLE)
			ParticleEffect.ENCHANTMENT_TABLE.display((float) xTrans, (float) yTrans, (float) zTrans, 0.5F, 0, loc, 256D);
		else if(type == ParticleEffect.PORTAL)
			ParticleEffect.PORTAL.display((float) xTrans, (float) yTrans, (float) zTrans, 0.5F, 0, loc, 256D);
		else if(type == ParticleEffect.FLAME)
			ParticleEffect.FLAME.display((float) xTrans, (float) yTrans, (float) zTrans, 0.04F, 0, loc, 256D);
		else if(type == ParticleEffect.CLOUD)
			ParticleEffect.CLOUD.display((float) xTrans, (float) yTrans, (float) zTrans, 0.04F, 0, loc, 256D);
		else if(type == ParticleEffect.SNOW_SHOVEL)
			ParticleEffect.SNOW_SHOVEL.display((float) xTrans, (float) yTrans, (float) zTrans, 0.2F, 0, loc, 256D);
		else
			ParticleEffect.RED_DUST.display((float) 0, (float) 0, (float) 0, 0.004F, 0, loc, 256D);
		
	}

	public static void reloadPlugin() {
		DBConnection.sql.close();
		plugin.reloadConfig();
		GeneralMethods.stopBending();
		new AbilityModuleManager(plugin);
		DBConnection.host = plugin.getConfig().getString("Storage.MySQL.host");
		DBConnection.port = plugin.getConfig().getInt("Storage.MySQL.port");
		DBConnection.pass = plugin.getConfig().getString("Storage.MySQL.pass");
		DBConnection.db = plugin.getConfig().getString("Storage.MySQL.db");
		DBConnection.user = plugin.getConfig().getString("Storage.MySQL.user");
		DBConnection.init();
		for (Player player: Bukkit.getOnlinePlayers()) {
			GeneralMethods.createBendingPlayer(player.getUniqueId(), player.getName());
		}
	}
	
	public static void removeBlock(Block block) {
		if (isAdjacentToThreeOrMoreSources(block)) {
			block.setType(Material.WATER);
			block.setData((byte) 0x0);
		} else {
			block.setType(Material.AIR);
		}
	}

	public static void removeUnusableAbilities(String player) {
		BendingPlayer bPlayer = getBendingPlayer(player);
		HashMap<Integer, String> slots = bPlayer.getAbilities();
		HashMap<Integer, String> finalabilities = new HashMap<Integer, String>();
		try {
			for (int i: slots.keySet()) {
				if (canBend(player, slots.get(i))) {
					finalabilities.put(i, slots.get(i));
				}
			}
			bPlayer.setAbilities(finalabilities);
		} catch (Exception ex) {

		}

	}
	
	public static Vector rotateVectorAroundVector(Vector axis, Vector rotator,
			double degrees) {
		double angle = Math.toRadians(degrees);
		Vector rotation = axis.clone();
		Vector rotate = rotator.clone();
		rotation = rotation.normalize();

		Vector thirdaxis = rotation.crossProduct(rotate).normalize()
				.multiply(rotate.length());

		return rotate.multiply(Math.cos(angle)).add(
				thirdaxis.multiply(Math.sin(angle)));
	}

	public static void saveElements(BendingPlayer bPlayer) {
		if (bPlayer == null) return;
		String uuid = bPlayer.uuid.toString();

		StringBuilder elements = new StringBuilder();
		if (bPlayer.hasElement(Element.Air)) elements.append("a");
		if (bPlayer.hasElement(Element.Water)) elements.append("w");
		if (bPlayer.hasElement(Element.Earth)) elements.append("e");
		if (bPlayer.hasElement(Element.Fire)) elements.append("f");
		if (bPlayer.hasElement(Element.Chi)) elements.append("c");

		DBConnection.sql.modifyQuery("UPDATE pk_players SET element = '" + elements + "' WHERE uuid = '" + uuid + "'");
	}

	public static void saveAbility(BendingPlayer bPlayer, int slot, String ability) {
		if (bPlayer == null) return;
		String uuid = bPlayer.uuid.toString();

		HashMap<Integer, String> abilities = bPlayer.getAbilities();

		DBConnection.sql.modifyQuery("UPDATE pk_players SET slot" + slot + " = '" + (abilities.get(slot) == null ? null : abilities.get(slot)) + "' WHERE uuid = '" + uuid + "'");
	}

	public static void savePermaRemoved(BendingPlayer bPlayer) {
		if (bPlayer == null) return;
		String uuid = bPlayer.uuid.toString();

		boolean permaRemoved = bPlayer.permaRemoved;
		DBConnection.sql.modifyQuery("UPDATE pk_players SET permaremoved = '" + (permaRemoved ? "true" : "false") + "' WHERE uuid = '" + uuid + "'");
	}

	public static void stopBending() {
		List<AbilityModule> abilities = AbilityModuleManager.ability;
		for (AbilityModule ab: abilities) {
			ab.stop();
		}

		ArrayList<ComboManager.ComboAbility> combos = ComboManager.comboAbilityList;
		for(ComboManager.ComboAbility c : combos)
			if(c.getComboType() instanceof ComboAbilityModule)
				((ComboAbilityModule) c.getComboType()).stop();

		AirMethods.stopBending();
		
		EarthMethods.stopBending();

		WaterMethods.stopBending();

		FireMethods.stopBending();

		ChiMethods.stopBending();

		Flight.removeAll();
		TempBlock.removeAll();
	}

	
	public static void setVelocity(Entity entity, Vector velocity){
		if (entity instanceof TNTPrimed){
			if (plugin.getConfig().getBoolean("Properties.BendingAffectFallingSand.TNT"))
				entity.setVelocity(velocity.multiply(plugin.getConfig().getDouble("Properties.BendingAffectFallingSand.TNTStrengthMultiplier")));
			return;
		}
		if (entity instanceof FallingSand){
			if (plugin.getConfig().getBoolean("Properties.BendingAffectFallingSand.Normal"))
				entity.setVelocity(velocity.multiply(plugin.getConfig().getDouble("Properties.BendingAffectFallingSand.NormalStrengthMultiplier")));
			return;
		}
		entity.setVelocity(velocity);
	}

	public GeneralMethods(ProjectKorra plugin) {
		GeneralMethods.plugin = plugin;
		new AirMethods(plugin);
		new ChiMethods(plugin);
		new EarthMethods(plugin);
		new FireMethods(plugin);
		new WaterMethods(plugin);
	}
	
	public static FallingBlock spawnFallingBlock(Location loc, int type)
	{
		return spawnFallingBlock(loc, type, (byte) 0);
	}
	
	public static FallingBlock spawnFallingBlock(Location loc, Material type)
	{
		return spawnFallingBlock(loc, type, (byte) 0);
	}
	
	
	public static FallingBlock spawnFallingBlock(Location loc, int type, byte data)
	{
		return loc.getWorld().spawnFallingBlock(loc, type, data);
	}
	
	
	public static FallingBlock spawnFallingBlock(Location loc, Material type, byte data)
	{
		return loc.getWorld().spawnFallingBlock(loc, type, data);
	}

	public static void playAvatarSound(Location loc) {
		loc.getWorld().playSound(loc, Sound.ANVIL_LAND, 1, 10);
	}

	public static Block getTopBlock(Location loc, int range){
		return getTopBlock(loc,range,range);
	}
	public static Block getTopBlock(Location loc, int positiveY, int negativeY)
	{
		/**
		 * Returns the top block based around loc.
		 * PositiveY is the maximum amount of distance it will check upward.
		 * Similarly, negativeY is for downward.
		 */
		Block block = loc.getBlock();
		Block blockHolder = block;
		int y = 0;
		//Only one of these while statements will go
		while(blockHolder.getType() != Material.AIR && Math.abs(y) < Math.abs(positiveY))
		{
			y++;
			Block tempBlock = loc.clone().add(0,y,0).getBlock();
			if(tempBlock.getType() == Material.AIR) 
				return blockHolder;
			blockHolder = tempBlock;
		}

		while(blockHolder.getType() == Material.AIR && Math.abs(y) < Math.abs(negativeY))
		{
			y--;
			blockHolder = loc.clone().add(0,y,0).getBlock();
			if(blockHolder.getType() != Material.AIR) 
				return blockHolder;

		}
		return null;
	}

	public static Vector rotateXZ(Vector vec, double theta)
	{
		/**
		 * Rotates a vector around the Y plane.
		 */
		Vector vec2 = vec.clone();
		double x = vec2.getX();
		double z = vec2.getZ();
		vec2.setX(x * Math.cos(Math.toRadians(theta)) - z * Math.sin(Math.toRadians(theta)));
		vec2.setZ(x * Math.sin(Math.toRadians(theta)) + z * Math.cos(Math.toRadians(theta)));
		return vec2;
	}

	public static int getMaxPresets(Player player) {
		if (player.isOp()) return 500;
		int cap = 0;
		for (int i = 0; i <= 500; i++) {
			if (player.hasPermission("bending.command.presets.create." + i)) cap = i;
		}
		return cap;
	}

	public static boolean blockAbilities(Player player, List<String> abilitiesToBlock, Location loc, double radius) {
		/**
		 * Cycles through a list of ability names to check if any instances of
		 * the abilities exist at a specific location. If an instance of the ability is
		 * found then it will be removed, with the exception FireShield, and AirShield.
		 */
		boolean hasBlocked = false;
		for(String ability : abilitiesToBlock){
			if(ability.equalsIgnoreCase("FireBlast")){
				hasBlocked = FireBlast.annihilateBlasts(loc, radius, player) || hasBlocked;
			}
			else if(ability.equalsIgnoreCase("EarthBlast")){
				hasBlocked = EarthBlast.annihilateBlasts(loc, radius, player) || hasBlocked;
			}
			else if(ability.equalsIgnoreCase("WaterManipulation")){
				hasBlocked = WaterManipulation.annihilateBlasts(loc, radius, player) || hasBlocked;
			}
			else if(ability.equalsIgnoreCase("AirSwipe")){
				hasBlocked = AirSwipe.removeSwipesAroundPoint(loc, radius) || hasBlocked;
			}
			else if(ability.equalsIgnoreCase("Combustion")){
				hasBlocked = Combustion.removeAroundPoint(loc, radius) || hasBlocked;
			}
			else if(ability.equalsIgnoreCase("FireShield")){
				hasBlocked = FireShield.isWithinShield(loc) || hasBlocked;
			}
			else if(ability.equalsIgnoreCase("AirShield")){
				hasBlocked = AirShield.isWithinShield(loc) || hasBlocked;
			}
			else if(ability.equalsIgnoreCase("WaterSpout")){
				hasBlocked = WaterSpout.removeSpouts(loc, radius, player) || hasBlocked;
			}
			else if(ability.equalsIgnoreCase("AirSpout")){
				hasBlocked = AirSpout.removeSpouts(loc, radius, player) || hasBlocked;
			}
			else if(ability.equalsIgnoreCase("Twister")){
				hasBlocked = AirCombo.removeAroundPoint(player, "Twister", loc, radius) || hasBlocked;
			}
			else if(ability.equalsIgnoreCase("AirStream")){
				hasBlocked = AirCombo.removeAroundPoint(player, "AirStream", loc, radius) || hasBlocked;
			}
			else if(ability.equalsIgnoreCase("AirSweep")){
				hasBlocked = AirCombo.removeAroundPoint(player, "AirSweep", loc, radius) || hasBlocked;
			}
			else if(ability.equalsIgnoreCase("FireKick")){
				hasBlocked = FireCombo.removeAroundPoint(player, "FireKick", loc, radius) || hasBlocked;
			}
			else if(ability.equalsIgnoreCase("FireSpin")){
				hasBlocked = FireCombo.removeAroundPoint(player, "FireSpin", loc, radius) || hasBlocked;
			}
			else if(ability.equalsIgnoreCase("FireWheel")){
				hasBlocked = FireCombo.removeAroundPoint(player, "FireWheel", loc, radius) || hasBlocked;
			}
		}
		return hasBlocked;
	}

	public static boolean hasRPG() {
		if (Bukkit.getServer().getPluginManager().getPlugin("ProjectKorraRPG") != null) return true;
		return false;
	}

	public static Plugin getRPG() {
		if (hasRPG()) {
			return Bukkit.getServer().getPluginManager().getPlugin("ProjectKorraRPG");
		}
		return null;
	}
	
	public static boolean hasItems() {
		if (Bukkit.getServer().getPluginManager().getPlugin("ProjectKorraItems") != null) return true;
		return false;
	}
	
	public static Plugin getItems() {
		if (hasItems()) {
			return Bukkit.getServer().getPluginManager().getPlugin("ProjectKorraItems");
		}
		return null;
	}

	public static void writeToDebug(String message) {
		try {
			File dataFolder = plugin.getDataFolder();
			if (!dataFolder.exists()) {
				dataFolder.mkdir();
			}

			File saveTo = new File(plugin.getDataFolder(), "debug.txt");
			if (!saveTo.exists()) {
				saveTo.createNewFile();
			}

			FileWriter fw = new FileWriter(saveTo, true);
			PrintWriter pw = new PrintWriter(fw);
			pw.println(message);
			pw.flush();
			pw.close();
			
		} catch (IOException e) {
			e.printStackTrace();
		}
	}

	public static String getCurrentDate() {
		DateFormat dateFormat = new SimpleDateFormat("yyyy/MM/dd HH:mm:ss");
		Date date = new Date();
		return dateFormat.format(date);
	}

	public static void runDebug() {
		File debugFile = new File(plugin.getDataFolder(), "debug.txt");
		if (debugFile.exists()) {
			debugFile.delete(); // We're starting brand new.
		}
		writeToDebug("ProjectKorra Debug: Paste this on http://pastie.org and put it in your bug report thread.");
		writeToDebug("====================");
		writeToDebug("");
		writeToDebug("");
		writeToDebug("Date Created: " + getCurrentDate());
		writeToDebug("Bukkit Version: " + Bukkit.getServer().getVersion());
		writeToDebug("");
		writeToDebug("ProjectKorra (Core) Information");
		writeToDebug("====================");
		writeToDebug("Version: " + plugin.getDescription().getVersion());
		writeToDebug("Author: " + plugin.getDescription().getAuthors());
		if (hasRPG()) {
			writeToDebug("");
			writeToDebug("ProjectKorra (RPG) Information");
			writeToDebug("====================");
			writeToDebug("Version: " + getRPG().getDescription().getVersion());
			writeToDebug("Author: " + getRPG().getDescription().getAuthors());
		}
		if (hasItems()) {
			writeToDebug("");
			writeToDebug("ProjectKorra (Items) Information");
			writeToDebug("====================");
			writeToDebug("Version: " + getItems().getDescription().getVersion());
			writeToDebug("Author: " + getItems().getDescription().getAuthors());
		}
		writeToDebug("");
		writeToDebug("Ability Information");
		writeToDebug("====================");
		for (String ability: AbilityModuleManager.abilities) {
			if (StockAbilities.isStockAbility(ability) && !GeneralMethods.isDisabledStockAbility(ability)) {
				writeToDebug(ability + " - STOCK ABILITY");
			} else {
				writeToDebug(ability + " - UNOFFICIAL ABILITY");
			}
		}
		writeToDebug("");
		writeToDebug("Supported Plugins");
		writeToDebug("====================");

		boolean respectWorldGuard = plugin.getConfig().getBoolean("Properties.RegionProtection.RespectWorldGuard");
		boolean respectPreciousStones = plugin.getConfig().getBoolean("Properties.RegionProtection.RespectPreciousStones");
		boolean respectFactions = plugin.getConfig().getBoolean("Properties.RegionProtection.RespectFactions");
		boolean respectTowny = plugin.getConfig().getBoolean("Properties.RegionProtection.RespectTowny");
		boolean respectGriefPrevention = plugin.getConfig().getBoolean("Properties.RegionProtection.RespectGriefPrevention");
		boolean respectLWC = plugin.getConfig().getBoolean("Properties.RegionProtection.RespectLWC");
		PluginManager pm = Bukkit.getPluginManager();

		Plugin wgp = pm.getPlugin("WorldGuard");
		Plugin psp = pm.getPlugin("PreciousStones");
		Plugin fcp = pm.getPlugin("Factions");
		Plugin twnp = pm.getPlugin("Towny");
		Plugin gpp = pm.getPlugin("GriefPrevention");
		Plugin massivecore = pm.getPlugin("MassiveCore");
		Plugin lwc = pm.getPlugin("LWC");

		if (wgp != null && respectWorldGuard) {
			writeToDebug("WorldGuard v" + wgp.getDescription().getVersion());
		}
		if (psp != null && respectPreciousStones) {
			writeToDebug("PreciousStones v" + psp.getDescription().getVersion());
		}
		if (fcp != null && respectFactions) {
			writeToDebug("Factions v" + fcp.getDescription().getVersion());
		}
		if (massivecore != null && respectFactions) {
			writeToDebug("MassiveCore v" + massivecore.getDescription().getVersion());
		}
		if (twnp != null && respectTowny) {
			writeToDebug("Towny v" + twnp.getDescription().getVersion());
		}
		if (gpp != null && respectGriefPrevention) {
			writeToDebug("GriefPrevention v" + gpp.getDescription().getVersion());
		}
		if (lwc != null && respectLWC) {
			writeToDebug("LWC v" + lwc.getDescription().getVersion());
		}

		writeToDebug("");
		writeToDebug("Plugins Hooking Into ProjectKorra (Core)");
		writeToDebug("====================");
		for (Plugin plugin: Bukkit.getPluginManager().getPlugins()) {
			if (plugin.getDescription().getDepend() != null && plugin.getDescription().getDepend().contains("ProjectKorra")) {
				writeToDebug(plugin.getDescription().getName() + " v" + plugin.getDescription().getVersion());
			}
		}
	}
	
	public static class BlockCacheElement {
		private Player player;
		private Block block;
		private String ability;
		private boolean allowed;
		private long time;
		
		public BlockCacheElement(Player player, Block block, String ability, boolean allowed, long time) {
			this.player = player;
			this.block = block;
			this.ability = ability;
			this.allowed = allowed;
			this.time = time;
		}

		public Player getPlayer() {
			return player;
		}

		public void setPlayer(Player player) {
			this.player = player;
		}

		public Block getBlock() {
			return block;
		}

		public void setBlock(Block block) {
			this.block = block;
		}

		public long getTime() {
			return time;
		}

		public void setTime(long time) {
			this.time = time;
		}

		public boolean isAllowed() {
			return allowed;
		}

		public void setAllowed(boolean allowed) {
			this.allowed = allowed;
		}

		public String getAbility() {
			return ability;
		}

		public void setAbility(String ability) {
			this.ability = ability;
		}

	}
	
	public static void startCacheCleaner(final double period) {
		new BukkitRunnable() {
			public void run() {
				for(ConcurrentHashMap<Block, BlockCacheElement> map : blockProtectionCache.values()) {
					for(Iterator<Block> i = map.keySet().iterator(); i.hasNext();) {
						Block key = i.next();
						BlockCacheElement value = map.get(key);
						
						if(System.currentTimeMillis() - value.getTime() > period) {
							map.remove(key);
						}
					}
				}
			}
		}.runTaskTimer(ProjectKorra.plugin, 0, (long) (period / 20));
	}
	
	/** Checks if an entity is Undead **/
	public static boolean isUndead(Entity entity) {
		if (entity == null) return false;
		if (entity.getType() == EntityType.ZOMBIE
				|| entity.getType() == EntityType.BLAZE
				|| entity.getType() == EntityType.GIANT
				|| entity.getType() == EntityType.IRON_GOLEM
				|| entity.getType() == EntityType.MAGMA_CUBE
				|| entity.getType() == EntityType.PIG_ZOMBIE
				|| entity.getType() == EntityType.SKELETON
				|| entity.getType() == EntityType.SLIME
				|| entity.getType() == EntityType.SNOWMAN
				|| entity.getType() == EntityType.ZOMBIE) {
			return true;
		}
		return false;
	}
	
	/**
	 * Logs a throwable into an ERROR.log file in the ProjectKorra root folder.
	 * <p>
	 * Calls {@link #logError(Throwable, boolean)} with silent set to true
	 * </p>
	 * 
	 * @param e The throwable/exception to log
	 */
	public static void logError(Throwable e) {
		logError(e, true);
	}
	
	/**
	 * Logs a throwable into an ERROR.log file in the ProjectKorra root folder.
	 * <p>
	 * If silent is {@code true} this method will display
	 * will display an error in console indicating admins to check ERROR.log
	 * <br>
	 * Otherwise it will log the error silently
	 * </p>
	 * 
	 * @param e The throwable/exception to log
	 * @param silent Wether or not the console should be notified of an error
	 */
	public static void logError(Throwable e, boolean silent) {
		File errorFile = new File(plugin.getDataFolder(), "ERROR.log");
		if (!errorFile.exists()) {
			try {
				errorFile.createNewFile();
			} catch (IOException ex) {
				ProjectKorra.log.severe("Unable to generate error log!");
				ex.printStackTrace();
			}
		} else {
			try(PrintWriter out = new PrintWriter(new FileWriter(errorFile, true))) {
				if (!silent) {
					ProjectKorra.log.severe("###################################################");
					ProjectKorra.log.severe("##################====[ERROR]====##################");
					ProjectKorra.log.severe("              An error has been caught");
					ProjectKorra.log.severe(" Please check the ERROR.log file for stack trace.");
					ProjectKorra.log.severe("   Create a bug report with the log contents at.");
					ProjectKorra.log.severe("http://projectkorra.com/forum/forums/bug-reports.6/");
					ProjectKorra.log.severe("##################====[ERROR]====##################");
					ProjectKorra.log.severe("###################################################");
				}
				e.printStackTrace(out);
			} catch (IOException ex) {
				ex.printStackTrace();
			}
		}
	}
}
=======
package com.projectkorra.ProjectKorra;

import java.io.BufferedReader;
import java.io.BufferedWriter;
import java.io.DataInputStream;
import java.io.DataOutputStream;
import java.io.File;
import java.io.FileInputStream;
import java.io.FileOutputStream;
import java.io.FileWriter;
import java.io.IOException;
import java.io.InputStreamReader;
import java.io.OutputStreamWriter;
import java.io.PrintWriter;
import java.sql.ResultSet;
import java.sql.SQLException;
import java.text.DateFormat;
import java.text.SimpleDateFormat;
import java.util.ArrayList;
import java.util.Arrays;
import java.util.Collection;
import java.util.Date;
import java.util.HashMap;
import java.util.HashSet;
import java.util.Iterator;
import java.util.List;
import java.util.Random;
import java.util.Set;
import java.util.UUID;
import java.util.concurrent.ConcurrentHashMap;

import me.ryanhamshire.GriefPrevention.GriefPrevention;
import net.sacredlabyrinth.Phaed.PreciousStones.FieldFlag;
import net.sacredlabyrinth.Phaed.PreciousStones.PreciousStones;

import org.bukkit.Bukkit;
import org.bukkit.ChatColor;
import org.bukkit.Location;
import org.bukkit.Material;
import org.bukkit.Sound;
import org.bukkit.World;
import org.bukkit.block.Block;
import org.bukkit.block.BlockFace;
import org.bukkit.block.BlockState;
import org.bukkit.configuration.file.FileConfiguration;
import org.bukkit.entity.Entity;
import org.bukkit.entity.EntityType;
import org.bukkit.entity.FallingBlock;
import org.bukkit.entity.FallingSand;
import org.bukkit.entity.LivingEntity;
import org.bukkit.entity.Player;
import org.bukkit.entity.TNTPrimed;
import org.bukkit.event.entity.EntityDamageByEntityEvent;
import org.bukkit.event.entity.EntityDamageEvent.DamageCause;
import org.bukkit.inventory.ItemStack;
import org.bukkit.plugin.Plugin;
import org.bukkit.plugin.PluginManager;
import org.bukkit.scheduler.BukkitRunnable;
import org.bukkit.util.Vector;

import com.griefcraft.lwc.LWC;
import com.griefcraft.lwc.LWCPlugin;
import com.griefcraft.model.Protection;
import com.massivecraft.factions.engine.EngineMain;
import com.massivecraft.massivecore.ps.PS;
import com.palmergames.bukkit.towny.Towny;
import com.palmergames.bukkit.towny.TownyMessaging;
import com.palmergames.bukkit.towny.TownySettings;
import com.palmergames.bukkit.towny.object.Coord;
import com.palmergames.bukkit.towny.object.PlayerCache;
import com.palmergames.bukkit.towny.object.PlayerCache.TownBlockStatus;
import com.palmergames.bukkit.towny.object.TownyPermission;
import com.palmergames.bukkit.towny.object.TownyUniverse;
import com.palmergames.bukkit.towny.object.TownyWorld;
import com.palmergames.bukkit.towny.object.WorldCoord;
import com.palmergames.bukkit.towny.utils.PlayerCacheUtil;
import com.palmergames.bukkit.towny.war.flagwar.TownyWar;
import com.palmergames.bukkit.towny.war.flagwar.TownyWarConfig;
import com.projectkorra.ProjectKorra.Ability.AbilityModule;
import com.projectkorra.ProjectKorra.Ability.AbilityModuleManager;
import com.projectkorra.ProjectKorra.Ability.StockAbilities;
import com.projectkorra.ProjectKorra.Ability.Combo.ComboAbilityModule;
import com.projectkorra.ProjectKorra.Ability.Combo.ComboModuleManager;
import com.projectkorra.ProjectKorra.Utilities.ParticleEffect;
import com.projectkorra.ProjectKorra.airbending.AirCombo;
import com.projectkorra.ProjectKorra.airbending.AirMethods;
import com.projectkorra.ProjectKorra.airbending.AirShield;
import com.projectkorra.ProjectKorra.airbending.AirSpout;
import com.projectkorra.ProjectKorra.airbending.AirSwipe;
import com.projectkorra.ProjectKorra.chiblocking.ChiMethods;
import com.projectkorra.ProjectKorra.chiblocking.Paralyze;
import com.projectkorra.ProjectKorra.earthbending.EarthBlast;
import com.projectkorra.ProjectKorra.earthbending.EarthMethods;
import com.projectkorra.ProjectKorra.earthbending.EarthPassive;
import com.projectkorra.ProjectKorra.earthbending.MetalClips;
import com.projectkorra.ProjectKorra.firebending.Combustion;
import com.projectkorra.ProjectKorra.firebending.FireBlast;
import com.projectkorra.ProjectKorra.firebending.FireCombo;
import com.projectkorra.ProjectKorra.firebending.FireMethods;
import com.projectkorra.ProjectKorra.firebending.FireShield;
import com.projectkorra.ProjectKorra.waterbending.Bloodbending;
import com.projectkorra.ProjectKorra.waterbending.FreezeMelt;
import com.projectkorra.ProjectKorra.waterbending.WaterManipulation;
import com.projectkorra.ProjectKorra.waterbending.WaterMethods;
import com.projectkorra.ProjectKorra.waterbending.WaterSpout;
import com.sk89q.worldguard.bukkit.WorldGuardPlugin;
import com.sk89q.worldguard.protection.flags.DefaultFlag;

import fr.neatmonster.nocheatplus.checks.CheckType;
import fr.neatmonster.nocheatplus.hooks.NCPExemptionManager;


@SuppressWarnings("deprecation")
public class GeneralMethods {

	static ProjectKorra plugin;
	private static FileConfiguration config = ProjectKorra.plugin.getConfig();
	
	public static Random rand = new Random();
	public static double CACHE_TIME = config.getDouble("Properties.RegionProtection.CacheBlockTime"); 

	public static ConcurrentHashMap<String, Long> cooldowns = new ConcurrentHashMap<String, Long>();
	// Represents PlayerName, previously checked blocks, and whether they were true or false
	public static ConcurrentHashMap<String, ConcurrentHashMap<Block, BlockCacheElement>> blockProtectionCache = new ConcurrentHashMap<String, ConcurrentHashMap<Block, BlockCacheElement>>();

	public static Integer[] nonOpaque = {0, 6, 8, 9, 10, 11, 27, 28, 30, 31, 32, 37, 38, 39, 40, 50, 51, 55, 59, 66, 68, 69, 70, 72,
		75, 76, 77, 78, 83, 90, 93, 94, 104, 105, 106, 111, 115, 119, 127, 131, 132, 175};

	// Stands for toggled = false while logging out
	public static List<UUID> toggedOut = new ArrayList<UUID>();
	
	/**
	 * Checks to see if an AbilityExists. Uses method {@link #getAbility(String)} to check if it exists.
	 * @param string Ability Name
	 * @return true if ability exists
	 */
	public static boolean abilityExists(String string) {
		for (String st: AbilityModuleManager.abilities) {
			if (string.equalsIgnoreCase(st))
				return true;
		}
		return false;
	}

	public static boolean comboExists(String string)
	{
		for(ComboAbilityModule c : ComboModuleManager.combo)
			if(string.equalsIgnoreCase(c.getName()))
				return true;

		return false;
	}

	public ComboAbilityModule getCombo(String name)
	{
		for(ComboAbilityModule c : ComboModuleManager.combo)
			if(name.equalsIgnoreCase(c.getName()))
				return c;

		return null;
	}

	public static boolean isDisabledStockAbility(String string){
		for (String st : AbilityModuleManager.disabledStockAbilities){
			if (string.equalsIgnoreCase(st))
				return true;
		}
		return false;
	}

	/**
	 * Binds a Ability to the hotbar slot that the player is on. 
	 * @param player The player to bind to
	 * @param ability The ability name to Bind
	 * @see {@link #bindAbility(Player, String, int)}
	 */
	public static void bindAbility(Player player, String ability) {
		int slot = player.getInventory().getHeldItemSlot() + 1;
		bindAbility(player,ability, slot);
	}

	/**
	 * Binds a Ability to a specific hotbar slot.
	 * Is cancelled if player has a MultiAbility bound.
	 * @param player The player to bind to
	 * @param ability 
	 * @param slot
	 * @see {@link #bindAbility(Player, String)}
	 */
	public static void bindAbility(Player player, String ability, int slot) {
		//Temp code to block modifications of binds, Should be replaced when bind event is added.
		if(MultiAbilityManager.playerAbilities.containsKey(player)){
			player.sendMessage(ChatColor.RED + "You can't edit your binds right now!");
			return;
		}
		
		BendingPlayer bPlayer = getBendingPlayer(player.getName());
		bPlayer.getAbilities().put(slot, ability);
		
		if (AirMethods.isAirAbility(ability)) {
			player.sendMessage(AirMethods.getAirColor() + "Succesfully bound " + ability + " to slot " + slot);
		}
		else if (WaterMethods.isWaterAbility(ability)) {
			player.sendMessage(WaterMethods.getWaterColor() + "Succesfully bound " + ability + " to slot " + slot);
		}
		else if (EarthMethods.isEarthAbility(ability)) {
			player.sendMessage(EarthMethods.getEarthColor() + "Succesfully bound " + ability + " to slot " + slot);
		}
		else if (FireMethods.isFireAbility(ability)) {
			player.sendMessage(FireMethods.getFireColor() + "Succesfully bound " + ability + " to slot " + slot);
		}
		else if (ChiMethods.isChiAbility(ability)) {
			player.sendMessage(ChiMethods.getChiColor() + "Succesfully bound " + ability + " to slot " + slot);
		} else {
			player.sendMessage(getAvatarColor() + "Successfully bound " + ability + " to slot " + slot);
		}

		saveAbility(bPlayer, slot, ability);
	}

	/**
	 * Breaks a block and sets it to {@link Material#AIR AIR}.
	 * @param block The block to break
	 */
	public static void breakBlock(Block block) {
		block.breakNaturally(new ItemStack(Material.AIR));
	}

	public static boolean canBind(String player, String ability) {
		Player p = Bukkit.getPlayer(player);
		if (p == null) return false;
		if (!p.hasPermission("bending.ability." + ability)) return false;
		if (AirMethods.isAirAbility(ability) && !isBender(player, Element.Air)) return false;
		if (WaterMethods.isWaterAbility(ability) && !isBender(player, Element.Water)) return false;
		if (EarthMethods.isEarthAbility(ability) && !isBender(player, Element.Earth)) return false;
		if (FireMethods.isFireAbility(ability) && !isBender(player, Element.Fire)) return false;
		if (ChiMethods.isChiAbility(ability) && !isBender(player, Element.Chi)) return false;
		return true;
	}
	
	/**
	 * Checks to see if a Player can bend a specific Ability.
	 * @param player The player name to check
	 * @param ability The Ability name to check
	 * @return true If player can bend specified ability and has the permissions to do so
	 */
	public static boolean canBend(String player, String ability) {
		BendingPlayer bPlayer = getBendingPlayer(player);
		Player p = Bukkit.getPlayer(player);
		if (bPlayer == null) return false;
		if (plugin.getConfig().getStringList("Properties.DisabledWorlds") != null && plugin.getConfig().getStringList("Properties.DisabledWorlds").contains(p.getWorld().getName())) return false;
		if (Commands.isToggledForAll) return false;
		if (!bPlayer.isToggled) return false;
		if (p == null) return false;
		if (cooldowns.containsKey(p.getName())) {
			if (cooldowns.get(p.getName()) + ProjectKorra.plugin.getConfig().getLong("Properties.GlobalCooldown") >= System.currentTimeMillis()) {
				return false;
			}
			cooldowns.remove(p.getName());
		}
		if (bPlayer.blockedChi) return false;
		//		if (bPlayer.isChiBlocked()) return false;
		if (!p.hasPermission("bending.ability." + ability)) return false;
		if (AirMethods.isAirAbility(ability) && !isBender(player, Element.Air)) return false;
		if (WaterMethods.isWaterAbility(ability) && !isBender(player, Element.Water)) return false;
		if (EarthMethods.isEarthAbility(ability) && !isBender(player, Element.Earth)) return false;
		if (FireMethods.isFireAbility(ability) && !isBender(player, Element.Fire)) return false;
		if (ChiMethods.isChiAbility(ability) && !isBender(player, Element.Chi)) return false;
		
//		if (isFlightAbility(ability) && !canAirFlight(plugin.getServer().getPlayer(player))) return false;
//		if (isSpiritualProjectionAbility(ability) && !canUseSpiritualProjection(plugin.getServer().getPlayer(player))) return false;
//		if (isCombustionbendingAbility(ability) && !canCombustionbend(plugin.getServer().getPlayer(player))) return false;
//		if (isLightningbendingAbility(ability) && !canLightningbend(plugin.getServer().getPlayer(player))) return false;
//		if (isSandbendingAbility(ability) && !canSandbend(plugin.getServer().getPlayer(player))) return false;
//		if (isMetalbendingAbility(ability) && !canMetalbend(plugin.getServer().getPlayer(player))) return false;
//		if (isLavabendingAbility(ability) && !canLavabend(plugin.getServer().getPlayer(player))) return false;
//		if (isIcebendingAbility(ability) && !canIcebend(plugin.getServer().getPlayer(player))) return false;
//		if (isHealingAbility(ability) && !canWaterHeal(plugin.getServer().getPlayer(player))) return false;
//		if (isPlantbendingAbility(ability) && !canPlantbend(plugin.getServer().getPlayer(player))) return false;
//		if (isBloodbendingAbility(ability) && !canBloodbend(plugin.getServer().getPlayer(player))) return false;
		
		
		
		if (isRegionProtectedFromBuild(p, ability, p.getLocation())) return false;
		if (Paralyze.isParalyzed(p) || Bloodbending.isBloodbended(p)) return false;
		if (MetalClips.isControlled(p)) return false;
		if (BendingManager.events.get(p.getWorld()) != null && BendingManager.events.get(p.getWorld()).equalsIgnoreCase("SolarEclipse") && FireMethods.isFireAbility(ability)) return false;
		if (BendingManager.events.get(p.getWorld()) != null && BendingManager.events.get(p.getWorld()).equalsIgnoreCase("LunarEclipse") && WaterMethods.isWaterAbility(ability)) return false;
		return true;
	}

	public static boolean canBendPassive(String player, Element element) {
		BendingPlayer bPlayer = getBendingPlayer(player);
		Player p = Bukkit.getPlayer(player);
		if (bPlayer == null) return false;
		if (p == null) return false;
		if (!p.hasPermission("bending." + element.toString().toLowerCase() + ".passive")) return false;
		if (!bPlayer.isToggled) return false;
		if (!bPlayer.hasElement(element)) return false;
		if (isRegionProtectedFromBuild(p, null, p.getLocation())) return false;
		if (bPlayer.blockedChi) return false;
		return true;
	}

	public static boolean isSubAbility(String ability) {
		if (AbilityModuleManager.subabilities.contains(ability)) return true;
		return false;
	}

	/**
	 * Creates a {@link BendingPlayer} with the data from the database. This runs when a player logs in.
	 * @param uuid The UUID of the player
	 * @param player The player name
	 * @throws SQLException
	 */
	public static void createBendingPlayer(final UUID uuid, final String player) {
		new BukkitRunnable() {
			@Override
			public void run() {
				createBendingPlayerAsynchronously(uuid, player);
			}
		}.runTaskAsynchronously(ProjectKorra.plugin);
	}
	
	private static void createBendingPlayerAsynchronously(final UUID uuid, final String player) {
        ResultSet rs2 = DBConnection.sql.readQuery("SELECT * FROM pk_players WHERE uuid = '" + uuid.toString() + "'");
        try {
            if (!rs2.next()) { // Data doesn't exist, we want a completely new
                               // player.
                new BendingPlayer(uuid, player, new ArrayList<Element>(), new HashMap<Integer, String>(), false);
                DBConnection.sql.modifyQuery("INSERT INTO pk_players (uuid, player) VALUES ('" + uuid.toString() + "', '" + player + "')");
                ProjectKorra.log.info("Created new BendingPlayer for " + player);
            } else {
                // The player has at least played before.
                String player2 = rs2.getString("player");
                if (!player.equalsIgnoreCase(player2)) {
                    DBConnection.sql.modifyQuery("UPDATE pk_players SET player = '" + player + "' WHERE uuid = '" + uuid.toString() + "'");
                    // They have changed names.
                    
                    ProjectKorra.log.info("Updating Player Name for " + player);
                }
                
                String element = rs2.getString("element");
                String permaremoved = rs2.getString("permaremoved");
                boolean p = false;
                final ArrayList<Element> elements = new ArrayList<Element>();
                if (element != null) { // Player has an element.
                    if (element.contains("a"))
                        elements.add(Element.Air);
                    if (element.contains("w"))
                        elements.add(Element.Water);
                    if (element.contains("e"))
                        elements.add(Element.Earth);
                    if (element.contains("f"))
                        elements.add(Element.Fire);
                    if (element.contains("c"))
                        elements.add(Element.Chi);
                }
                
                final HashMap<Integer, String> abilities = new HashMap<Integer, String>();
                for (int i = 1; i <= 9; i++) {
                    String slot = rs2.getString("slot" + i);
                    
                    if (slot != null) {
                        abilities.put(i, slot);
                    }
                }
                
                p = (permaremoved == null ? false : (permaremoved.equals("true") ? true : (permaremoved.equals("false") ? false : p)));
                
                final boolean boolean_p = p;
                new BukkitRunnable() {
                    @Override
                    public void run() {
                        new BendingPlayer(uuid, player, elements, abilities, boolean_p);
                    }
                }.runTask(ProjectKorra.plugin);
            }
        } catch (SQLException ex) {
            ex.printStackTrace();
        }
    }

	/**
	 * Damages an Entity by amount of damage specified. Starts a {@link EntityDamageByEntityEvent}.
	 * @param player The player dealing the damage
	 * @param entity The entity that is receiving the damage
	 * @param damage The amount of damage to deal
	 */
	public static void damageEntity(Player player, Entity entity, double damage) {
		if (entity instanceof LivingEntity) {
			if (entity instanceof Player) {
				if (Commands.invincible.contains(((Player) entity).getName())) return;
			}
			if (Bukkit.getPluginManager().isPluginEnabled("NoCheatPlus")) {
				NCPExemptionManager.exemptPermanently(player, CheckType.FIGHT_REACH);
			}
			((LivingEntity) entity).damage(damage, player);
			((LivingEntity) entity).setLastDamageCause(
					new EntityDamageByEntityEvent(player, entity, DamageCause.CUSTOM, damage));
			if (Bukkit.getPluginManager().isPluginEnabled("NoCheatPlus")) {
				NCPExemptionManager.unexempt(player);
			}
		}
	}

	/**
	 * Deserializes the configuration file "bendingPlayers.yml" of the old BendingPlugin and creates a converted.yml ready for conversion.
	 * @throws IOException If the "bendingPlayers.yml" file is not found
	 */
	public static void deserializeFile() {
		File readFile = new File(".", "bendingPlayers.yml");
		File writeFile = new File(".", "converted.yml");
		if (readFile.exists()) {
			try (
				DataInputStream input = new DataInputStream(new FileInputStream(readFile));
				BufferedReader reader = new BufferedReader(new InputStreamReader(input));

				DataOutputStream output = new DataOutputStream(new FileOutputStream(writeFile));
				BufferedWriter writer = new BufferedWriter(new OutputStreamWriter(output));
			){
				
				String line;
				while ((line = reader.readLine()) != null) {
					if (!line.trim().contains("==: BendingPlayer")) {
						writer.write(line + "\n");
					}
				}
			} catch (IOException e) {
				e.printStackTrace();
			}
		}
	}

	/**
	 * Drops a {@code Collection<ItemStack>} of items on a specified block.
	 * @param block The block to drop items on.
	 * @param items The items to drop.
	 */
	public static void dropItems(Block block, Collection<ItemStack> items) {
		for (ItemStack item : items)
			block.getWorld().dropItem(block.getLocation(), item);
	}

	/**
	 * Gets the ability from specified ability name.
	 * @param string The ability name
	 * @return Ability name if found in {@link AbilityModuleManager#abilities}
	 * <p>
	 * else null
	 * </p>
	 */
	public static String getAbility(String string) {
		for (String st: AbilityModuleManager.abilities) {
			if (st.equalsIgnoreCase(string)) return st;
		}
		return null;
	}

	/**
	 * Gets the Element color from the Ability name specified.
	 * @param ability The ability name
	 * <p>
	 * @return
	 * {@link #getChiColor()} <br />
	 * {@link #getAirColor()} <br />
	 * {@link #getWaterColor()} <br />
	 * {@link #getEarthColor()} <br />
	 * {@link #getFireColor()} <br />
	 * else {@link #getAvatarColor()}
	 * </p>
	 */
	public static ChatColor getAbilityColor(String ability) {
		if (AbilityModuleManager.chiabilities.contains(ability)) return ChiMethods.getChiColor();
		if (AbilityModuleManager.airbendingabilities.contains(ability))
		{
			if (AbilityModuleManager.subabilities.contains(ability)) return getSubBendingColor(Element.Air);
			return AirMethods.getAirColor();
		}
		if (AbilityModuleManager.waterbendingabilities.contains(ability))
		{
			if (AbilityModuleManager.subabilities.contains(ability)) return getSubBendingColor(Element.Water);
			return WaterMethods.getWaterColor();
		}
		if (AbilityModuleManager.earthbendingabilities.contains(ability))
		{
			if (AbilityModuleManager.subabilities.contains(ability)) return getSubBendingColor(Element.Earth);
			return EarthMethods.getEarthColor();
		}
		if (AbilityModuleManager.firebendingabilities.contains(ability))
		{
			if (AbilityModuleManager.subabilities.contains(ability)) return getSubBendingColor(Element.Fire);
			return FireMethods.getFireColor();
		}
		
		else return getAvatarColor();
	}

	/**
	 * Gets the AvatarColor from the config.
	 * @return Config specified ChatColor
	 */
	public static ChatColor getAvatarColor() {
		return ChatColor.valueOf(plugin.getConfig().getString("Properties.Chat.Colors.Avatar"));
	}

	/**
	 * Gets a {@link BendingPlayer} from specified player name.
	 * @param player The name of the Player
	 * @return The BendingPlayer object if {@link BendingPlayer#players} contains the player name
	 */
	public static BendingPlayer getBendingPlayer(String player) {
		return BendingPlayer.players.get(player);
	}

	/**
	 * Gets a {@code List<Blocks>} within the specified radius around the specified location.
	 * @param location The base location
	 * @param radius The block radius from location to include within the list of blocks
	 * @return The list of Blocks
	 */
	public static List<Block> getBlocksAroundPoint(Location location, double radius) {
		List<Block> blocks = new ArrayList<Block>();

		int xorg = location.getBlockX();
		int yorg = location.getBlockY();
		int zorg = location.getBlockZ();

		int r = (int) radius * 4;

		for (int x = xorg - r; x <= xorg + r; x++) {
			for (int y = yorg - r; y <= yorg + r; y++) {
				for (int z = zorg - r; z <= zorg + r; z++) {
					Block block = location.getWorld().getBlockAt(x, y, z);
					if (block.getLocation().distance(location) <= radius) {
						blocks.add(block);
					}
				}
			}
		}

		return blocks;
	}

	/**
	 * Gets the Ability bound to the slot that the player is in.
	 * @param player The player to check
	 * @return The Ability name bounded to the slot
	 * <p>
	 * else null
	 * </p>
	 */
	public static String getBoundAbility(Player player) {
		BendingPlayer bPlayer = getBendingPlayer(player.getName());
		if (bPlayer == null) return null;

		int slot = player.getInventory().getHeldItemSlot() + 1;
		return bPlayer.getAbilities().get(slot);
	}

	public static long getGlobalCooldown() {
		return plugin.getConfig().getLong("Properties.GlobalCooldown");
	}

	public static BlockFace getCardinalDirection(Vector vector) {
		BlockFace[] faces = { BlockFace.NORTH, BlockFace.NORTH_EAST,
				BlockFace.EAST, BlockFace.SOUTH_EAST, BlockFace.SOUTH,
				BlockFace.SOUTH_WEST, BlockFace.WEST, BlockFace.NORTH_WEST };
		Vector n, ne, e, se, s, sw, w, nw;
		w = new Vector(-1, 0, 0);
		n = new Vector(0, 0, -1);
		s = n.clone().multiply(-1);
		e = w.clone().multiply(-1);
		ne = n.clone().add(e.clone()).normalize();
		se = s.clone().add(e.clone()).normalize();
		nw = n.clone().add(w.clone()).normalize();
		sw = s.clone().add(w.clone()).normalize();

		Vector[] vectors = { n, ne, e, se, s, sw, w, nw };

		double comp = 0;
		int besti = 0;
		for (int i = 0; i < vectors.length; i++) {
			double dot = vector.dot(vectors[i]);
			if (dot > comp) {
				comp = dot;
				besti = i;
			}
		}

		return faces[besti];

	}
	
	public static List<Location> getCircle(Location loc, int radius, int height, boolean hollow, boolean sphere, int plusY){
		List<Location> circleblocks = new ArrayList<Location>();
		int cx = loc.getBlockX();
		int cy = loc.getBlockY();
		int cz = loc.getBlockZ();

		for(int x = cx - radius; x <= cx + radius; x++){
			for (int z = cz - radius; z <= cz + radius; z++){
				for(int y = (sphere ? cy - radius : cy); y < (sphere ? cy + radius : cy + height); y++){
					double dist = (cx - x) * (cx - x) + (cz - z) * (cz - z) + (sphere ? (cy - y) * (cy - y) : 0);

					if(dist < radius * radius && !(hollow && dist < (radius - 1) * (radius - 1))){
						Location l = new Location(loc.getWorld(), x, y + plusY, z);
						circleblocks.add(l);
					}
				}
			}
		}

		return circleblocks;
	}

	public static Vector getDirection(Location location, Location destination) {
		double x1, y1, z1;
		double x0, y0, z0;

		x1 = destination.getX();
		y1 = destination.getY();
		z1 = destination.getZ();

		x0 = location.getX();
		y0 = location.getY();
		z0 = location.getZ();

		return new Vector(x1 - x0, y1 - y0, z1 - z0);

	}

	public static double getDistanceFromLine(Vector line, Location pointonline,
			Location point) {

		Vector AP = new Vector();
		double Ax, Ay, Az;
		Ax = pointonline.getX();
		Ay = pointonline.getY();
		Az = pointonline.getZ();

		double Px, Py, Pz;
		Px = point.getX();
		Py = point.getY();
		Pz = point.getZ();

		AP.setX(Px - Ax);
		AP.setY(Py - Ay);
		AP.setZ(Pz - Az);

		return (AP.crossProduct(line).length()) / (line.length());
	}

	/**
	 * Gets a {@code Collection<ItemStack>} of item drops from a single block.
	 * @param block The single block
	 * @param type The Material type to change the block into
	 * @param data The block data to change the block into
	 * @param breakitem Unused
	 * @return The item drops fromt the specified block
	 */
	public static Collection<ItemStack> getDrops(Block block, Material type, byte data, ItemStack breakitem) {
		BlockState tempstate = block.getState();
		block.setType(type);
		block.setData(data);
		Collection<ItemStack> item = block.getDrops();
		tempstate.update(true);
		return item;
	}

	/**
	 * Gets a {@code List<Entity>} of entities around a specified radius from the specified area
	 * @param location The base location
	 * @param radius The radius of blocks to look for entities from the location
	 * @return A list of entities around a point
	 */
	public static List<Entity> getEntitiesAroundPoint(Location location, double radius) {

		List<Entity> entities = location.getWorld().getEntities();
		List<Entity> list = location.getWorld().getEntities();

		for (Entity entity : entities) {
			if (entity.getWorld() != location.getWorld()) {
				list.remove(entity);
			} else if (entity.getLocation().distance(location) > radius) {
				list.remove(entity);
			}
		}

		return list;

	}

	@SuppressWarnings("incomplete-switch")
	public static int getIntCardinalDirection(Vector vector) {
		BlockFace face = getCardinalDirection(vector);

		switch (face) {
		case SOUTH:
			return 7;
		case SOUTH_WEST:
			return 6;
		case WEST:
			return 3;
		case NORTH_WEST:
			return 0;
		case NORTH:
			return 1;
		case NORTH_EAST:
			return 2;
		case EAST:
			return 5;
		case SOUTH_EAST:
			return 8;
		}

		return 4;

	}
	
	@SuppressWarnings("incomplete-switch")
	public static ChatColor getSubBendingColor(Element element)
	{
		switch(element)
		{
			case Fire:
				return ChatColor.valueOf(plugin.getConfig().getString("Properties.Chat.Colors.FireSub"));
			case Air:
				return ChatColor.valueOf(plugin.getConfig().getString("Properties.Chat.Colors.AirSub"));
			case Water:
				return ChatColor.valueOf(plugin.getConfig().getString("Properties.Chat.Colors.WaterSub"));
			case Earth:
				return ChatColor.valueOf(plugin.getConfig().getString("Properties.Chat.Colors.EarthSub"));
		}
		
		return getAvatarColor();
	}

	public static Vector getOrthogonalVector(Vector axis, double degrees, double length) {

		Vector ortho = new Vector(axis.getY(), -axis.getX(), 0);
		ortho = ortho.normalize();
		ortho = ortho.multiply(length);

		return rotateVectorAroundVector(axis, ortho, degrees);

	}

	public static Location getPointOnLine(Location origin, Location target,	double distance) {
		return origin.clone().add(
				getDirection(origin, target).normalize().multiply(distance));

	}

	@SuppressWarnings("unused")
	public static Entity getTargetedEntity(Player player, double range,	List<Entity> avoid) {
		double longestr = range + 1;
		Entity target = null;
		Location origin = player.getEyeLocation();
		Vector direction = player.getEyeLocation().getDirection().normalize();
		for (Entity entity : origin.getWorld().getEntities()) {
			if (avoid.contains(entity))
				continue;
			if (entity.getLocation().distance(origin) < longestr
					&& getDistanceFromLine(direction, origin, entity.getLocation()) < 2
					&& (entity instanceof LivingEntity)
					&& entity.getEntityId() != player.getEntityId()
					&& entity.getLocation().distance(origin.clone().add(direction)) < 
					entity.getLocation().distance(origin.clone().add(direction.clone().multiply(-1)))) {
				target = entity;
				longestr = entity.getLocation().distance(origin);
			}
		}
		if(target != null) {
			List <Block> blklist = new ArrayList<Block>();
			blklist = GeneralMethods.getBlocksAlongLine(player.getLocation(), target.getLocation(), player.getWorld());
			for(Block isair:blklist)
			{
				if(GeneralMethods.isObstructed(origin, target.getLocation())) {
					target = null;
					break;
				}
			}
		}
		return target;
	}

	public static List<Block> getBlocksAlongLine(Location ploc, Location tloc, World w) {
		List<Block> blocks = new ArrayList<Block>();

		//Next we will name each coordinate
		int x1 = ploc.getBlockX();
		int y1 = ploc.getBlockY();
		int z1 = ploc.getBlockZ();

		int x2 = tloc.getBlockX();
		int y2 = tloc.getBlockY();
		int z2 = tloc.getBlockZ();

		//Then we create the following integers
		int xMin, yMin, zMin;
		int xMax, yMax, zMax;
		int x, y, z;

		//Now we need to make sure xMin is always lower then xMax
		if(x1 > x2){ //If x1 is a higher number then x2
			xMin = x2;
			xMax = x1;
		}else{
			xMin = x1;
			xMax = x2;
		}
		//Same with Y
		if(y1 > y2){
			yMin = y2;
			yMax = y1;
		}else{
			yMin = y1;
			yMax = y2;
		}

		//And Z
		if(z1 > z2){
			zMin = z2;
			zMax = z1;
		}else{
			zMin = z1;
			zMax = z2;
		}

		//Now it's time for the loop
		for(x = xMin; x <= xMax; x ++){
			for(y = yMin; y <= yMax; y ++){
				for(z = zMin; z <= zMax; z ++){
					Block b = new Location(w, x, y, z).getBlock();
					blocks.add(b);
				}
			}
		}

		//And last but not least, we return with the list
		return blocks;
	}

	public static Location getTargetedLocation(Player player, double originselectrange, Integer... nonOpaque2) {
		Location origin = player.getEyeLocation();
		Vector direction = origin.getDirection();

		HashSet<Byte> trans = new HashSet<Byte>();
		trans.add((byte) 0);

		if (nonOpaque2 == null) {
			trans = null;
		} else {
			for (int i : nonOpaque2) {
				trans.add((byte) i);
			}
		}

		Block block = player.getTargetBlock(trans, (int) originselectrange + 1);
		double distance = block.getLocation().distance(origin) - 1.5;
		Location location = origin.add(direction.multiply(distance));

		return location;
	}

	public static Location getTargetedLocation(Player player, int range) {
		return getTargetedLocation(player, range, 0);
	}

	public static boolean hasPermission(Player player, String ability) {
		if (player.hasPermission("bending.ability." + ability) && canBind(player.getName(), ability)) return true;
		return false;
	}
	
	public static boolean canView(Player player, String ability) {
		if (player.hasPermission("bending.ability." + ability)) return true;
		return false;
	}

	public static boolean isAbilityInstalled(String name, String author) {
		String ability = getAbility(name);
		if (ability == null) return false;
		if (AbilityModuleManager.authors.get(name).equalsIgnoreCase(author)) return true;
		return false;
	}
	
	public static boolean isAdjacentToThreeOrMoreSources(Block block) {
		if (TempBlock.isTempBlock(block))
			return false;
		int sources = 0;
		byte full = 0x0;
		BlockFace[] faces = { BlockFace.EAST, BlockFace.WEST, BlockFace.NORTH,
				BlockFace.SOUTH };
		for (BlockFace face : faces) {
			Block blocki = block.getRelative(face);
			if ((blocki.getType() == Material.LAVA || blocki.getType() == Material.STATIONARY_LAVA)
					&& blocki.getData() == full
					&& EarthPassive.canPhysicsChange(blocki))
				sources++;
			if ((blocki.getType() == Material.WATER || blocki.getType() == Material.STATIONARY_WATER)
					&& blocki.getData() == full
					&& WaterManipulation.canPhysicsChange(blocki))
				sources++;
			if (FreezeMelt.frozenblocks.containsKey(blocki)) {
				//if (FreezeMelt.frozenblocks.get(blocki) == full)
				//sources++;
			} else if (blocki.getType() == Material.ICE) {
				//sources++;
			}
		}
		if (sources >= 2)
			return true;
		return false;
	}

	public static boolean isBender(String player, Element element) {
		BendingPlayer bPlayer = getBendingPlayer(player);
		if (bPlayer == null) return false;
		if (bPlayer.hasElement(element)) return true;
		return false;
	}

	public static boolean isHarmlessAbility(String ability) {
		return AbilityModuleManager.harmlessabilities.contains(ability);
	}

	public static boolean isImportEnabled() {
		return plugin.getConfig().getBoolean("Properties.ImportEnabled");
	}
	
	public static boolean isObstructed(Location location1, Location location2) {
		Vector loc1 = location1.toVector();
		Vector loc2 = location2.toVector();

		Vector direction = loc2.subtract(loc1);
		direction.normalize();

		Location loc;

		double max = location1.distance(location2);

		for (double i = 0; i <= max; i++) {
			loc = location1.clone().add(direction.clone().multiply(i));
			Material type = loc.getBlock().getType();
			if (type != Material.AIR
					&& !Arrays.asList(EarthMethods.getTransparentEarthbending()).contains(
							type.getId()))
				return true;
		}

		return false;
	}
	
	/*
	 * isRegionProtectedFromBuild is one of the most server intensive methods in the
	 * plugin. It uses a blockCache that keeps track of recent blocks that may have already been checked.
	 * Abilities like TremorSense call this ability 5 times per tick even though it only needs to check a single block,
	 * instead of doing all 5 of those checks this method will now look in the map first.
	 */
	public static boolean isRegionProtectedFromBuild(Player player, String ability, Location loc) {
		if(!blockProtectionCache.containsKey(player.getName()))
			blockProtectionCache.put(player.getName(), new ConcurrentHashMap<Block, BlockCacheElement>());
		
		ConcurrentHashMap<Block, BlockCacheElement> blockMap = blockProtectionCache.get(player.getName());
		Block block = loc.getBlock();
		if(blockMap.containsKey(block)) {
			BlockCacheElement elem = blockMap.get(block);
			
			// both abilities must be equal to each other to use the cache
			if((ability == null && elem.getAbility() == null)
					|| (ability != null && elem.getAbility() != null && elem.getAbility().equals(ability))) {
				return elem.isAllowed();
			}
		}

		boolean value = isRegionProtectedFromBuildPostCache(player, ability, loc);
		blockMap.put(block, new BlockCacheElement(player, block, ability, value, System.currentTimeMillis()));
		return value;
	}
	
	public static boolean isRegionProtectedFromBuildPostCache(Player player, String ability, Location loc) {

		boolean allowharmless = plugin.getConfig().getBoolean("Properties.RegionProtection.AllowHarmlessAbilities");
		boolean respectWorldGuard = plugin.getConfig().getBoolean("Properties.RegionProtection.RespectWorldGuard");
		boolean respectPreciousStones = plugin.getConfig().getBoolean("Properties.RegionProtection.RespectPreciousStones");
		boolean respectFactions = plugin.getConfig().getBoolean("Properties.RegionProtection.RespectFactions");
		boolean respectTowny = plugin.getConfig().getBoolean("Properties.RegionProtection.RespectTowny");
		boolean respectGriefPrevention = plugin.getConfig().getBoolean("Properties.RegionProtection.RespectGriefPrevention");
		boolean respectLWC = plugin.getConfig().getBoolean("Properties.RegionProtection.RespectLWC");

		Set<String> ignite = AbilityModuleManager.igniteabilities;
		Set<String> explode = AbilityModuleManager.explodeabilities;

		if (ability == null && allowharmless)
			return false;
		if (isHarmlessAbility(ability) && allowharmless)
			return false;

		PluginManager pm = Bukkit.getPluginManager();

		Plugin wgp = pm.getPlugin("WorldGuard");
		Plugin psp = pm.getPlugin("PreciousStones");
		Plugin fcp = pm.getPlugin("Factions");
		Plugin twnp = pm.getPlugin("Towny");
		Plugin gpp = pm.getPlugin("GriefPrevention");
		Plugin massivecore = pm.getPlugin("MassiveCore");
		Plugin lwc = pm.getPlugin("LWC");



		for (Location location : new Location[] { loc, player.getLocation() }) {
			World world = location.getWorld();

			if (lwc != null && respectLWC) {
				LWCPlugin lwcp = (LWCPlugin) lwc;
				LWC lwc2 = lwcp.getLWC();
				Protection protection = lwc2.getProtectionCache().getProtection(location.getBlock());
				if (protection != null) {
					if (!lwc2.canAccessProtection(player, protection)) {
						return true;
					}
				}
			}
			if (wgp != null && respectWorldGuard && !player.hasPermission("worldguard.region.bypass." + world.getName())) {
				WorldGuardPlugin wg = (WorldGuardPlugin) Bukkit
						.getPluginManager().getPlugin("WorldGuard");
				if (!player.isOnline())
					return true;

				if (ignite.contains(ability)) {
					if (!wg.hasPermission(player, "worldguard.override.lighter")) {
						if (wg.getGlobalStateManager().get(world).blockLighter)
							return true;
					}
				}
				if (explode.contains(ability)) {
					if (wg.getGlobalStateManager().get(location.getWorld()).blockTNTExplosions)
						return true;
					if (!wg.getRegionContainer().createQuery().testBuild(location, player, DefaultFlag.TNT))
						return true;
				}

				if (!wg.canBuild(player, location.getBlock())) {
					return true;
				}
			}

			if (psp != null && respectPreciousStones) {
				PreciousStones ps = (PreciousStones) psp;

				if (ignite.contains(ability)) {
					if (ps.getForceFieldManager().hasSourceField(location,
							FieldFlag.PREVENT_FIRE))
						return true;
				}
				if (explode.contains(ability)) {
					if (ps.getForceFieldManager().hasSourceField(location,
							FieldFlag.PREVENT_EXPLOSIONS))
						return true;
				}

//				if (ps.getForceFieldManager().hasSourceField(location,
//						FieldFlag.PREVENT_PLACE))
//					return true;
				
				if (!PreciousStones.API().canBreak(player, location)) {
					return true;
				}
			}

			if (fcp != null && massivecore != null && respectFactions) {
				if (!EngineMain.canPlayerBuildAt(player, PS.valueOf(loc.getBlock()), false)) {
					return true;
				} else {
					return false;
				}
			}

			if (twnp != null && respectTowny) {
				Towny twn = (Towny) twnp;

				WorldCoord worldCoord;

				try {
					TownyWorld tWorld = TownyUniverse.getDataSource().getWorld(
							world.getName());
					worldCoord = new WorldCoord(tWorld.getName(),
							Coord.parseCoord(location));

					boolean bBuild = PlayerCacheUtil.getCachePermission(player,
							location, 3, (byte) 0,
							TownyPermission.ActionType.BUILD);

					if (ignite.contains(ability)) {

					}

					if (explode.contains(ability)) {

					}

					if (!bBuild) {
						PlayerCache cache = twn.getCache(player);
						TownBlockStatus status = cache.getStatus();

						if (((status == TownBlockStatus.ENEMY) && TownyWarConfig
								.isAllowingAttacks())) {

							try {
								TownyWar.callAttackCellEvent(twn, player,
										location.getBlock(), worldCoord);
							} catch (Exception e) {
								TownyMessaging.sendErrorMsg(player,
										e.getMessage());
							}

							return true;

						} else if (status == TownBlockStatus.WARZONE) {
						} else {
							return true;
						}

						if ((cache.hasBlockErrMsg()))
							TownyMessaging.sendErrorMsg(player,
									cache.getBlockErrMsg());
					}

				} catch (Exception e1) {
					TownyMessaging.sendErrorMsg(player, TownySettings
							.getLangString("msg_err_not_configured"));
				}

			}

			if (gpp != null && respectGriefPrevention) {
				Material type = player.getWorld().getBlockAt(location).getType();
				if (type == null) type = Material.AIR;
				String reason = GriefPrevention.instance.allowBuild(player, location); // WORKING with WorldGuard 6.0 BETA 4


				if (ignite.contains(ability)) {

				}

				if (explode.contains(ability)) {

				}

				if (reason != null)
					return true;
			}
		}

		return false;
	}

	
	public static boolean isSolid(Block block) {
		if (Arrays.asList(nonOpaque).contains(block.getTypeId())) return false;
		return true;
	}

	public static boolean isWeapon(Material mat) {
		if (mat == null) return false;
		if (mat == Material.WOOD_AXE || mat == Material.WOOD_PICKAXE
				|| mat == Material.WOOD_SPADE || mat == Material.WOOD_SWORD

				|| mat == Material.STONE_AXE || mat == Material.STONE_PICKAXE
				|| mat == Material.STONE_SPADE || mat == Material.STONE_SWORD

				|| mat == Material.IRON_AXE || mat == Material.IRON_PICKAXE
				|| mat == Material.IRON_SWORD || mat == Material.IRON_SPADE

				|| mat == Material.DIAMOND_AXE || mat == Material.DIAMOND_PICKAXE
				|| mat == Material.DIAMOND_SWORD || mat == Material.DIAMOND_SPADE)
			return true;
		return false;
	}

	public static Collection<Player> getPlayersAroundPoint(Location location, double distance) {
		Collection<Player> players = new HashSet<Player>();
		for (Player player: Bukkit.getOnlinePlayers()) {
			if (player.getLocation().distance(location) <= distance) {
				players.add(player);
			}
		}
		return players;
	}
	
	public static void displayColoredParticle(Location loc, String hexVal) {
		int R = 0;
		int G = 0;
		int B = 0;
		
		if(hexVal.length() <= 6){
			R = Integer.valueOf(hexVal.substring( 0, 2 ), 16);
			G = Integer.valueOf(hexVal.substring( 2, 4 ), 16);
			B = Integer.valueOf(hexVal.substring( 4, 6 ), 16);
			if(R <= 0)
				R=1;
		}else if(hexVal.length() <= 7 && hexVal.substring(0, 1).equals("#")){
			R = Integer.valueOf(hexVal.substring( 1, 3 ), 16);
			G = Integer.valueOf(hexVal.substring( 3, 5 ), 16);
			B = Integer.valueOf(hexVal.substring( 5, 7 ), 16);
			if(R <= 0)
				R=1;
		}
			
		ParticleEffect.RED_DUST.display((float) R, (float) G, (float) B, 0.004F, 0, loc, 256D);	
	}
	
	public static void displayColoredParticle(Location loc, String hexVal, float xOffset, float yOffset, float zOffset) {
		int R = 0;
		int G = 0;
		int B = 0;
		
		if(hexVal.length() <= 6){
			R = Integer.valueOf(hexVal.substring( 0, 2 ), 16);
			G = Integer.valueOf(hexVal.substring( 2, 4 ), 16);
			B = Integer.valueOf(hexVal.substring( 4, 6 ), 16);
			if(R <= 0)
				R=1;
		}else if(hexVal.length() <= 7 && hexVal.substring(0, 1).equals("#")){
			R = Integer.valueOf(hexVal.substring( 1, 3 ), 16);
			G = Integer.valueOf(hexVal.substring( 3, 5 ), 16);
			B = Integer.valueOf(hexVal.substring( 5, 7 ), 16);
			if(R <= 0)
				R=1;
		}
		
		loc.setX(loc.getX() + Math.random() * (xOffset/2 - -(xOffset/2)));
		loc.setY(loc.getY() + Math.random() * (yOffset/2 - -(yOffset/2)));
		loc.setZ(loc.getZ() + Math.random() * (zOffset/2 - -(zOffset/2)));
		
		ParticleEffect.RED_DUST.display((float) R, (float) G, (float) B, 0.004F, 0, loc, 256D);	
	}
	
	public static void displayColoredParticle(Location loc, ParticleEffect type, String hexVal, float xOffset, float yOffset, float zOffset) {
		int R = 0;
		int G = 0;
		int B = 0;
		
		if(hexVal.length() <= 6){
			R = Integer.valueOf(hexVal.substring( 0, 2 ), 16);
			G = Integer.valueOf(hexVal.substring( 2, 4 ), 16);
			B = Integer.valueOf(hexVal.substring( 4, 6 ), 16);
			if(R <= 0)
				R=1;
		}else if(hexVal.length() <= 7 && hexVal.substring(0, 1).equals("#")){
			R = Integer.valueOf(hexVal.substring( 1, 3 ), 16);
			G = Integer.valueOf(hexVal.substring( 3, 5 ), 16);
			B = Integer.valueOf(hexVal.substring( 5, 7 ), 16);
			if(R <= 0)
				R=1;
		}
		
		loc.setX(loc.getX() + Math.random() * (xOffset/2 - -(xOffset/2)));
		loc.setY(loc.getY() + Math.random() * (yOffset/2 - -(yOffset/2)));
		loc.setZ(loc.getZ() + Math.random() * (zOffset/2 - -(zOffset/2)));
		
		if(type == ParticleEffect.RED_DUST || type == ParticleEffect.REDSTONE)
			ParticleEffect.RED_DUST.display((float) R, (float) G, (float) B, 0.004F, 0, loc, 256D);
		else if(type == ParticleEffect.SPELL_MOB || type == ParticleEffect.MOB_SPELL)
			ParticleEffect.SPELL_MOB.display((float) 255-R, (float) 255-G, (float) 255-B, 1, 0, loc, 256D);
		else if(type == ParticleEffect.SPELL_MOB_AMBIENT || type == ParticleEffect.MOB_SPELL_AMBIENT)
			ParticleEffect.SPELL_MOB_AMBIENT.display((float) 255-R, (float) 255-G, (float) 255-B, 1, 0, loc, 256D);
		else
			ParticleEffect.RED_DUST.display((float) 0, (float) 0, (float) 0, 0.004F, 0, loc, 256D);	
	}
	
	public static void displayParticleVector(Location loc, ParticleEffect type, float xTrans, float yTrans, float zTrans) {
		if(type == ParticleEffect.FIREWORKS_SPARK)
			ParticleEffect.FIREWORKS_SPARK.display((float) xTrans, (float) yTrans, (float) zTrans, 0.09F, 0, loc, 256D);
		else if(type == ParticleEffect.SMOKE || type == ParticleEffect.SMOKE_NORMAL)
			ParticleEffect.SMOKE.display((float) xTrans, (float) yTrans, (float) zTrans, 0.04F, 0, loc, 256D);
		else if(type == ParticleEffect.LARGE_SMOKE || type == ParticleEffect.SMOKE_LARGE)
			ParticleEffect.LARGE_SMOKE.display((float) xTrans, (float) yTrans, (float) zTrans, 0.04F, 0, loc, 256D);
		else if(type == ParticleEffect.ENCHANTMENT_TABLE)
			ParticleEffect.ENCHANTMENT_TABLE.display((float) xTrans, (float) yTrans, (float) zTrans, 0.5F, 0, loc, 256D);
		else if(type == ParticleEffect.PORTAL)
			ParticleEffect.PORTAL.display((float) xTrans, (float) yTrans, (float) zTrans, 0.5F, 0, loc, 256D);
		else if(type == ParticleEffect.FLAME)
			ParticleEffect.FLAME.display((float) xTrans, (float) yTrans, (float) zTrans, 0.04F, 0, loc, 256D);
		else if(type == ParticleEffect.CLOUD)
			ParticleEffect.CLOUD.display((float) xTrans, (float) yTrans, (float) zTrans, 0.04F, 0, loc, 256D);
		else if(type == ParticleEffect.SNOW_SHOVEL)
			ParticleEffect.SNOW_SHOVEL.display((float) xTrans, (float) yTrans, (float) zTrans, 0.2F, 0, loc, 256D);
		else
			ParticleEffect.RED_DUST.display((float) 0, (float) 0, (float) 0, 0.004F, 0, loc, 256D);
		
	}

	public static void reloadPlugin() {
		DBConnection.sql.close();
		plugin.reloadConfig();
		GeneralMethods.stopBending();
		new AbilityModuleManager(plugin);
		DBConnection.host = plugin.getConfig().getString("Storage.MySQL.host");
		DBConnection.port = plugin.getConfig().getInt("Storage.MySQL.port");
		DBConnection.pass = plugin.getConfig().getString("Storage.MySQL.pass");
		DBConnection.db = plugin.getConfig().getString("Storage.MySQL.db");
		DBConnection.user = plugin.getConfig().getString("Storage.MySQL.user");
		DBConnection.init();
		for (Player player: Bukkit.getOnlinePlayers()) {
			GeneralMethods.createBendingPlayer(player.getUniqueId(), player.getName());
		}
	}
	
	public static void removeBlock(Block block) {
		if (isAdjacentToThreeOrMoreSources(block)) {
			block.setType(Material.WATER);
			block.setData((byte) 0x0);
		} else {
			block.setType(Material.AIR);
		}
	}

	public static void removeUnusableAbilities(String player) {
		BendingPlayer bPlayer = getBendingPlayer(player);
		HashMap<Integer, String> slots = bPlayer.getAbilities();
		HashMap<Integer, String> finalabilities = new HashMap<Integer, String>();
		try {
			for (int i: slots.keySet()) {
				if (canBend(player, slots.get(i))) {
					finalabilities.put(i, slots.get(i));
				}
			}
			bPlayer.setAbilities(finalabilities);
		} catch (Exception ex) {

		}

	}
	
	public static Vector rotateVectorAroundVector(Vector axis, Vector rotator,
			double degrees) {
		double angle = Math.toRadians(degrees);
		Vector rotation = axis.clone();
		Vector rotate = rotator.clone();
		rotation = rotation.normalize();

		Vector thirdaxis = rotation.crossProduct(rotate).normalize()
				.multiply(rotate.length());

		return rotate.multiply(Math.cos(angle)).add(
				thirdaxis.multiply(Math.sin(angle)));
	}

	public static void saveElements(BendingPlayer bPlayer) {
		if (bPlayer == null) return;
		String uuid = bPlayer.uuid.toString();

		StringBuilder elements = new StringBuilder();
		if (bPlayer.hasElement(Element.Air)) elements.append("a");
		if (bPlayer.hasElement(Element.Water)) elements.append("w");
		if (bPlayer.hasElement(Element.Earth)) elements.append("e");
		if (bPlayer.hasElement(Element.Fire)) elements.append("f");
		if (bPlayer.hasElement(Element.Chi)) elements.append("c");

		DBConnection.sql.modifyQuery("UPDATE pk_players SET element = '" + elements + "' WHERE uuid = '" + uuid + "'");
	}

	public static void saveAbility(BendingPlayer bPlayer, int slot, String ability) {
		if (bPlayer == null) return;
		String uuid = bPlayer.uuid.toString();
		
		//Temp code to block modifications of binds, Should be replaced when bind event is added.
		if(MultiAbilityManager.playerAbilities.containsKey(Bukkit.getPlayer(bPlayer.getPlayerName())))
			return;
		
		HashMap<Integer, String> abilities = bPlayer.getAbilities();

		DBConnection.sql.modifyQuery("UPDATE pk_players SET slot" + slot + " = '" + (abilities.get(slot) == null ? null : abilities.get(slot)) + "' WHERE uuid = '" + uuid + "'");
	}

	public static void savePermaRemoved(BendingPlayer bPlayer) {
		if (bPlayer == null) return;
		String uuid = bPlayer.uuid.toString();

		boolean permaRemoved = bPlayer.permaRemoved;
		DBConnection.sql.modifyQuery("UPDATE pk_players SET permaremoved = '" + (permaRemoved ? "true" : "false") + "' WHERE uuid = '" + uuid + "'");
	}

	public static void stopBending() {
		
		List<AbilityModule> abilities = AbilityModuleManager.ability;
		for (AbilityModule ab: abilities) {
			ab.stop();
		}

		ArrayList<ComboManager.ComboAbility> combos = ComboManager.comboAbilityList;
		for(ComboManager.ComboAbility c : combos)
			if(c.getComboType() instanceof ComboAbilityModule)
				((ComboAbilityModule) c.getComboType()).stop();

		AirMethods.stopBending();
		
		EarthMethods.stopBending();

		WaterMethods.stopBending();

		FireMethods.stopBending();

		ChiMethods.stopBending();

		Flight.removeAll();
		TempBlock.removeAll();
		
		MultiAbilityManager.removeAll();
	}

	
	public static void setVelocity(Entity entity, Vector velocity){
		if (entity instanceof TNTPrimed){
			if (plugin.getConfig().getBoolean("Properties.BendingAffectFallingSand.TNT"))
				entity.setVelocity(velocity.multiply(plugin.getConfig().getDouble("Properties.BendingAffectFallingSand.TNTStrengthMultiplier")));
			return;
		}
		if (entity instanceof FallingSand){
			if (plugin.getConfig().getBoolean("Properties.BendingAffectFallingSand.Normal"))
				entity.setVelocity(velocity.multiply(plugin.getConfig().getDouble("Properties.BendingAffectFallingSand.NormalStrengthMultiplier")));
			return;
		}
		entity.setVelocity(velocity);
	}

	public GeneralMethods(ProjectKorra plugin) {
		GeneralMethods.plugin = plugin;
		new AirMethods(plugin);
		new ChiMethods(plugin);
		new EarthMethods(plugin);
		new FireMethods(plugin);
		new WaterMethods(plugin);
	}
	
	public static FallingBlock spawnFallingBlock(Location loc, int type)
	{
		return spawnFallingBlock(loc, type, (byte) 0);
	}
	
	public static FallingBlock spawnFallingBlock(Location loc, Material type)
	{
		return spawnFallingBlock(loc, type, (byte) 0);
	}
	
	
	public static FallingBlock spawnFallingBlock(Location loc, int type, byte data)
	{
		return loc.getWorld().spawnFallingBlock(loc, type, data);
	}
	
	
	public static FallingBlock spawnFallingBlock(Location loc, Material type, byte data)
	{
		return loc.getWorld().spawnFallingBlock(loc, type, data);
	}

	public static void playAvatarSound(Location loc) {
		loc.getWorld().playSound(loc, Sound.ANVIL_LAND, 1, 10);
	}

	public static Block getTopBlock(Location loc, int range){
		return getTopBlock(loc,range,range);
	}
	public static Block getTopBlock(Location loc, int positiveY, int negativeY)
	{
		/**
		 * Returns the top block based around loc.
		 * PositiveY is the maximum amount of distance it will check upward.
		 * Similarly, negativeY is for downward.
		 */
		Block block = loc.getBlock();
		Block blockHolder = block;
		int y = 0;
		//Only one of these while statements will go
		while(blockHolder.getType() != Material.AIR && Math.abs(y) < Math.abs(positiveY))
		{
			y++;
			Block tempBlock = loc.clone().add(0,y,0).getBlock();
			if(tempBlock.getType() == Material.AIR) 
				return blockHolder;
			blockHolder = tempBlock;
		}

		while(blockHolder.getType() == Material.AIR && Math.abs(y) < Math.abs(negativeY))
		{
			y--;
			blockHolder = loc.clone().add(0,y,0).getBlock();
			if(blockHolder.getType() != Material.AIR) 
				return blockHolder;

		}
		return null;
	}

	public static Vector rotateXZ(Vector vec, double theta)
	{
		/**
		 * Rotates a vector around the Y plane.
		 */
		Vector vec2 = vec.clone();
		double x = vec2.getX();
		double z = vec2.getZ();
		vec2.setX(x * Math.cos(Math.toRadians(theta)) - z * Math.sin(Math.toRadians(theta)));
		vec2.setZ(x * Math.sin(Math.toRadians(theta)) + z * Math.cos(Math.toRadians(theta)));
		return vec2;
	}

	public static int getMaxPresets(Player player) {
		if (player.isOp()) return 500;
		int cap = 0;
		for (int i = 0; i <= 500; i++) {
			if (player.hasPermission("bending.command.presets.create." + i)) cap = i;
		}
		return cap;
	}

	public static boolean blockAbilities(Player player, List<String> abilitiesToBlock, Location loc, double radius) {
		/**
		 * Cycles through a list of ability names to check if any instances of
		 * the abilities exist at a specific location. If an instance of the ability is
		 * found then it will be removed, with the exception FireShield, and AirShield.
		 */
		boolean hasBlocked = false;
		for(String ability : abilitiesToBlock){
			if(ability.equalsIgnoreCase("FireBlast")){
				hasBlocked = FireBlast.annihilateBlasts(loc, radius, player) || hasBlocked;
			}
			else if(ability.equalsIgnoreCase("EarthBlast")){
				hasBlocked = EarthBlast.annihilateBlasts(loc, radius, player) || hasBlocked;
			}
			else if(ability.equalsIgnoreCase("WaterManipulation")){
				hasBlocked = WaterManipulation.annihilateBlasts(loc, radius, player) || hasBlocked;
			}
			else if(ability.equalsIgnoreCase("AirSwipe")){
				hasBlocked = AirSwipe.removeSwipesAroundPoint(loc, radius) || hasBlocked;
			}
			else if(ability.equalsIgnoreCase("Combustion")){
				hasBlocked = Combustion.removeAroundPoint(loc, radius) || hasBlocked;
			}
			else if(ability.equalsIgnoreCase("FireShield")){
				hasBlocked = FireShield.isWithinShield(loc) || hasBlocked;
			}
			else if(ability.equalsIgnoreCase("AirShield")){
				hasBlocked = AirShield.isWithinShield(loc) || hasBlocked;
			}
			else if(ability.equalsIgnoreCase("WaterSpout")){
				hasBlocked = WaterSpout.removeSpouts(loc, radius, player) || hasBlocked;
			}
			else if(ability.equalsIgnoreCase("AirSpout")){
				hasBlocked = AirSpout.removeSpouts(loc, radius, player) || hasBlocked;
			}
			else if(ability.equalsIgnoreCase("Twister")){
				hasBlocked = AirCombo.removeAroundPoint(player, "Twister", loc, radius) || hasBlocked;
			}
			else if(ability.equalsIgnoreCase("AirStream")){
				hasBlocked = AirCombo.removeAroundPoint(player, "AirStream", loc, radius) || hasBlocked;
			}
			else if(ability.equalsIgnoreCase("AirSweep")){
				hasBlocked = AirCombo.removeAroundPoint(player, "AirSweep", loc, radius) || hasBlocked;
			}
			else if(ability.equalsIgnoreCase("FireKick")){
				hasBlocked = FireCombo.removeAroundPoint(player, "FireKick", loc, radius) || hasBlocked;
			}
			else if(ability.equalsIgnoreCase("FireSpin")){
				hasBlocked = FireCombo.removeAroundPoint(player, "FireSpin", loc, radius) || hasBlocked;
			}
			else if(ability.equalsIgnoreCase("FireWheel")){
				hasBlocked = FireCombo.removeAroundPoint(player, "FireWheel", loc, radius) || hasBlocked;
			}
		}
		return hasBlocked;
	}

	public static boolean hasRPG() {
		if (Bukkit.getServer().getPluginManager().getPlugin("ProjectKorraRPG") != null) return true;
		return false;
	}

	public static Plugin getRPG() {
		if (hasRPG()) {
			return Bukkit.getServer().getPluginManager().getPlugin("ProjectKorraRPG");
		}
		return null;
	}
	
	public static boolean hasItems() {
		if (Bukkit.getServer().getPluginManager().getPlugin("ProjectKorraItems") != null) return true;
		return false;
	}
	
	public static Plugin getItems() {
		if (hasItems()) {
			return Bukkit.getServer().getPluginManager().getPlugin("ProjectKorraItems");
		}
		return null;
	}

	public static void writeToDebug(String message) {
		try {
			File dataFolder = plugin.getDataFolder();
			if (!dataFolder.exists()) {
				dataFolder.mkdir();
			}

			File saveTo = new File(plugin.getDataFolder(), "debug.txt");
			if (!saveTo.exists()) {
				saveTo.createNewFile();
			}

			FileWriter fw = new FileWriter(saveTo, true);
			PrintWriter pw = new PrintWriter(fw);
			pw.println(message);
			pw.flush();
			pw.close();
			
		} catch (IOException e) {
			e.printStackTrace();
		}
	}

	public static String getCurrentDate() {
		DateFormat dateFormat = new SimpleDateFormat("yyyy/MM/dd HH:mm:ss");
		Date date = new Date();
		return dateFormat.format(date);
	}

	public static void runDebug() {
		File debugFile = new File(plugin.getDataFolder(), "debug.txt");
		if (debugFile.exists()) {
			debugFile.delete(); // We're starting brand new.
		}
		writeToDebug("ProjectKorra Debug: Paste this on http://pastie.org and put it in your bug report thread.");
		writeToDebug("====================");
		writeToDebug("");
		writeToDebug("");
		writeToDebug("Date Created: " + getCurrentDate());
		writeToDebug("Bukkit Version: " + Bukkit.getServer().getVersion());
		writeToDebug("");
		writeToDebug("ProjectKorra (Core) Information");
		writeToDebug("====================");
		writeToDebug("Version: " + plugin.getDescription().getVersion());
		writeToDebug("Author: " + plugin.getDescription().getAuthors());
		if (hasRPG()) {
			writeToDebug("");
			writeToDebug("ProjectKorra (RPG) Information");
			writeToDebug("====================");
			writeToDebug("Version: " + getRPG().getDescription().getVersion());
			writeToDebug("Author: " + getRPG().getDescription().getAuthors());
		}
		if (hasItems()) {
			writeToDebug("");
			writeToDebug("ProjectKorra (Items) Information");
			writeToDebug("====================");
			writeToDebug("Version: " + getItems().getDescription().getVersion());
			writeToDebug("Author: " + getItems().getDescription().getAuthors());
		}
		writeToDebug("");
		writeToDebug("Ability Information");
		writeToDebug("====================");
		for (String ability: AbilityModuleManager.abilities) {
			if (StockAbilities.isStockAbility(ability) && !GeneralMethods.isDisabledStockAbility(ability)) {
				writeToDebug(ability + " - STOCK ABILITY");
			} else {
				writeToDebug(ability + " - UNOFFICIAL ABILITY");
			}
		}
		writeToDebug("");
		writeToDebug("Supported Plugins");
		writeToDebug("====================");

		boolean respectWorldGuard = plugin.getConfig().getBoolean("Properties.RegionProtection.RespectWorldGuard");
		boolean respectPreciousStones = plugin.getConfig().getBoolean("Properties.RegionProtection.RespectPreciousStones");
		boolean respectFactions = plugin.getConfig().getBoolean("Properties.RegionProtection.RespectFactions");
		boolean respectTowny = plugin.getConfig().getBoolean("Properties.RegionProtection.RespectTowny");
		boolean respectGriefPrevention = plugin.getConfig().getBoolean("Properties.RegionProtection.RespectGriefPrevention");
		boolean respectLWC = plugin.getConfig().getBoolean("Properties.RegionProtection.RespectLWC");
		PluginManager pm = Bukkit.getPluginManager();

		Plugin wgp = pm.getPlugin("WorldGuard");
		Plugin psp = pm.getPlugin("PreciousStones");
		Plugin fcp = pm.getPlugin("Factions");
		Plugin twnp = pm.getPlugin("Towny");
		Plugin gpp = pm.getPlugin("GriefPrevention");
		Plugin massivecore = pm.getPlugin("MassiveCore");
		Plugin lwc = pm.getPlugin("LWC");

		if (wgp != null && respectWorldGuard) {
			writeToDebug("WorldGuard v" + wgp.getDescription().getVersion());
		}
		if (psp != null && respectPreciousStones) {
			writeToDebug("PreciousStones v" + psp.getDescription().getVersion());
		}
		if (fcp != null && respectFactions) {
			writeToDebug("Factions v" + fcp.getDescription().getVersion());
		}
		if (massivecore != null && respectFactions) {
			writeToDebug("MassiveCore v" + massivecore.getDescription().getVersion());
		}
		if (twnp != null && respectTowny) {
			writeToDebug("Towny v" + twnp.getDescription().getVersion());
		}
		if (gpp != null && respectGriefPrevention) {
			writeToDebug("GriefPrevention v" + gpp.getDescription().getVersion());
		}
		if (lwc != null && respectLWC) {
			writeToDebug("LWC v" + lwc.getDescription().getVersion());
		}

		writeToDebug("");
		writeToDebug("Plugins Hooking Into ProjectKorra (Core)");
		writeToDebug("====================");
		for (Plugin plugin: Bukkit.getPluginManager().getPlugins()) {
			if (plugin.getDescription().getDepend() != null && plugin.getDescription().getDepend().contains("ProjectKorra")) {
				writeToDebug(plugin.getDescription().getName() + " v" + plugin.getDescription().getVersion());
			}
		}
	}
	
	public static class BlockCacheElement {
		private Player player;
		private Block block;
		private String ability;
		private boolean allowed;
		private long time;
		
		public BlockCacheElement(Player player, Block block, String ability, boolean allowed, long time) {
			this.player = player;
			this.block = block;
			this.ability = ability;
			this.allowed = allowed;
			this.time = time;
		}

		public Player getPlayer() {
			return player;
		}

		public void setPlayer(Player player) {
			this.player = player;
		}

		public Block getBlock() {
			return block;
		}

		public void setBlock(Block block) {
			this.block = block;
		}

		public long getTime() {
			return time;
		}

		public void setTime(long time) {
			this.time = time;
		}

		public boolean isAllowed() {
			return allowed;
		}

		public void setAllowed(boolean allowed) {
			this.allowed = allowed;
		}

		public String getAbility() {
			return ability;
		}

		public void setAbility(String ability) {
			this.ability = ability;
		}

	}
	
	public static void startCacheCleaner(final double period) {
		new BukkitRunnable() {
			public void run() {
				for(ConcurrentHashMap<Block, BlockCacheElement> map : blockProtectionCache.values()) {
					for(Iterator<Block> i = map.keySet().iterator(); i.hasNext();) {
						Block key = i.next();
						BlockCacheElement value = map.get(key);
						
						if(System.currentTimeMillis() - value.getTime() > period) {
							map.remove(key);
						}
					}
				}
			}
		}.runTaskTimer(ProjectKorra.plugin, 0, (long) (period / 20));
	}
	
	/** Checks if an entity is Undead **/
	public static boolean isUndead(Entity entity) {
		if (entity == null) return false;
		if (entity.getType() == EntityType.ZOMBIE
				|| entity.getType() == EntityType.BLAZE
				|| entity.getType() == EntityType.GIANT
				|| entity.getType() == EntityType.IRON_GOLEM
				|| entity.getType() == EntityType.MAGMA_CUBE
				|| entity.getType() == EntityType.PIG_ZOMBIE
				|| entity.getType() == EntityType.SKELETON
				|| entity.getType() == EntityType.SLIME
				|| entity.getType() == EntityType.SNOWMAN
				|| entity.getType() == EntityType.ZOMBIE) {
			return true;
		}
		return false;
	}
	
	/**
	 * Returns a location with a specified distance away from the left side of a location.
	 * @param location
	 * @param distance
	 * @return
	 */
	public static Location getLeftSide(Location location, double distance){
		float angle = location.getYaw()/60;
		return location.clone().add(new Vector(Math.cos(angle), 0, Math.sin(angle)).normalize().multiply(distance));
	}
	
	/**
	 * Returns a location with a specified distance away from the right side of a location.
	 * @param location
	 * @param distance
	 * @return
	 */
	public static Location getRightSide(Location location, double distance){
		float angle = location.getYaw()/60;
		return location.clone().subtract(new Vector(Math.cos(angle), 0, Math.sin(angle)).normalize().multiply(distance));
	}
	
	
	
}
>>>>>>> 22e5158a
<|MERGE_RESOLUTION|>--- conflicted
+++ resolved
@@ -1,4 +1,3 @@
-<<<<<<< HEAD
 package com.projectkorra.ProjectKorra;
 
 import java.io.BufferedReader;
@@ -116,7 +115,7 @@
 
 	static ProjectKorra plugin;
 	private static FileConfiguration config = ProjectKorra.plugin.getConfig();
-	
+
 	public static Random rand = new Random();
 	public static double CACHE_TIME = config.getDouble("Properties.RegionProtection.CacheBlockTime"); 
 
@@ -129,7 +128,7 @@
 
 	// Stands for toggled = false while logging out
 	public static List<UUID> toggedOut = new ArrayList<UUID>();
-	
+
 	/**
 	 * Checks to see if an AbilityExists. Uses method {@link #getAbility(String)} to check if it exists.
 	 * @param string Ability Name
@@ -188,6 +187,12 @@
 	 * @see {@link #bindAbility(Player, String)}
 	 */
 	public static void bindAbility(Player player, String ability, int slot) {
+		
+		if(MultiAbilityManager.playerAbilities.containsKey(player)){
+			player.sendMessage(ChatColor.RED + "You can't edit your binds right now!");
+			return;
+		}
+		
 		BendingPlayer bPlayer = getBendingPlayer(player.getName());
 		bPlayer.getAbilities().put(slot, ability);
 		if (AirMethods.isAirAbility(ability)) {
@@ -230,7 +235,7 @@
 		if (ChiMethods.isChiAbility(ability) && !isBender(player, Element.Chi)) return false;
 		return true;
 	}
-	
+
 	/**
 	 * Checks to see if a Player can bend a specific Ability.
 	 * @param player The player name to check
@@ -259,21 +264,21 @@
 		if (EarthMethods.isEarthAbility(ability) && !isBender(player, Element.Earth)) return false;
 		if (FireMethods.isFireAbility(ability) && !isBender(player, Element.Fire)) return false;
 		if (ChiMethods.isChiAbility(ability) && !isBender(player, Element.Chi)) return false;
-		
-//		if (isFlightAbility(ability) && !canAirFlight(plugin.getServer().getPlayer(player))) return false;
-//		if (isSpiritualProjectionAbility(ability) && !canUseSpiritualProjection(plugin.getServer().getPlayer(player))) return false;
-//		if (isCombustionbendingAbility(ability) && !canCombustionbend(plugin.getServer().getPlayer(player))) return false;
-//		if (isLightningbendingAbility(ability) && !canLightningbend(plugin.getServer().getPlayer(player))) return false;
-//		if (isSandbendingAbility(ability) && !canSandbend(plugin.getServer().getPlayer(player))) return false;
-//		if (isMetalbendingAbility(ability) && !canMetalbend(plugin.getServer().getPlayer(player))) return false;
-//		if (isLavabendingAbility(ability) && !canLavabend(plugin.getServer().getPlayer(player))) return false;
-//		if (isIcebendingAbility(ability) && !canIcebend(plugin.getServer().getPlayer(player))) return false;
-//		if (isHealingAbility(ability) && !canWaterHeal(plugin.getServer().getPlayer(player))) return false;
-//		if (isPlantbendingAbility(ability) && !canPlantbend(plugin.getServer().getPlayer(player))) return false;
-//		if (isBloodbendingAbility(ability) && !canBloodbend(plugin.getServer().getPlayer(player))) return false;
-		
-		
-		
+
+		//		if (isFlightAbility(ability) && !canAirFlight(plugin.getServer().getPlayer(player))) return false;
+		//		if (isSpiritualProjectionAbility(ability) && !canUseSpiritualProjection(plugin.getServer().getPlayer(player))) return false;
+		//		if (isCombustionbendingAbility(ability) && !canCombustionbend(plugin.getServer().getPlayer(player))) return false;
+		//		if (isLightningbendingAbility(ability) && !canLightningbend(plugin.getServer().getPlayer(player))) return false;
+		//		if (isSandbendingAbility(ability) && !canSandbend(plugin.getServer().getPlayer(player))) return false;
+		//		if (isMetalbendingAbility(ability) && !canMetalbend(plugin.getServer().getPlayer(player))) return false;
+		//		if (isLavabendingAbility(ability) && !canLavabend(plugin.getServer().getPlayer(player))) return false;
+		//		if (isIcebendingAbility(ability) && !canIcebend(plugin.getServer().getPlayer(player))) return false;
+		//		if (isHealingAbility(ability) && !canWaterHeal(plugin.getServer().getPlayer(player))) return false;
+		//		if (isPlantbendingAbility(ability) && !canPlantbend(plugin.getServer().getPlayer(player))) return false;
+		//		if (isBloodbendingAbility(ability) && !canBloodbend(plugin.getServer().getPlayer(player))) return false;
+
+
+
 		if (isRegionProtectedFromBuild(p, ability, p.getLocation())) return false;
 		if (Paralyze.isParalyzed(p) || Bloodbending.isBloodbended(p)) return false;
 		if (MetalClips.isControlled(p)) return false;
@@ -314,66 +319,66 @@
 			}
 		}.runTaskAsynchronously(ProjectKorra.plugin);
 	}
-	
+
 	private static void createBendingPlayerAsynchronously(final UUID uuid, final String player) {
-        ResultSet rs2 = DBConnection.sql.readQuery("SELECT * FROM pk_players WHERE uuid = '" + uuid.toString() + "'");
-        try {
-            if (!rs2.next()) { // Data doesn't exist, we want a completely new
-                               // player.
-                new BendingPlayer(uuid, player, new ArrayList<Element>(), new HashMap<Integer, String>(), false);
-                DBConnection.sql.modifyQuery("INSERT INTO pk_players (uuid, player) VALUES ('" + uuid.toString() + "', '" + player + "')");
-                ProjectKorra.log.info("Created new BendingPlayer for " + player);
-            } else {
-                // The player has at least played before.
-                String player2 = rs2.getString("player");
-                if (!player.equalsIgnoreCase(player2)) {
-                    DBConnection.sql.modifyQuery("UPDATE pk_players SET player = '" + player + "' WHERE uuid = '" + uuid.toString() + "'");
-                    // They have changed names.
-                    
-                    ProjectKorra.log.info("Updating Player Name for " + player);
-                }
-                
-                String element = rs2.getString("element");
-                String permaremoved = rs2.getString("permaremoved");
-                boolean p = false;
-                final ArrayList<Element> elements = new ArrayList<Element>();
-                if (element != null) { // Player has an element.
-                    if (element.contains("a"))
-                        elements.add(Element.Air);
-                    if (element.contains("w"))
-                        elements.add(Element.Water);
-                    if (element.contains("e"))
-                        elements.add(Element.Earth);
-                    if (element.contains("f"))
-                        elements.add(Element.Fire);
-                    if (element.contains("c"))
-                        elements.add(Element.Chi);
-                }
-                
-                final HashMap<Integer, String> abilities = new HashMap<Integer, String>();
-                for (int i = 1; i <= 9; i++) {
-                    String slot = rs2.getString("slot" + i);
-                    
-                    if (slot != null) {
-                        abilities.put(i, slot);
-                    }
-                }
-                
-                p = (permaremoved == null ? false : (permaremoved.equals("true") ? true : (permaremoved.equals("false") ? false : p)));
-                
-                final boolean boolean_p = p;
-                new BukkitRunnable() {
-                    @Override
-                    public void run() {
-                        new BendingPlayer(uuid, player, elements, abilities, boolean_p);
-                    }
-                }.runTask(ProjectKorra.plugin);
-            }
-        } catch (SQLException ex) {
-            ex.printStackTrace();
-            GeneralMethods.logError(ex);
-        }
-    }
+		ResultSet rs2 = DBConnection.sql.readQuery("SELECT * FROM pk_players WHERE uuid = '" + uuid.toString() + "'");
+		try {
+			if (!rs2.next()) { // Data doesn't exist, we want a completely new
+				// player.
+				new BendingPlayer(uuid, player, new ArrayList<Element>(), new HashMap<Integer, String>(), false);
+				DBConnection.sql.modifyQuery("INSERT INTO pk_players (uuid, player) VALUES ('" + uuid.toString() + "', '" + player + "')");
+				ProjectKorra.log.info("Created new BendingPlayer for " + player);
+			} else {
+				// The player has at least played before.
+				String player2 = rs2.getString("player");
+				if (!player.equalsIgnoreCase(player2)) {
+					DBConnection.sql.modifyQuery("UPDATE pk_players SET player = '" + player + "' WHERE uuid = '" + uuid.toString() + "'");
+					// They have changed names.
+
+					ProjectKorra.log.info("Updating Player Name for " + player);
+				}
+
+				String element = rs2.getString("element");
+				String permaremoved = rs2.getString("permaremoved");
+				boolean p = false;
+				final ArrayList<Element> elements = new ArrayList<Element>();
+				if (element != null) { // Player has an element.
+					if (element.contains("a"))
+						elements.add(Element.Air);
+					if (element.contains("w"))
+						elements.add(Element.Water);
+					if (element.contains("e"))
+						elements.add(Element.Earth);
+					if (element.contains("f"))
+						elements.add(Element.Fire);
+					if (element.contains("c"))
+						elements.add(Element.Chi);
+				}
+
+				final HashMap<Integer, String> abilities = new HashMap<Integer, String>();
+				for (int i = 1; i <= 9; i++) {
+					String slot = rs2.getString("slot" + i);
+
+					if (slot != null) {
+						abilities.put(i, slot);
+					}
+				}
+
+				p = (permaremoved == null ? false : (permaremoved.equals("true") ? true : (permaremoved.equals("false") ? false : p)));
+
+				final boolean boolean_p = p;
+				new BukkitRunnable() {
+					@Override
+					public void run() {
+						new BendingPlayer(uuid, player, elements, abilities, boolean_p);
+					}
+				}.runTask(ProjectKorra.plugin);
+			}
+		} catch (SQLException ex) {
+			ex.printStackTrace();
+			GeneralMethods.logError(ex);
+		}
+	}
 
 	/**
 	 * Damages an Entity by amount of damage specified. Starts a {@link EntityDamageByEntityEvent}.
@@ -407,13 +412,13 @@
 		File writeFile = new File(".", "converted.yml");
 		if (readFile.exists()) {
 			try (
-				DataInputStream input = new DataInputStream(new FileInputStream(readFile));
-				BufferedReader reader = new BufferedReader(new InputStreamReader(input));
-
-				DataOutputStream output = new DataOutputStream(new FileOutputStream(writeFile));
-				BufferedWriter writer = new BufferedWriter(new OutputStreamWriter(output));
-			){
-				
+					DataInputStream input = new DataInputStream(new FileInputStream(readFile));
+					BufferedReader reader = new BufferedReader(new InputStreamReader(input));
+
+					DataOutputStream output = new DataOutputStream(new FileOutputStream(writeFile));
+					BufferedWriter writer = new BufferedWriter(new OutputStreamWriter(output));
+					){
+
 				String line;
 				while ((line = reader.readLine()) != null) {
 					if (!line.trim().contains("==: BendingPlayer")) {
@@ -487,7 +492,7 @@
 			if (AbilityModuleManager.subabilities.contains(ability)) return getSubBendingColor(Element.Fire);
 			return FireMethods.getFireColor();
 		}
-		
+
 		else return getAvatarColor();
 	}
 
@@ -586,7 +591,7 @@
 		return faces[besti];
 
 	}
-	
+
 	public static List<Location> getCircle(Location loc, int radius, int height, boolean hollow, boolean sphere, int plusY){
 		List<Location> circleblocks = new ArrayList<Location>();
 		int cx = loc.getBlockX();
@@ -712,22 +717,22 @@
 		return 4;
 
 	}
-	
+
 	@SuppressWarnings("incomplete-switch")
 	public static ChatColor getSubBendingColor(Element element)
 	{
 		switch(element)
 		{
-			case Fire:
-				return ChatColor.valueOf(plugin.getConfig().getString("Properties.Chat.Colors.FireSub"));
-			case Air:
-				return ChatColor.valueOf(plugin.getConfig().getString("Properties.Chat.Colors.AirSub"));
-			case Water:
-				return ChatColor.valueOf(plugin.getConfig().getString("Properties.Chat.Colors.WaterSub"));
-			case Earth:
-				return ChatColor.valueOf(plugin.getConfig().getString("Properties.Chat.Colors.EarthSub"));
-		}
-		
+		case Fire:
+			return ChatColor.valueOf(plugin.getConfig().getString("Properties.Chat.Colors.FireSub"));
+		case Air:
+			return ChatColor.valueOf(plugin.getConfig().getString("Properties.Chat.Colors.AirSub"));
+		case Water:
+			return ChatColor.valueOf(plugin.getConfig().getString("Properties.Chat.Colors.WaterSub"));
+		case Earth:
+			return ChatColor.valueOf(plugin.getConfig().getString("Properties.Chat.Colors.EarthSub"));
+		}
+
 		return getAvatarColor();
 	}
 
@@ -867,7 +872,7 @@
 		if (player.hasPermission("bending.ability." + ability) && canBind(player.getName(), ability)) return true;
 		return false;
 	}
-	
+
 	public static boolean canView(Player player, String ability) {
 		if (player.hasPermission("bending.ability." + ability)) return true;
 		return false;
@@ -879,7 +884,7 @@
 		if (AbilityModuleManager.authors.get(name).equalsIgnoreCase(author)) return true;
 		return false;
 	}
-	
+
 	public static boolean isAdjacentToThreeOrMoreSources(Block block) {
 		if (TempBlock.isTempBlock(block))
 			return false;
@@ -923,7 +928,7 @@
 	public static boolean isImportEnabled() {
 		return plugin.getConfig().getBoolean("Properties.ImportEnabled");
 	}
-	
+
 	public static boolean isObstructed(Location location1, Location location2) {
 		Vector loc1 = location1.toVector();
 		Vector loc2 = location2.toVector();
@@ -946,7 +951,7 @@
 
 		return false;
 	}
-	
+
 	/*
 	 * isRegionProtectedFromBuild is one of the most server intensive methods in the
 	 * plugin. It uses a blockCache that keeps track of recent blocks that may have already been checked.
@@ -956,12 +961,12 @@
 	public static boolean isRegionProtectedFromBuild(Player player, String ability, Location loc) {
 		if(!blockProtectionCache.containsKey(player.getName()))
 			blockProtectionCache.put(player.getName(), new ConcurrentHashMap<Block, BlockCacheElement>());
-		
+
 		ConcurrentHashMap<Block, BlockCacheElement> blockMap = blockProtectionCache.get(player.getName());
 		Block block = loc.getBlock();
 		if(blockMap.containsKey(block)) {
 			BlockCacheElement elem = blockMap.get(block);
-			
+
 			// both abilities must be equal to each other to use the cache
 			if((ability == null && elem.getAbility() == null)
 					|| (ability != null && elem.getAbility() != null && elem.getAbility().equals(ability))) {
@@ -973,7 +978,7 @@
 		blockMap.put(block, new BlockCacheElement(player, block, ability, value, System.currentTimeMillis()));
 		return value;
 	}
-	
+
 	public static boolean isRegionProtectedFromBuildPostCache(Player player, String ability, Location loc) {
 
 		boolean allowharmless = plugin.getConfig().getBoolean("Properties.RegionProtection.AllowHarmlessAbilities");
@@ -1055,10 +1060,10 @@
 						return true;
 				}
 
-//				if (ps.getForceFieldManager().hasSourceField(location,
-//						FieldFlag.PREVENT_PLACE))
-//					return true;
-				
+				//				if (ps.getForceFieldManager().hasSourceField(location,
+				//						FieldFlag.PREVENT_PLACE))
+				//					return true;
+
 				if (!PreciousStones.API().canBreak(player, location)) {
 					return true;
 				}
@@ -1151,7 +1156,7 @@
 		return false;
 	}
 
-	
+
 	public static boolean isSolid(Block block) {
 		if (Arrays.asList(nonOpaque).contains(block.getTypeId())) return false;
 		return true;
@@ -1183,12 +1188,12 @@
 		}
 		return players;
 	}
-	
+
 	public static void displayColoredParticle(Location loc, String hexVal) {
 		int R = 0;
 		int G = 0;
 		int B = 0;
-		
+
 		if(hexVal.length() <= 6){
 			R = Integer.valueOf(hexVal.substring( 0, 2 ), 16);
 			G = Integer.valueOf(hexVal.substring( 2, 4 ), 16);
@@ -1202,15 +1207,15 @@
 			if(R <= 0)
 				R=1;
 		}
-			
+
 		ParticleEffect.RED_DUST.display((float) R, (float) G, (float) B, 0.004F, 0, loc, 256D);	
 	}
-	
+
 	public static void displayColoredParticle(Location loc, String hexVal, float xOffset, float yOffset, float zOffset) {
 		int R = 0;
 		int G = 0;
 		int B = 0;
-		
+
 		if(hexVal.length() <= 6){
 			R = Integer.valueOf(hexVal.substring( 0, 2 ), 16);
 			G = Integer.valueOf(hexVal.substring( 2, 4 ), 16);
@@ -1224,19 +1229,19 @@
 			if(R <= 0)
 				R=1;
 		}
-		
+
 		loc.setX(loc.getX() + Math.random() * (xOffset/2 - -(xOffset/2)));
 		loc.setY(loc.getY() + Math.random() * (yOffset/2 - -(yOffset/2)));
 		loc.setZ(loc.getZ() + Math.random() * (zOffset/2 - -(zOffset/2)));
-		
+
 		ParticleEffect.RED_DUST.display((float) R, (float) G, (float) B, 0.004F, 0, loc, 256D);	
 	}
-	
+
 	public static void displayColoredParticle(Location loc, ParticleEffect type, String hexVal, float xOffset, float yOffset, float zOffset) {
 		int R = 0;
 		int G = 0;
 		int B = 0;
-		
+
 		if(hexVal.length() <= 6){
 			R = Integer.valueOf(hexVal.substring( 0, 2 ), 16);
 			G = Integer.valueOf(hexVal.substring( 2, 4 ), 16);
@@ -1250,11 +1255,11 @@
 			if(R <= 0)
 				R=1;
 		}
-		
+
 		loc.setX(loc.getX() + Math.random() * (xOffset/2 - -(xOffset/2)));
 		loc.setY(loc.getY() + Math.random() * (yOffset/2 - -(yOffset/2)));
 		loc.setZ(loc.getZ() + Math.random() * (zOffset/2 - -(zOffset/2)));
-		
+
 		if(type == ParticleEffect.RED_DUST || type == ParticleEffect.REDSTONE)
 			ParticleEffect.RED_DUST.display((float) R, (float) G, (float) B, 0.004F, 0, loc, 256D);
 		else if(type == ParticleEffect.SPELL_MOB || type == ParticleEffect.MOB_SPELL)
@@ -1264,7 +1269,7 @@
 		else
 			ParticleEffect.RED_DUST.display((float) 0, (float) 0, (float) 0, 0.004F, 0, loc, 256D);	
 	}
-	
+
 	public static void displayParticleVector(Location loc, ParticleEffect type, float xTrans, float yTrans, float zTrans) {
 		if(type == ParticleEffect.FIREWORKS_SPARK)
 			ParticleEffect.FIREWORKS_SPARK.display((float) xTrans, (float) yTrans, (float) zTrans, 0.09F, 0, loc, 256D);
@@ -1284,7 +1289,7 @@
 			ParticleEffect.SNOW_SHOVEL.display((float) xTrans, (float) yTrans, (float) zTrans, 0.2F, 0, loc, 256D);
 		else
 			ParticleEffect.RED_DUST.display((float) 0, (float) 0, (float) 0, 0.004F, 0, loc, 256D);
-		
+
 	}
 
 	public static void reloadPlugin() {
@@ -1302,7 +1307,7 @@
 			GeneralMethods.createBendingPlayer(player.getUniqueId(), player.getName());
 		}
 	}
-	
+
 	public static void removeBlock(Block block) {
 		if (isAdjacentToThreeOrMoreSources(block)) {
 			block.setType(Material.WATER);
@@ -1328,7 +1333,7 @@
 		}
 
 	}
-	
+
 	public static Vector rotateVectorAroundVector(Vector axis, Vector rotator,
 			double degrees) {
 		double angle = Math.toRadians(degrees);
@@ -1361,6 +1366,9 @@
 		if (bPlayer == null) return;
 		String uuid = bPlayer.uuid.toString();
 
+		//Temp code to block modifications of binds, Should be replaced when bind event is added.
+		if(MultiAbilityManager.playerAbilities.containsKey(Bukkit.getPlayer(bPlayer.getPlayerName())))
+			return;
 		HashMap<Integer, String> abilities = bPlayer.getAbilities();
 
 		DBConnection.sql.modifyQuery("UPDATE pk_players SET slot" + slot + " = '" + (abilities.get(slot) == null ? null : abilities.get(slot)) + "' WHERE uuid = '" + uuid + "'");
@@ -1386,7 +1394,7 @@
 				((ComboAbilityModule) c.getComboType()).stop();
 
 		AirMethods.stopBending();
-		
+
 		EarthMethods.stopBending();
 
 		WaterMethods.stopBending();
@@ -1397,9 +1405,11 @@
 
 		Flight.removeAll();
 		TempBlock.removeAll();
-	}
-
-	
+
+		MultiAbilityManager.removeAll();
+	}
+
+
 	public static void setVelocity(Entity entity, Vector velocity){
 		if (entity instanceof TNTPrimed){
 			if (plugin.getConfig().getBoolean("Properties.BendingAffectFallingSand.TNT"))
@@ -1422,24 +1432,24 @@
 		new FireMethods(plugin);
 		new WaterMethods(plugin);
 	}
-	
+
 	public static FallingBlock spawnFallingBlock(Location loc, int type)
 	{
 		return spawnFallingBlock(loc, type, (byte) 0);
 	}
-	
+
 	public static FallingBlock spawnFallingBlock(Location loc, Material type)
 	{
 		return spawnFallingBlock(loc, type, (byte) 0);
 	}
-	
-	
+
+
 	public static FallingBlock spawnFallingBlock(Location loc, int type, byte data)
 	{
 		return loc.getWorld().spawnFallingBlock(loc, type, data);
 	}
-	
-	
+
+
 	public static FallingBlock spawnFallingBlock(Location loc, Material type, byte data)
 	{
 		return loc.getWorld().spawnFallingBlock(loc, type, data);
@@ -1573,12 +1583,12 @@
 		}
 		return null;
 	}
-	
+
 	public static boolean hasItems() {
 		if (Bukkit.getServer().getPluginManager().getPlugin("ProjectKorraItems") != null) return true;
 		return false;
 	}
-	
+
 	public static Plugin getItems() {
 		if (hasItems()) {
 			return Bukkit.getServer().getPluginManager().getPlugin("ProjectKorraItems");
@@ -1603,7 +1613,7 @@
 			pw.println(message);
 			pw.flush();
 			pw.close();
-			
+
 		} catch (IOException e) {
 			e.printStackTrace();
 		}
@@ -1706,14 +1716,14 @@
 			}
 		}
 	}
-	
+
 	public static class BlockCacheElement {
 		private Player player;
 		private Block block;
 		private String ability;
 		private boolean allowed;
 		private long time;
-		
+
 		public BlockCacheElement(Player player, Block block, String ability, boolean allowed, long time) {
 			this.player = player;
 			this.block = block;
@@ -1763,7 +1773,7 @@
 		}
 
 	}
-	
+
 	public static void startCacheCleaner(final double period) {
 		new BukkitRunnable() {
 			public void run() {
@@ -1771,7 +1781,7 @@
 					for(Iterator<Block> i = map.keySet().iterator(); i.hasNext();) {
 						Block key = i.next();
 						BlockCacheElement value = map.get(key);
-						
+
 						if(System.currentTimeMillis() - value.getTime() > period) {
 							map.remove(key);
 						}
@@ -1780,7 +1790,7 @@
 			}
 		}.runTaskTimer(ProjectKorra.plugin, 0, (long) (period / 20));
 	}
-	
+
 	/** Checks if an entity is Undead **/
 	public static boolean isUndead(Entity entity) {
 		if (entity == null) return false;
@@ -1798,7 +1808,7 @@
 		}
 		return false;
 	}
-	
+
 	/**
 	 * Logs a throwable into an ERROR.log file in the ProjectKorra root folder.
 	 * <p>
@@ -1810,7 +1820,7 @@
 	public static void logError(Throwable e) {
 		logError(e, true);
 	}
-	
+
 	/**
 	 * Logs a throwable into an ERROR.log file in the ProjectKorra root folder.
 	 * <p>
@@ -1850,1821 +1860,7 @@
 			}
 		}
 	}
-}
-=======
-package com.projectkorra.ProjectKorra;
-
-import java.io.BufferedReader;
-import java.io.BufferedWriter;
-import java.io.DataInputStream;
-import java.io.DataOutputStream;
-import java.io.File;
-import java.io.FileInputStream;
-import java.io.FileOutputStream;
-import java.io.FileWriter;
-import java.io.IOException;
-import java.io.InputStreamReader;
-import java.io.OutputStreamWriter;
-import java.io.PrintWriter;
-import java.sql.ResultSet;
-import java.sql.SQLException;
-import java.text.DateFormat;
-import java.text.SimpleDateFormat;
-import java.util.ArrayList;
-import java.util.Arrays;
-import java.util.Collection;
-import java.util.Date;
-import java.util.HashMap;
-import java.util.HashSet;
-import java.util.Iterator;
-import java.util.List;
-import java.util.Random;
-import java.util.Set;
-import java.util.UUID;
-import java.util.concurrent.ConcurrentHashMap;
-
-import me.ryanhamshire.GriefPrevention.GriefPrevention;
-import net.sacredlabyrinth.Phaed.PreciousStones.FieldFlag;
-import net.sacredlabyrinth.Phaed.PreciousStones.PreciousStones;
-
-import org.bukkit.Bukkit;
-import org.bukkit.ChatColor;
-import org.bukkit.Location;
-import org.bukkit.Material;
-import org.bukkit.Sound;
-import org.bukkit.World;
-import org.bukkit.block.Block;
-import org.bukkit.block.BlockFace;
-import org.bukkit.block.BlockState;
-import org.bukkit.configuration.file.FileConfiguration;
-import org.bukkit.entity.Entity;
-import org.bukkit.entity.EntityType;
-import org.bukkit.entity.FallingBlock;
-import org.bukkit.entity.FallingSand;
-import org.bukkit.entity.LivingEntity;
-import org.bukkit.entity.Player;
-import org.bukkit.entity.TNTPrimed;
-import org.bukkit.event.entity.EntityDamageByEntityEvent;
-import org.bukkit.event.entity.EntityDamageEvent.DamageCause;
-import org.bukkit.inventory.ItemStack;
-import org.bukkit.plugin.Plugin;
-import org.bukkit.plugin.PluginManager;
-import org.bukkit.scheduler.BukkitRunnable;
-import org.bukkit.util.Vector;
-
-import com.griefcraft.lwc.LWC;
-import com.griefcraft.lwc.LWCPlugin;
-import com.griefcraft.model.Protection;
-import com.massivecraft.factions.engine.EngineMain;
-import com.massivecraft.massivecore.ps.PS;
-import com.palmergames.bukkit.towny.Towny;
-import com.palmergames.bukkit.towny.TownyMessaging;
-import com.palmergames.bukkit.towny.TownySettings;
-import com.palmergames.bukkit.towny.object.Coord;
-import com.palmergames.bukkit.towny.object.PlayerCache;
-import com.palmergames.bukkit.towny.object.PlayerCache.TownBlockStatus;
-import com.palmergames.bukkit.towny.object.TownyPermission;
-import com.palmergames.bukkit.towny.object.TownyUniverse;
-import com.palmergames.bukkit.towny.object.TownyWorld;
-import com.palmergames.bukkit.towny.object.WorldCoord;
-import com.palmergames.bukkit.towny.utils.PlayerCacheUtil;
-import com.palmergames.bukkit.towny.war.flagwar.TownyWar;
-import com.palmergames.bukkit.towny.war.flagwar.TownyWarConfig;
-import com.projectkorra.ProjectKorra.Ability.AbilityModule;
-import com.projectkorra.ProjectKorra.Ability.AbilityModuleManager;
-import com.projectkorra.ProjectKorra.Ability.StockAbilities;
-import com.projectkorra.ProjectKorra.Ability.Combo.ComboAbilityModule;
-import com.projectkorra.ProjectKorra.Ability.Combo.ComboModuleManager;
-import com.projectkorra.ProjectKorra.Utilities.ParticleEffect;
-import com.projectkorra.ProjectKorra.airbending.AirCombo;
-import com.projectkorra.ProjectKorra.airbending.AirMethods;
-import com.projectkorra.ProjectKorra.airbending.AirShield;
-import com.projectkorra.ProjectKorra.airbending.AirSpout;
-import com.projectkorra.ProjectKorra.airbending.AirSwipe;
-import com.projectkorra.ProjectKorra.chiblocking.ChiMethods;
-import com.projectkorra.ProjectKorra.chiblocking.Paralyze;
-import com.projectkorra.ProjectKorra.earthbending.EarthBlast;
-import com.projectkorra.ProjectKorra.earthbending.EarthMethods;
-import com.projectkorra.ProjectKorra.earthbending.EarthPassive;
-import com.projectkorra.ProjectKorra.earthbending.MetalClips;
-import com.projectkorra.ProjectKorra.firebending.Combustion;
-import com.projectkorra.ProjectKorra.firebending.FireBlast;
-import com.projectkorra.ProjectKorra.firebending.FireCombo;
-import com.projectkorra.ProjectKorra.firebending.FireMethods;
-import com.projectkorra.ProjectKorra.firebending.FireShield;
-import com.projectkorra.ProjectKorra.waterbending.Bloodbending;
-import com.projectkorra.ProjectKorra.waterbending.FreezeMelt;
-import com.projectkorra.ProjectKorra.waterbending.WaterManipulation;
-import com.projectkorra.ProjectKorra.waterbending.WaterMethods;
-import com.projectkorra.ProjectKorra.waterbending.WaterSpout;
-import com.sk89q.worldguard.bukkit.WorldGuardPlugin;
-import com.sk89q.worldguard.protection.flags.DefaultFlag;
-
-import fr.neatmonster.nocheatplus.checks.CheckType;
-import fr.neatmonster.nocheatplus.hooks.NCPExemptionManager;
-
-
-@SuppressWarnings("deprecation")
-public class GeneralMethods {
-
-	static ProjectKorra plugin;
-	private static FileConfiguration config = ProjectKorra.plugin.getConfig();
-	
-	public static Random rand = new Random();
-	public static double CACHE_TIME = config.getDouble("Properties.RegionProtection.CacheBlockTime"); 
-
-	public static ConcurrentHashMap<String, Long> cooldowns = new ConcurrentHashMap<String, Long>();
-	// Represents PlayerName, previously checked blocks, and whether they were true or false
-	public static ConcurrentHashMap<String, ConcurrentHashMap<Block, BlockCacheElement>> blockProtectionCache = new ConcurrentHashMap<String, ConcurrentHashMap<Block, BlockCacheElement>>();
-
-	public static Integer[] nonOpaque = {0, 6, 8, 9, 10, 11, 27, 28, 30, 31, 32, 37, 38, 39, 40, 50, 51, 55, 59, 66, 68, 69, 70, 72,
-		75, 76, 77, 78, 83, 90, 93, 94, 104, 105, 106, 111, 115, 119, 127, 131, 132, 175};
-
-	// Stands for toggled = false while logging out
-	public static List<UUID> toggedOut = new ArrayList<UUID>();
-	
-	/**
-	 * Checks to see if an AbilityExists. Uses method {@link #getAbility(String)} to check if it exists.
-	 * @param string Ability Name
-	 * @return true if ability exists
-	 */
-	public static boolean abilityExists(String string) {
-		for (String st: AbilityModuleManager.abilities) {
-			if (string.equalsIgnoreCase(st))
-				return true;
-		}
-		return false;
-	}
-
-	public static boolean comboExists(String string)
-	{
-		for(ComboAbilityModule c : ComboModuleManager.combo)
-			if(string.equalsIgnoreCase(c.getName()))
-				return true;
-
-		return false;
-	}
-
-	public ComboAbilityModule getCombo(String name)
-	{
-		for(ComboAbilityModule c : ComboModuleManager.combo)
-			if(name.equalsIgnoreCase(c.getName()))
-				return c;
-
-		return null;
-	}
-
-	public static boolean isDisabledStockAbility(String string){
-		for (String st : AbilityModuleManager.disabledStockAbilities){
-			if (string.equalsIgnoreCase(st))
-				return true;
-		}
-		return false;
-	}
-
-	/**
-	 * Binds a Ability to the hotbar slot that the player is on. 
-	 * @param player The player to bind to
-	 * @param ability The ability name to Bind
-	 * @see {@link #bindAbility(Player, String, int)}
-	 */
-	public static void bindAbility(Player player, String ability) {
-		int slot = player.getInventory().getHeldItemSlot() + 1;
-		bindAbility(player,ability, slot);
-	}
-
-	/**
-	 * Binds a Ability to a specific hotbar slot.
-	 * Is cancelled if player has a MultiAbility bound.
-	 * @param player The player to bind to
-	 * @param ability 
-	 * @param slot
-	 * @see {@link #bindAbility(Player, String)}
-	 */
-	public static void bindAbility(Player player, String ability, int slot) {
-		//Temp code to block modifications of binds, Should be replaced when bind event is added.
-		if(MultiAbilityManager.playerAbilities.containsKey(player)){
-			player.sendMessage(ChatColor.RED + "You can't edit your binds right now!");
-			return;
-		}
-		
-		BendingPlayer bPlayer = getBendingPlayer(player.getName());
-		bPlayer.getAbilities().put(slot, ability);
-		
-		if (AirMethods.isAirAbility(ability)) {
-			player.sendMessage(AirMethods.getAirColor() + "Succesfully bound " + ability + " to slot " + slot);
-		}
-		else if (WaterMethods.isWaterAbility(ability)) {
-			player.sendMessage(WaterMethods.getWaterColor() + "Succesfully bound " + ability + " to slot " + slot);
-		}
-		else if (EarthMethods.isEarthAbility(ability)) {
-			player.sendMessage(EarthMethods.getEarthColor() + "Succesfully bound " + ability + " to slot " + slot);
-		}
-		else if (FireMethods.isFireAbility(ability)) {
-			player.sendMessage(FireMethods.getFireColor() + "Succesfully bound " + ability + " to slot " + slot);
-		}
-		else if (ChiMethods.isChiAbility(ability)) {
-			player.sendMessage(ChiMethods.getChiColor() + "Succesfully bound " + ability + " to slot " + slot);
-		} else {
-			player.sendMessage(getAvatarColor() + "Successfully bound " + ability + " to slot " + slot);
-		}
-
-		saveAbility(bPlayer, slot, ability);
-	}
-
-	/**
-	 * Breaks a block and sets it to {@link Material#AIR AIR}.
-	 * @param block The block to break
-	 */
-	public static void breakBlock(Block block) {
-		block.breakNaturally(new ItemStack(Material.AIR));
-	}
-
-	public static boolean canBind(String player, String ability) {
-		Player p = Bukkit.getPlayer(player);
-		if (p == null) return false;
-		if (!p.hasPermission("bending.ability." + ability)) return false;
-		if (AirMethods.isAirAbility(ability) && !isBender(player, Element.Air)) return false;
-		if (WaterMethods.isWaterAbility(ability) && !isBender(player, Element.Water)) return false;
-		if (EarthMethods.isEarthAbility(ability) && !isBender(player, Element.Earth)) return false;
-		if (FireMethods.isFireAbility(ability) && !isBender(player, Element.Fire)) return false;
-		if (ChiMethods.isChiAbility(ability) && !isBender(player, Element.Chi)) return false;
-		return true;
-	}
-	
-	/**
-	 * Checks to see if a Player can bend a specific Ability.
-	 * @param player The player name to check
-	 * @param ability The Ability name to check
-	 * @return true If player can bend specified ability and has the permissions to do so
-	 */
-	public static boolean canBend(String player, String ability) {
-		BendingPlayer bPlayer = getBendingPlayer(player);
-		Player p = Bukkit.getPlayer(player);
-		if (bPlayer == null) return false;
-		if (plugin.getConfig().getStringList("Properties.DisabledWorlds") != null && plugin.getConfig().getStringList("Properties.DisabledWorlds").contains(p.getWorld().getName())) return false;
-		if (Commands.isToggledForAll) return false;
-		if (!bPlayer.isToggled) return false;
-		if (p == null) return false;
-		if (cooldowns.containsKey(p.getName())) {
-			if (cooldowns.get(p.getName()) + ProjectKorra.plugin.getConfig().getLong("Properties.GlobalCooldown") >= System.currentTimeMillis()) {
-				return false;
-			}
-			cooldowns.remove(p.getName());
-		}
-		if (bPlayer.blockedChi) return false;
-		//		if (bPlayer.isChiBlocked()) return false;
-		if (!p.hasPermission("bending.ability." + ability)) return false;
-		if (AirMethods.isAirAbility(ability) && !isBender(player, Element.Air)) return false;
-		if (WaterMethods.isWaterAbility(ability) && !isBender(player, Element.Water)) return false;
-		if (EarthMethods.isEarthAbility(ability) && !isBender(player, Element.Earth)) return false;
-		if (FireMethods.isFireAbility(ability) && !isBender(player, Element.Fire)) return false;
-		if (ChiMethods.isChiAbility(ability) && !isBender(player, Element.Chi)) return false;
-		
-//		if (isFlightAbility(ability) && !canAirFlight(plugin.getServer().getPlayer(player))) return false;
-//		if (isSpiritualProjectionAbility(ability) && !canUseSpiritualProjection(plugin.getServer().getPlayer(player))) return false;
-//		if (isCombustionbendingAbility(ability) && !canCombustionbend(plugin.getServer().getPlayer(player))) return false;
-//		if (isLightningbendingAbility(ability) && !canLightningbend(plugin.getServer().getPlayer(player))) return false;
-//		if (isSandbendingAbility(ability) && !canSandbend(plugin.getServer().getPlayer(player))) return false;
-//		if (isMetalbendingAbility(ability) && !canMetalbend(plugin.getServer().getPlayer(player))) return false;
-//		if (isLavabendingAbility(ability) && !canLavabend(plugin.getServer().getPlayer(player))) return false;
-//		if (isIcebendingAbility(ability) && !canIcebend(plugin.getServer().getPlayer(player))) return false;
-//		if (isHealingAbility(ability) && !canWaterHeal(plugin.getServer().getPlayer(player))) return false;
-//		if (isPlantbendingAbility(ability) && !canPlantbend(plugin.getServer().getPlayer(player))) return false;
-//		if (isBloodbendingAbility(ability) && !canBloodbend(plugin.getServer().getPlayer(player))) return false;
-		
-		
-		
-		if (isRegionProtectedFromBuild(p, ability, p.getLocation())) return false;
-		if (Paralyze.isParalyzed(p) || Bloodbending.isBloodbended(p)) return false;
-		if (MetalClips.isControlled(p)) return false;
-		if (BendingManager.events.get(p.getWorld()) != null && BendingManager.events.get(p.getWorld()).equalsIgnoreCase("SolarEclipse") && FireMethods.isFireAbility(ability)) return false;
-		if (BendingManager.events.get(p.getWorld()) != null && BendingManager.events.get(p.getWorld()).equalsIgnoreCase("LunarEclipse") && WaterMethods.isWaterAbility(ability)) return false;
-		return true;
-	}
-
-	public static boolean canBendPassive(String player, Element element) {
-		BendingPlayer bPlayer = getBendingPlayer(player);
-		Player p = Bukkit.getPlayer(player);
-		if (bPlayer == null) return false;
-		if (p == null) return false;
-		if (!p.hasPermission("bending." + element.toString().toLowerCase() + ".passive")) return false;
-		if (!bPlayer.isToggled) return false;
-		if (!bPlayer.hasElement(element)) return false;
-		if (isRegionProtectedFromBuild(p, null, p.getLocation())) return false;
-		if (bPlayer.blockedChi) return false;
-		return true;
-	}
-
-	public static boolean isSubAbility(String ability) {
-		if (AbilityModuleManager.subabilities.contains(ability)) return true;
-		return false;
-	}
-
-	/**
-	 * Creates a {@link BendingPlayer} with the data from the database. This runs when a player logs in.
-	 * @param uuid The UUID of the player
-	 * @param player The player name
-	 * @throws SQLException
-	 */
-	public static void createBendingPlayer(final UUID uuid, final String player) {
-		new BukkitRunnable() {
-			@Override
-			public void run() {
-				createBendingPlayerAsynchronously(uuid, player);
-			}
-		}.runTaskAsynchronously(ProjectKorra.plugin);
-	}
-	
-	private static void createBendingPlayerAsynchronously(final UUID uuid, final String player) {
-        ResultSet rs2 = DBConnection.sql.readQuery("SELECT * FROM pk_players WHERE uuid = '" + uuid.toString() + "'");
-        try {
-            if (!rs2.next()) { // Data doesn't exist, we want a completely new
-                               // player.
-                new BendingPlayer(uuid, player, new ArrayList<Element>(), new HashMap<Integer, String>(), false);
-                DBConnection.sql.modifyQuery("INSERT INTO pk_players (uuid, player) VALUES ('" + uuid.toString() + "', '" + player + "')");
-                ProjectKorra.log.info("Created new BendingPlayer for " + player);
-            } else {
-                // The player has at least played before.
-                String player2 = rs2.getString("player");
-                if (!player.equalsIgnoreCase(player2)) {
-                    DBConnection.sql.modifyQuery("UPDATE pk_players SET player = '" + player + "' WHERE uuid = '" + uuid.toString() + "'");
-                    // They have changed names.
-                    
-                    ProjectKorra.log.info("Updating Player Name for " + player);
-                }
-                
-                String element = rs2.getString("element");
-                String permaremoved = rs2.getString("permaremoved");
-                boolean p = false;
-                final ArrayList<Element> elements = new ArrayList<Element>();
-                if (element != null) { // Player has an element.
-                    if (element.contains("a"))
-                        elements.add(Element.Air);
-                    if (element.contains("w"))
-                        elements.add(Element.Water);
-                    if (element.contains("e"))
-                        elements.add(Element.Earth);
-                    if (element.contains("f"))
-                        elements.add(Element.Fire);
-                    if (element.contains("c"))
-                        elements.add(Element.Chi);
-                }
-                
-                final HashMap<Integer, String> abilities = new HashMap<Integer, String>();
-                for (int i = 1; i <= 9; i++) {
-                    String slot = rs2.getString("slot" + i);
-                    
-                    if (slot != null) {
-                        abilities.put(i, slot);
-                    }
-                }
-                
-                p = (permaremoved == null ? false : (permaremoved.equals("true") ? true : (permaremoved.equals("false") ? false : p)));
-                
-                final boolean boolean_p = p;
-                new BukkitRunnable() {
-                    @Override
-                    public void run() {
-                        new BendingPlayer(uuid, player, elements, abilities, boolean_p);
-                    }
-                }.runTask(ProjectKorra.plugin);
-            }
-        } catch (SQLException ex) {
-            ex.printStackTrace();
-        }
-    }
-
-	/**
-	 * Damages an Entity by amount of damage specified. Starts a {@link EntityDamageByEntityEvent}.
-	 * @param player The player dealing the damage
-	 * @param entity The entity that is receiving the damage
-	 * @param damage The amount of damage to deal
-	 */
-	public static void damageEntity(Player player, Entity entity, double damage) {
-		if (entity instanceof LivingEntity) {
-			if (entity instanceof Player) {
-				if (Commands.invincible.contains(((Player) entity).getName())) return;
-			}
-			if (Bukkit.getPluginManager().isPluginEnabled("NoCheatPlus")) {
-				NCPExemptionManager.exemptPermanently(player, CheckType.FIGHT_REACH);
-			}
-			((LivingEntity) entity).damage(damage, player);
-			((LivingEntity) entity).setLastDamageCause(
-					new EntityDamageByEntityEvent(player, entity, DamageCause.CUSTOM, damage));
-			if (Bukkit.getPluginManager().isPluginEnabled("NoCheatPlus")) {
-				NCPExemptionManager.unexempt(player);
-			}
-		}
-	}
-
-	/**
-	 * Deserializes the configuration file "bendingPlayers.yml" of the old BendingPlugin and creates a converted.yml ready for conversion.
-	 * @throws IOException If the "bendingPlayers.yml" file is not found
-	 */
-	public static void deserializeFile() {
-		File readFile = new File(".", "bendingPlayers.yml");
-		File writeFile = new File(".", "converted.yml");
-		if (readFile.exists()) {
-			try (
-				DataInputStream input = new DataInputStream(new FileInputStream(readFile));
-				BufferedReader reader = new BufferedReader(new InputStreamReader(input));
-
-				DataOutputStream output = new DataOutputStream(new FileOutputStream(writeFile));
-				BufferedWriter writer = new BufferedWriter(new OutputStreamWriter(output));
-			){
-				
-				String line;
-				while ((line = reader.readLine()) != null) {
-					if (!line.trim().contains("==: BendingPlayer")) {
-						writer.write(line + "\n");
-					}
-				}
-			} catch (IOException e) {
-				e.printStackTrace();
-			}
-		}
-	}
-
-	/**
-	 * Drops a {@code Collection<ItemStack>} of items on a specified block.
-	 * @param block The block to drop items on.
-	 * @param items The items to drop.
-	 */
-	public static void dropItems(Block block, Collection<ItemStack> items) {
-		for (ItemStack item : items)
-			block.getWorld().dropItem(block.getLocation(), item);
-	}
-
-	/**
-	 * Gets the ability from specified ability name.
-	 * @param string The ability name
-	 * @return Ability name if found in {@link AbilityModuleManager#abilities}
-	 * <p>
-	 * else null
-	 * </p>
-	 */
-	public static String getAbility(String string) {
-		for (String st: AbilityModuleManager.abilities) {
-			if (st.equalsIgnoreCase(string)) return st;
-		}
-		return null;
-	}
-
-	/**
-	 * Gets the Element color from the Ability name specified.
-	 * @param ability The ability name
-	 * <p>
-	 * @return
-	 * {@link #getChiColor()} <br />
-	 * {@link #getAirColor()} <br />
-	 * {@link #getWaterColor()} <br />
-	 * {@link #getEarthColor()} <br />
-	 * {@link #getFireColor()} <br />
-	 * else {@link #getAvatarColor()}
-	 * </p>
-	 */
-	public static ChatColor getAbilityColor(String ability) {
-		if (AbilityModuleManager.chiabilities.contains(ability)) return ChiMethods.getChiColor();
-		if (AbilityModuleManager.airbendingabilities.contains(ability))
-		{
-			if (AbilityModuleManager.subabilities.contains(ability)) return getSubBendingColor(Element.Air);
-			return AirMethods.getAirColor();
-		}
-		if (AbilityModuleManager.waterbendingabilities.contains(ability))
-		{
-			if (AbilityModuleManager.subabilities.contains(ability)) return getSubBendingColor(Element.Water);
-			return WaterMethods.getWaterColor();
-		}
-		if (AbilityModuleManager.earthbendingabilities.contains(ability))
-		{
-			if (AbilityModuleManager.subabilities.contains(ability)) return getSubBendingColor(Element.Earth);
-			return EarthMethods.getEarthColor();
-		}
-		if (AbilityModuleManager.firebendingabilities.contains(ability))
-		{
-			if (AbilityModuleManager.subabilities.contains(ability)) return getSubBendingColor(Element.Fire);
-			return FireMethods.getFireColor();
-		}
-		
-		else return getAvatarColor();
-	}
-
-	/**
-	 * Gets the AvatarColor from the config.
-	 * @return Config specified ChatColor
-	 */
-	public static ChatColor getAvatarColor() {
-		return ChatColor.valueOf(plugin.getConfig().getString("Properties.Chat.Colors.Avatar"));
-	}
-
-	/**
-	 * Gets a {@link BendingPlayer} from specified player name.
-	 * @param player The name of the Player
-	 * @return The BendingPlayer object if {@link BendingPlayer#players} contains the player name
-	 */
-	public static BendingPlayer getBendingPlayer(String player) {
-		return BendingPlayer.players.get(player);
-	}
-
-	/**
-	 * Gets a {@code List<Blocks>} within the specified radius around the specified location.
-	 * @param location The base location
-	 * @param radius The block radius from location to include within the list of blocks
-	 * @return The list of Blocks
-	 */
-	public static List<Block> getBlocksAroundPoint(Location location, double radius) {
-		List<Block> blocks = new ArrayList<Block>();
-
-		int xorg = location.getBlockX();
-		int yorg = location.getBlockY();
-		int zorg = location.getBlockZ();
-
-		int r = (int) radius * 4;
-
-		for (int x = xorg - r; x <= xorg + r; x++) {
-			for (int y = yorg - r; y <= yorg + r; y++) {
-				for (int z = zorg - r; z <= zorg + r; z++) {
-					Block block = location.getWorld().getBlockAt(x, y, z);
-					if (block.getLocation().distance(location) <= radius) {
-						blocks.add(block);
-					}
-				}
-			}
-		}
-
-		return blocks;
-	}
-
-	/**
-	 * Gets the Ability bound to the slot that the player is in.
-	 * @param player The player to check
-	 * @return The Ability name bounded to the slot
-	 * <p>
-	 * else null
-	 * </p>
-	 */
-	public static String getBoundAbility(Player player) {
-		BendingPlayer bPlayer = getBendingPlayer(player.getName());
-		if (bPlayer == null) return null;
-
-		int slot = player.getInventory().getHeldItemSlot() + 1;
-		return bPlayer.getAbilities().get(slot);
-	}
-
-	public static long getGlobalCooldown() {
-		return plugin.getConfig().getLong("Properties.GlobalCooldown");
-	}
-
-	public static BlockFace getCardinalDirection(Vector vector) {
-		BlockFace[] faces = { BlockFace.NORTH, BlockFace.NORTH_EAST,
-				BlockFace.EAST, BlockFace.SOUTH_EAST, BlockFace.SOUTH,
-				BlockFace.SOUTH_WEST, BlockFace.WEST, BlockFace.NORTH_WEST };
-		Vector n, ne, e, se, s, sw, w, nw;
-		w = new Vector(-1, 0, 0);
-		n = new Vector(0, 0, -1);
-		s = n.clone().multiply(-1);
-		e = w.clone().multiply(-1);
-		ne = n.clone().add(e.clone()).normalize();
-		se = s.clone().add(e.clone()).normalize();
-		nw = n.clone().add(w.clone()).normalize();
-		sw = s.clone().add(w.clone()).normalize();
-
-		Vector[] vectors = { n, ne, e, se, s, sw, w, nw };
-
-		double comp = 0;
-		int besti = 0;
-		for (int i = 0; i < vectors.length; i++) {
-			double dot = vector.dot(vectors[i]);
-			if (dot > comp) {
-				comp = dot;
-				besti = i;
-			}
-		}
-
-		return faces[besti];
-
-	}
-	
-	public static List<Location> getCircle(Location loc, int radius, int height, boolean hollow, boolean sphere, int plusY){
-		List<Location> circleblocks = new ArrayList<Location>();
-		int cx = loc.getBlockX();
-		int cy = loc.getBlockY();
-		int cz = loc.getBlockZ();
-
-		for(int x = cx - radius; x <= cx + radius; x++){
-			for (int z = cz - radius; z <= cz + radius; z++){
-				for(int y = (sphere ? cy - radius : cy); y < (sphere ? cy + radius : cy + height); y++){
-					double dist = (cx - x) * (cx - x) + (cz - z) * (cz - z) + (sphere ? (cy - y) * (cy - y) : 0);
-
-					if(dist < radius * radius && !(hollow && dist < (radius - 1) * (radius - 1))){
-						Location l = new Location(loc.getWorld(), x, y + plusY, z);
-						circleblocks.add(l);
-					}
-				}
-			}
-		}
-
-		return circleblocks;
-	}
-
-	public static Vector getDirection(Location location, Location destination) {
-		double x1, y1, z1;
-		double x0, y0, z0;
-
-		x1 = destination.getX();
-		y1 = destination.getY();
-		z1 = destination.getZ();
-
-		x0 = location.getX();
-		y0 = location.getY();
-		z0 = location.getZ();
-
-		return new Vector(x1 - x0, y1 - y0, z1 - z0);
-
-	}
-
-	public static double getDistanceFromLine(Vector line, Location pointonline,
-			Location point) {
-
-		Vector AP = new Vector();
-		double Ax, Ay, Az;
-		Ax = pointonline.getX();
-		Ay = pointonline.getY();
-		Az = pointonline.getZ();
-
-		double Px, Py, Pz;
-		Px = point.getX();
-		Py = point.getY();
-		Pz = point.getZ();
-
-		AP.setX(Px - Ax);
-		AP.setY(Py - Ay);
-		AP.setZ(Pz - Az);
-
-		return (AP.crossProduct(line).length()) / (line.length());
-	}
-
-	/**
-	 * Gets a {@code Collection<ItemStack>} of item drops from a single block.
-	 * @param block The single block
-	 * @param type The Material type to change the block into
-	 * @param data The block data to change the block into
-	 * @param breakitem Unused
-	 * @return The item drops fromt the specified block
-	 */
-	public static Collection<ItemStack> getDrops(Block block, Material type, byte data, ItemStack breakitem) {
-		BlockState tempstate = block.getState();
-		block.setType(type);
-		block.setData(data);
-		Collection<ItemStack> item = block.getDrops();
-		tempstate.update(true);
-		return item;
-	}
-
-	/**
-	 * Gets a {@code List<Entity>} of entities around a specified radius from the specified area
-	 * @param location The base location
-	 * @param radius The radius of blocks to look for entities from the location
-	 * @return A list of entities around a point
-	 */
-	public static List<Entity> getEntitiesAroundPoint(Location location, double radius) {
-
-		List<Entity> entities = location.getWorld().getEntities();
-		List<Entity> list = location.getWorld().getEntities();
-
-		for (Entity entity : entities) {
-			if (entity.getWorld() != location.getWorld()) {
-				list.remove(entity);
-			} else if (entity.getLocation().distance(location) > radius) {
-				list.remove(entity);
-			}
-		}
-
-		return list;
-
-	}
-
-	@SuppressWarnings("incomplete-switch")
-	public static int getIntCardinalDirection(Vector vector) {
-		BlockFace face = getCardinalDirection(vector);
-
-		switch (face) {
-		case SOUTH:
-			return 7;
-		case SOUTH_WEST:
-			return 6;
-		case WEST:
-			return 3;
-		case NORTH_WEST:
-			return 0;
-		case NORTH:
-			return 1;
-		case NORTH_EAST:
-			return 2;
-		case EAST:
-			return 5;
-		case SOUTH_EAST:
-			return 8;
-		}
-
-		return 4;
-
-	}
-	
-	@SuppressWarnings("incomplete-switch")
-	public static ChatColor getSubBendingColor(Element element)
-	{
-		switch(element)
-		{
-			case Fire:
-				return ChatColor.valueOf(plugin.getConfig().getString("Properties.Chat.Colors.FireSub"));
-			case Air:
-				return ChatColor.valueOf(plugin.getConfig().getString("Properties.Chat.Colors.AirSub"));
-			case Water:
-				return ChatColor.valueOf(plugin.getConfig().getString("Properties.Chat.Colors.WaterSub"));
-			case Earth:
-				return ChatColor.valueOf(plugin.getConfig().getString("Properties.Chat.Colors.EarthSub"));
-		}
-		
-		return getAvatarColor();
-	}
-
-	public static Vector getOrthogonalVector(Vector axis, double degrees, double length) {
-
-		Vector ortho = new Vector(axis.getY(), -axis.getX(), 0);
-		ortho = ortho.normalize();
-		ortho = ortho.multiply(length);
-
-		return rotateVectorAroundVector(axis, ortho, degrees);
-
-	}
-
-	public static Location getPointOnLine(Location origin, Location target,	double distance) {
-		return origin.clone().add(
-				getDirection(origin, target).normalize().multiply(distance));
-
-	}
-
-	@SuppressWarnings("unused")
-	public static Entity getTargetedEntity(Player player, double range,	List<Entity> avoid) {
-		double longestr = range + 1;
-		Entity target = null;
-		Location origin = player.getEyeLocation();
-		Vector direction = player.getEyeLocation().getDirection().normalize();
-		for (Entity entity : origin.getWorld().getEntities()) {
-			if (avoid.contains(entity))
-				continue;
-			if (entity.getLocation().distance(origin) < longestr
-					&& getDistanceFromLine(direction, origin, entity.getLocation()) < 2
-					&& (entity instanceof LivingEntity)
-					&& entity.getEntityId() != player.getEntityId()
-					&& entity.getLocation().distance(origin.clone().add(direction)) < 
-					entity.getLocation().distance(origin.clone().add(direction.clone().multiply(-1)))) {
-				target = entity;
-				longestr = entity.getLocation().distance(origin);
-			}
-		}
-		if(target != null) {
-			List <Block> blklist = new ArrayList<Block>();
-			blklist = GeneralMethods.getBlocksAlongLine(player.getLocation(), target.getLocation(), player.getWorld());
-			for(Block isair:blklist)
-			{
-				if(GeneralMethods.isObstructed(origin, target.getLocation())) {
-					target = null;
-					break;
-				}
-			}
-		}
-		return target;
-	}
-
-	public static List<Block> getBlocksAlongLine(Location ploc, Location tloc, World w) {
-		List<Block> blocks = new ArrayList<Block>();
-
-		//Next we will name each coordinate
-		int x1 = ploc.getBlockX();
-		int y1 = ploc.getBlockY();
-		int z1 = ploc.getBlockZ();
-
-		int x2 = tloc.getBlockX();
-		int y2 = tloc.getBlockY();
-		int z2 = tloc.getBlockZ();
-
-		//Then we create the following integers
-		int xMin, yMin, zMin;
-		int xMax, yMax, zMax;
-		int x, y, z;
-
-		//Now we need to make sure xMin is always lower then xMax
-		if(x1 > x2){ //If x1 is a higher number then x2
-			xMin = x2;
-			xMax = x1;
-		}else{
-			xMin = x1;
-			xMax = x2;
-		}
-		//Same with Y
-		if(y1 > y2){
-			yMin = y2;
-			yMax = y1;
-		}else{
-			yMin = y1;
-			yMax = y2;
-		}
-
-		//And Z
-		if(z1 > z2){
-			zMin = z2;
-			zMax = z1;
-		}else{
-			zMin = z1;
-			zMax = z2;
-		}
-
-		//Now it's time for the loop
-		for(x = xMin; x <= xMax; x ++){
-			for(y = yMin; y <= yMax; y ++){
-				for(z = zMin; z <= zMax; z ++){
-					Block b = new Location(w, x, y, z).getBlock();
-					blocks.add(b);
-				}
-			}
-		}
-
-		//And last but not least, we return with the list
-		return blocks;
-	}
-
-	public static Location getTargetedLocation(Player player, double originselectrange, Integer... nonOpaque2) {
-		Location origin = player.getEyeLocation();
-		Vector direction = origin.getDirection();
-
-		HashSet<Byte> trans = new HashSet<Byte>();
-		trans.add((byte) 0);
-
-		if (nonOpaque2 == null) {
-			trans = null;
-		} else {
-			for (int i : nonOpaque2) {
-				trans.add((byte) i);
-			}
-		}
-
-		Block block = player.getTargetBlock(trans, (int) originselectrange + 1);
-		double distance = block.getLocation().distance(origin) - 1.5;
-		Location location = origin.add(direction.multiply(distance));
-
-		return location;
-	}
-
-	public static Location getTargetedLocation(Player player, int range) {
-		return getTargetedLocation(player, range, 0);
-	}
-
-	public static boolean hasPermission(Player player, String ability) {
-		if (player.hasPermission("bending.ability." + ability) && canBind(player.getName(), ability)) return true;
-		return false;
-	}
-	
-	public static boolean canView(Player player, String ability) {
-		if (player.hasPermission("bending.ability." + ability)) return true;
-		return false;
-	}
-
-	public static boolean isAbilityInstalled(String name, String author) {
-		String ability = getAbility(name);
-		if (ability == null) return false;
-		if (AbilityModuleManager.authors.get(name).equalsIgnoreCase(author)) return true;
-		return false;
-	}
-	
-	public static boolean isAdjacentToThreeOrMoreSources(Block block) {
-		if (TempBlock.isTempBlock(block))
-			return false;
-		int sources = 0;
-		byte full = 0x0;
-		BlockFace[] faces = { BlockFace.EAST, BlockFace.WEST, BlockFace.NORTH,
-				BlockFace.SOUTH };
-		for (BlockFace face : faces) {
-			Block blocki = block.getRelative(face);
-			if ((blocki.getType() == Material.LAVA || blocki.getType() == Material.STATIONARY_LAVA)
-					&& blocki.getData() == full
-					&& EarthPassive.canPhysicsChange(blocki))
-				sources++;
-			if ((blocki.getType() == Material.WATER || blocki.getType() == Material.STATIONARY_WATER)
-					&& blocki.getData() == full
-					&& WaterManipulation.canPhysicsChange(blocki))
-				sources++;
-			if (FreezeMelt.frozenblocks.containsKey(blocki)) {
-				//if (FreezeMelt.frozenblocks.get(blocki) == full)
-				//sources++;
-			} else if (blocki.getType() == Material.ICE) {
-				//sources++;
-			}
-		}
-		if (sources >= 2)
-			return true;
-		return false;
-	}
-
-	public static boolean isBender(String player, Element element) {
-		BendingPlayer bPlayer = getBendingPlayer(player);
-		if (bPlayer == null) return false;
-		if (bPlayer.hasElement(element)) return true;
-		return false;
-	}
-
-	public static boolean isHarmlessAbility(String ability) {
-		return AbilityModuleManager.harmlessabilities.contains(ability);
-	}
-
-	public static boolean isImportEnabled() {
-		return plugin.getConfig().getBoolean("Properties.ImportEnabled");
-	}
-	
-	public static boolean isObstructed(Location location1, Location location2) {
-		Vector loc1 = location1.toVector();
-		Vector loc2 = location2.toVector();
-
-		Vector direction = loc2.subtract(loc1);
-		direction.normalize();
-
-		Location loc;
-
-		double max = location1.distance(location2);
-
-		for (double i = 0; i <= max; i++) {
-			loc = location1.clone().add(direction.clone().multiply(i));
-			Material type = loc.getBlock().getType();
-			if (type != Material.AIR
-					&& !Arrays.asList(EarthMethods.getTransparentEarthbending()).contains(
-							type.getId()))
-				return true;
-		}
-
-		return false;
-	}
-	
-	/*
-	 * isRegionProtectedFromBuild is one of the most server intensive methods in the
-	 * plugin. It uses a blockCache that keeps track of recent blocks that may have already been checked.
-	 * Abilities like TremorSense call this ability 5 times per tick even though it only needs to check a single block,
-	 * instead of doing all 5 of those checks this method will now look in the map first.
-	 */
-	public static boolean isRegionProtectedFromBuild(Player player, String ability, Location loc) {
-		if(!blockProtectionCache.containsKey(player.getName()))
-			blockProtectionCache.put(player.getName(), new ConcurrentHashMap<Block, BlockCacheElement>());
-		
-		ConcurrentHashMap<Block, BlockCacheElement> blockMap = blockProtectionCache.get(player.getName());
-		Block block = loc.getBlock();
-		if(blockMap.containsKey(block)) {
-			BlockCacheElement elem = blockMap.get(block);
-			
-			// both abilities must be equal to each other to use the cache
-			if((ability == null && elem.getAbility() == null)
-					|| (ability != null && elem.getAbility() != null && elem.getAbility().equals(ability))) {
-				return elem.isAllowed();
-			}
-		}
-
-		boolean value = isRegionProtectedFromBuildPostCache(player, ability, loc);
-		blockMap.put(block, new BlockCacheElement(player, block, ability, value, System.currentTimeMillis()));
-		return value;
-	}
-	
-	public static boolean isRegionProtectedFromBuildPostCache(Player player, String ability, Location loc) {
-
-		boolean allowharmless = plugin.getConfig().getBoolean("Properties.RegionProtection.AllowHarmlessAbilities");
-		boolean respectWorldGuard = plugin.getConfig().getBoolean("Properties.RegionProtection.RespectWorldGuard");
-		boolean respectPreciousStones = plugin.getConfig().getBoolean("Properties.RegionProtection.RespectPreciousStones");
-		boolean respectFactions = plugin.getConfig().getBoolean("Properties.RegionProtection.RespectFactions");
-		boolean respectTowny = plugin.getConfig().getBoolean("Properties.RegionProtection.RespectTowny");
-		boolean respectGriefPrevention = plugin.getConfig().getBoolean("Properties.RegionProtection.RespectGriefPrevention");
-		boolean respectLWC = plugin.getConfig().getBoolean("Properties.RegionProtection.RespectLWC");
-
-		Set<String> ignite = AbilityModuleManager.igniteabilities;
-		Set<String> explode = AbilityModuleManager.explodeabilities;
-
-		if (ability == null && allowharmless)
-			return false;
-		if (isHarmlessAbility(ability) && allowharmless)
-			return false;
-
-		PluginManager pm = Bukkit.getPluginManager();
-
-		Plugin wgp = pm.getPlugin("WorldGuard");
-		Plugin psp = pm.getPlugin("PreciousStones");
-		Plugin fcp = pm.getPlugin("Factions");
-		Plugin twnp = pm.getPlugin("Towny");
-		Plugin gpp = pm.getPlugin("GriefPrevention");
-		Plugin massivecore = pm.getPlugin("MassiveCore");
-		Plugin lwc = pm.getPlugin("LWC");
-
-
-
-		for (Location location : new Location[] { loc, player.getLocation() }) {
-			World world = location.getWorld();
-
-			if (lwc != null && respectLWC) {
-				LWCPlugin lwcp = (LWCPlugin) lwc;
-				LWC lwc2 = lwcp.getLWC();
-				Protection protection = lwc2.getProtectionCache().getProtection(location.getBlock());
-				if (protection != null) {
-					if (!lwc2.canAccessProtection(player, protection)) {
-						return true;
-					}
-				}
-			}
-			if (wgp != null && respectWorldGuard && !player.hasPermission("worldguard.region.bypass." + world.getName())) {
-				WorldGuardPlugin wg = (WorldGuardPlugin) Bukkit
-						.getPluginManager().getPlugin("WorldGuard");
-				if (!player.isOnline())
-					return true;
-
-				if (ignite.contains(ability)) {
-					if (!wg.hasPermission(player, "worldguard.override.lighter")) {
-						if (wg.getGlobalStateManager().get(world).blockLighter)
-							return true;
-					}
-				}
-				if (explode.contains(ability)) {
-					if (wg.getGlobalStateManager().get(location.getWorld()).blockTNTExplosions)
-						return true;
-					if (!wg.getRegionContainer().createQuery().testBuild(location, player, DefaultFlag.TNT))
-						return true;
-				}
-
-				if (!wg.canBuild(player, location.getBlock())) {
-					return true;
-				}
-			}
-
-			if (psp != null && respectPreciousStones) {
-				PreciousStones ps = (PreciousStones) psp;
-
-				if (ignite.contains(ability)) {
-					if (ps.getForceFieldManager().hasSourceField(location,
-							FieldFlag.PREVENT_FIRE))
-						return true;
-				}
-				if (explode.contains(ability)) {
-					if (ps.getForceFieldManager().hasSourceField(location,
-							FieldFlag.PREVENT_EXPLOSIONS))
-						return true;
-				}
-
-//				if (ps.getForceFieldManager().hasSourceField(location,
-//						FieldFlag.PREVENT_PLACE))
-//					return true;
-				
-				if (!PreciousStones.API().canBreak(player, location)) {
-					return true;
-				}
-			}
-
-			if (fcp != null && massivecore != null && respectFactions) {
-				if (!EngineMain.canPlayerBuildAt(player, PS.valueOf(loc.getBlock()), false)) {
-					return true;
-				} else {
-					return false;
-				}
-			}
-
-			if (twnp != null && respectTowny) {
-				Towny twn = (Towny) twnp;
-
-				WorldCoord worldCoord;
-
-				try {
-					TownyWorld tWorld = TownyUniverse.getDataSource().getWorld(
-							world.getName());
-					worldCoord = new WorldCoord(tWorld.getName(),
-							Coord.parseCoord(location));
-
-					boolean bBuild = PlayerCacheUtil.getCachePermission(player,
-							location, 3, (byte) 0,
-							TownyPermission.ActionType.BUILD);
-
-					if (ignite.contains(ability)) {
-
-					}
-
-					if (explode.contains(ability)) {
-
-					}
-
-					if (!bBuild) {
-						PlayerCache cache = twn.getCache(player);
-						TownBlockStatus status = cache.getStatus();
-
-						if (((status == TownBlockStatus.ENEMY) && TownyWarConfig
-								.isAllowingAttacks())) {
-
-							try {
-								TownyWar.callAttackCellEvent(twn, player,
-										location.getBlock(), worldCoord);
-							} catch (Exception e) {
-								TownyMessaging.sendErrorMsg(player,
-										e.getMessage());
-							}
-
-							return true;
-
-						} else if (status == TownBlockStatus.WARZONE) {
-						} else {
-							return true;
-						}
-
-						if ((cache.hasBlockErrMsg()))
-							TownyMessaging.sendErrorMsg(player,
-									cache.getBlockErrMsg());
-					}
-
-				} catch (Exception e1) {
-					TownyMessaging.sendErrorMsg(player, TownySettings
-							.getLangString("msg_err_not_configured"));
-				}
-
-			}
-
-			if (gpp != null && respectGriefPrevention) {
-				Material type = player.getWorld().getBlockAt(location).getType();
-				if (type == null) type = Material.AIR;
-				String reason = GriefPrevention.instance.allowBuild(player, location); // WORKING with WorldGuard 6.0 BETA 4
-
-
-				if (ignite.contains(ability)) {
-
-				}
-
-				if (explode.contains(ability)) {
-
-				}
-
-				if (reason != null)
-					return true;
-			}
-		}
-
-		return false;
-	}
-
-	
-	public static boolean isSolid(Block block) {
-		if (Arrays.asList(nonOpaque).contains(block.getTypeId())) return false;
-		return true;
-	}
-
-	public static boolean isWeapon(Material mat) {
-		if (mat == null) return false;
-		if (mat == Material.WOOD_AXE || mat == Material.WOOD_PICKAXE
-				|| mat == Material.WOOD_SPADE || mat == Material.WOOD_SWORD
-
-				|| mat == Material.STONE_AXE || mat == Material.STONE_PICKAXE
-				|| mat == Material.STONE_SPADE || mat == Material.STONE_SWORD
-
-				|| mat == Material.IRON_AXE || mat == Material.IRON_PICKAXE
-				|| mat == Material.IRON_SWORD || mat == Material.IRON_SPADE
-
-				|| mat == Material.DIAMOND_AXE || mat == Material.DIAMOND_PICKAXE
-				|| mat == Material.DIAMOND_SWORD || mat == Material.DIAMOND_SPADE)
-			return true;
-		return false;
-	}
-
-	public static Collection<Player> getPlayersAroundPoint(Location location, double distance) {
-		Collection<Player> players = new HashSet<Player>();
-		for (Player player: Bukkit.getOnlinePlayers()) {
-			if (player.getLocation().distance(location) <= distance) {
-				players.add(player);
-			}
-		}
-		return players;
-	}
-	
-	public static void displayColoredParticle(Location loc, String hexVal) {
-		int R = 0;
-		int G = 0;
-		int B = 0;
-		
-		if(hexVal.length() <= 6){
-			R = Integer.valueOf(hexVal.substring( 0, 2 ), 16);
-			G = Integer.valueOf(hexVal.substring( 2, 4 ), 16);
-			B = Integer.valueOf(hexVal.substring( 4, 6 ), 16);
-			if(R <= 0)
-				R=1;
-		}else if(hexVal.length() <= 7 && hexVal.substring(0, 1).equals("#")){
-			R = Integer.valueOf(hexVal.substring( 1, 3 ), 16);
-			G = Integer.valueOf(hexVal.substring( 3, 5 ), 16);
-			B = Integer.valueOf(hexVal.substring( 5, 7 ), 16);
-			if(R <= 0)
-				R=1;
-		}
-			
-		ParticleEffect.RED_DUST.display((float) R, (float) G, (float) B, 0.004F, 0, loc, 256D);	
-	}
-	
-	public static void displayColoredParticle(Location loc, String hexVal, float xOffset, float yOffset, float zOffset) {
-		int R = 0;
-		int G = 0;
-		int B = 0;
-		
-		if(hexVal.length() <= 6){
-			R = Integer.valueOf(hexVal.substring( 0, 2 ), 16);
-			G = Integer.valueOf(hexVal.substring( 2, 4 ), 16);
-			B = Integer.valueOf(hexVal.substring( 4, 6 ), 16);
-			if(R <= 0)
-				R=1;
-		}else if(hexVal.length() <= 7 && hexVal.substring(0, 1).equals("#")){
-			R = Integer.valueOf(hexVal.substring( 1, 3 ), 16);
-			G = Integer.valueOf(hexVal.substring( 3, 5 ), 16);
-			B = Integer.valueOf(hexVal.substring( 5, 7 ), 16);
-			if(R <= 0)
-				R=1;
-		}
-		
-		loc.setX(loc.getX() + Math.random() * (xOffset/2 - -(xOffset/2)));
-		loc.setY(loc.getY() + Math.random() * (yOffset/2 - -(yOffset/2)));
-		loc.setZ(loc.getZ() + Math.random() * (zOffset/2 - -(zOffset/2)));
-		
-		ParticleEffect.RED_DUST.display((float) R, (float) G, (float) B, 0.004F, 0, loc, 256D);	
-	}
-	
-	public static void displayColoredParticle(Location loc, ParticleEffect type, String hexVal, float xOffset, float yOffset, float zOffset) {
-		int R = 0;
-		int G = 0;
-		int B = 0;
-		
-		if(hexVal.length() <= 6){
-			R = Integer.valueOf(hexVal.substring( 0, 2 ), 16);
-			G = Integer.valueOf(hexVal.substring( 2, 4 ), 16);
-			B = Integer.valueOf(hexVal.substring( 4, 6 ), 16);
-			if(R <= 0)
-				R=1;
-		}else if(hexVal.length() <= 7 && hexVal.substring(0, 1).equals("#")){
-			R = Integer.valueOf(hexVal.substring( 1, 3 ), 16);
-			G = Integer.valueOf(hexVal.substring( 3, 5 ), 16);
-			B = Integer.valueOf(hexVal.substring( 5, 7 ), 16);
-			if(R <= 0)
-				R=1;
-		}
-		
-		loc.setX(loc.getX() + Math.random() * (xOffset/2 - -(xOffset/2)));
-		loc.setY(loc.getY() + Math.random() * (yOffset/2 - -(yOffset/2)));
-		loc.setZ(loc.getZ() + Math.random() * (zOffset/2 - -(zOffset/2)));
-		
-		if(type == ParticleEffect.RED_DUST || type == ParticleEffect.REDSTONE)
-			ParticleEffect.RED_DUST.display((float) R, (float) G, (float) B, 0.004F, 0, loc, 256D);
-		else if(type == ParticleEffect.SPELL_MOB || type == ParticleEffect.MOB_SPELL)
-			ParticleEffect.SPELL_MOB.display((float) 255-R, (float) 255-G, (float) 255-B, 1, 0, loc, 256D);
-		else if(type == ParticleEffect.SPELL_MOB_AMBIENT || type == ParticleEffect.MOB_SPELL_AMBIENT)
-			ParticleEffect.SPELL_MOB_AMBIENT.display((float) 255-R, (float) 255-G, (float) 255-B, 1, 0, loc, 256D);
-		else
-			ParticleEffect.RED_DUST.display((float) 0, (float) 0, (float) 0, 0.004F, 0, loc, 256D);	
-	}
-	
-	public static void displayParticleVector(Location loc, ParticleEffect type, float xTrans, float yTrans, float zTrans) {
-		if(type == ParticleEffect.FIREWORKS_SPARK)
-			ParticleEffect.FIREWORKS_SPARK.display((float) xTrans, (float) yTrans, (float) zTrans, 0.09F, 0, loc, 256D);
-		else if(type == ParticleEffect.SMOKE || type == ParticleEffect.SMOKE_NORMAL)
-			ParticleEffect.SMOKE.display((float) xTrans, (float) yTrans, (float) zTrans, 0.04F, 0, loc, 256D);
-		else if(type == ParticleEffect.LARGE_SMOKE || type == ParticleEffect.SMOKE_LARGE)
-			ParticleEffect.LARGE_SMOKE.display((float) xTrans, (float) yTrans, (float) zTrans, 0.04F, 0, loc, 256D);
-		else if(type == ParticleEffect.ENCHANTMENT_TABLE)
-			ParticleEffect.ENCHANTMENT_TABLE.display((float) xTrans, (float) yTrans, (float) zTrans, 0.5F, 0, loc, 256D);
-		else if(type == ParticleEffect.PORTAL)
-			ParticleEffect.PORTAL.display((float) xTrans, (float) yTrans, (float) zTrans, 0.5F, 0, loc, 256D);
-		else if(type == ParticleEffect.FLAME)
-			ParticleEffect.FLAME.display((float) xTrans, (float) yTrans, (float) zTrans, 0.04F, 0, loc, 256D);
-		else if(type == ParticleEffect.CLOUD)
-			ParticleEffect.CLOUD.display((float) xTrans, (float) yTrans, (float) zTrans, 0.04F, 0, loc, 256D);
-		else if(type == ParticleEffect.SNOW_SHOVEL)
-			ParticleEffect.SNOW_SHOVEL.display((float) xTrans, (float) yTrans, (float) zTrans, 0.2F, 0, loc, 256D);
-		else
-			ParticleEffect.RED_DUST.display((float) 0, (float) 0, (float) 0, 0.004F, 0, loc, 256D);
-		
-	}
-
-	public static void reloadPlugin() {
-		DBConnection.sql.close();
-		plugin.reloadConfig();
-		GeneralMethods.stopBending();
-		new AbilityModuleManager(plugin);
-		DBConnection.host = plugin.getConfig().getString("Storage.MySQL.host");
-		DBConnection.port = plugin.getConfig().getInt("Storage.MySQL.port");
-		DBConnection.pass = plugin.getConfig().getString("Storage.MySQL.pass");
-		DBConnection.db = plugin.getConfig().getString("Storage.MySQL.db");
-		DBConnection.user = plugin.getConfig().getString("Storage.MySQL.user");
-		DBConnection.init();
-		for (Player player: Bukkit.getOnlinePlayers()) {
-			GeneralMethods.createBendingPlayer(player.getUniqueId(), player.getName());
-		}
-	}
-	
-	public static void removeBlock(Block block) {
-		if (isAdjacentToThreeOrMoreSources(block)) {
-			block.setType(Material.WATER);
-			block.setData((byte) 0x0);
-		} else {
-			block.setType(Material.AIR);
-		}
-	}
-
-	public static void removeUnusableAbilities(String player) {
-		BendingPlayer bPlayer = getBendingPlayer(player);
-		HashMap<Integer, String> slots = bPlayer.getAbilities();
-		HashMap<Integer, String> finalabilities = new HashMap<Integer, String>();
-		try {
-			for (int i: slots.keySet()) {
-				if (canBend(player, slots.get(i))) {
-					finalabilities.put(i, slots.get(i));
-				}
-			}
-			bPlayer.setAbilities(finalabilities);
-		} catch (Exception ex) {
-
-		}
-
-	}
-	
-	public static Vector rotateVectorAroundVector(Vector axis, Vector rotator,
-			double degrees) {
-		double angle = Math.toRadians(degrees);
-		Vector rotation = axis.clone();
-		Vector rotate = rotator.clone();
-		rotation = rotation.normalize();
-
-		Vector thirdaxis = rotation.crossProduct(rotate).normalize()
-				.multiply(rotate.length());
-
-		return rotate.multiply(Math.cos(angle)).add(
-				thirdaxis.multiply(Math.sin(angle)));
-	}
-
-	public static void saveElements(BendingPlayer bPlayer) {
-		if (bPlayer == null) return;
-		String uuid = bPlayer.uuid.toString();
-
-		StringBuilder elements = new StringBuilder();
-		if (bPlayer.hasElement(Element.Air)) elements.append("a");
-		if (bPlayer.hasElement(Element.Water)) elements.append("w");
-		if (bPlayer.hasElement(Element.Earth)) elements.append("e");
-		if (bPlayer.hasElement(Element.Fire)) elements.append("f");
-		if (bPlayer.hasElement(Element.Chi)) elements.append("c");
-
-		DBConnection.sql.modifyQuery("UPDATE pk_players SET element = '" + elements + "' WHERE uuid = '" + uuid + "'");
-	}
-
-	public static void saveAbility(BendingPlayer bPlayer, int slot, String ability) {
-		if (bPlayer == null) return;
-		String uuid = bPlayer.uuid.toString();
-		
-		//Temp code to block modifications of binds, Should be replaced when bind event is added.
-		if(MultiAbilityManager.playerAbilities.containsKey(Bukkit.getPlayer(bPlayer.getPlayerName())))
-			return;
-		
-		HashMap<Integer, String> abilities = bPlayer.getAbilities();
-
-		DBConnection.sql.modifyQuery("UPDATE pk_players SET slot" + slot + " = '" + (abilities.get(slot) == null ? null : abilities.get(slot)) + "' WHERE uuid = '" + uuid + "'");
-	}
-
-	public static void savePermaRemoved(BendingPlayer bPlayer) {
-		if (bPlayer == null) return;
-		String uuid = bPlayer.uuid.toString();
-
-		boolean permaRemoved = bPlayer.permaRemoved;
-		DBConnection.sql.modifyQuery("UPDATE pk_players SET permaremoved = '" + (permaRemoved ? "true" : "false") + "' WHERE uuid = '" + uuid + "'");
-	}
-
-	public static void stopBending() {
-		
-		List<AbilityModule> abilities = AbilityModuleManager.ability;
-		for (AbilityModule ab: abilities) {
-			ab.stop();
-		}
-
-		ArrayList<ComboManager.ComboAbility> combos = ComboManager.comboAbilityList;
-		for(ComboManager.ComboAbility c : combos)
-			if(c.getComboType() instanceof ComboAbilityModule)
-				((ComboAbilityModule) c.getComboType()).stop();
-
-		AirMethods.stopBending();
-		
-		EarthMethods.stopBending();
-
-		WaterMethods.stopBending();
-
-		FireMethods.stopBending();
-
-		ChiMethods.stopBending();
-
-		Flight.removeAll();
-		TempBlock.removeAll();
-		
-		MultiAbilityManager.removeAll();
-	}
-
-	
-	public static void setVelocity(Entity entity, Vector velocity){
-		if (entity instanceof TNTPrimed){
-			if (plugin.getConfig().getBoolean("Properties.BendingAffectFallingSand.TNT"))
-				entity.setVelocity(velocity.multiply(plugin.getConfig().getDouble("Properties.BendingAffectFallingSand.TNTStrengthMultiplier")));
-			return;
-		}
-		if (entity instanceof FallingSand){
-			if (plugin.getConfig().getBoolean("Properties.BendingAffectFallingSand.Normal"))
-				entity.setVelocity(velocity.multiply(plugin.getConfig().getDouble("Properties.BendingAffectFallingSand.NormalStrengthMultiplier")));
-			return;
-		}
-		entity.setVelocity(velocity);
-	}
-
-	public GeneralMethods(ProjectKorra plugin) {
-		GeneralMethods.plugin = plugin;
-		new AirMethods(plugin);
-		new ChiMethods(plugin);
-		new EarthMethods(plugin);
-		new FireMethods(plugin);
-		new WaterMethods(plugin);
-	}
-	
-	public static FallingBlock spawnFallingBlock(Location loc, int type)
-	{
-		return spawnFallingBlock(loc, type, (byte) 0);
-	}
-	
-	public static FallingBlock spawnFallingBlock(Location loc, Material type)
-	{
-		return spawnFallingBlock(loc, type, (byte) 0);
-	}
-	
-	
-	public static FallingBlock spawnFallingBlock(Location loc, int type, byte data)
-	{
-		return loc.getWorld().spawnFallingBlock(loc, type, data);
-	}
-	
-	
-	public static FallingBlock spawnFallingBlock(Location loc, Material type, byte data)
-	{
-		return loc.getWorld().spawnFallingBlock(loc, type, data);
-	}
-
-	public static void playAvatarSound(Location loc) {
-		loc.getWorld().playSound(loc, Sound.ANVIL_LAND, 1, 10);
-	}
-
-	public static Block getTopBlock(Location loc, int range){
-		return getTopBlock(loc,range,range);
-	}
-	public static Block getTopBlock(Location loc, int positiveY, int negativeY)
-	{
-		/**
-		 * Returns the top block based around loc.
-		 * PositiveY is the maximum amount of distance it will check upward.
-		 * Similarly, negativeY is for downward.
-		 */
-		Block block = loc.getBlock();
-		Block blockHolder = block;
-		int y = 0;
-		//Only one of these while statements will go
-		while(blockHolder.getType() != Material.AIR && Math.abs(y) < Math.abs(positiveY))
-		{
-			y++;
-			Block tempBlock = loc.clone().add(0,y,0).getBlock();
-			if(tempBlock.getType() == Material.AIR) 
-				return blockHolder;
-			blockHolder = tempBlock;
-		}
-
-		while(blockHolder.getType() == Material.AIR && Math.abs(y) < Math.abs(negativeY))
-		{
-			y--;
-			blockHolder = loc.clone().add(0,y,0).getBlock();
-			if(blockHolder.getType() != Material.AIR) 
-				return blockHolder;
-
-		}
-		return null;
-	}
-
-	public static Vector rotateXZ(Vector vec, double theta)
-	{
-		/**
-		 * Rotates a vector around the Y plane.
-		 */
-		Vector vec2 = vec.clone();
-		double x = vec2.getX();
-		double z = vec2.getZ();
-		vec2.setX(x * Math.cos(Math.toRadians(theta)) - z * Math.sin(Math.toRadians(theta)));
-		vec2.setZ(x * Math.sin(Math.toRadians(theta)) + z * Math.cos(Math.toRadians(theta)));
-		return vec2;
-	}
-
-	public static int getMaxPresets(Player player) {
-		if (player.isOp()) return 500;
-		int cap = 0;
-		for (int i = 0; i <= 500; i++) {
-			if (player.hasPermission("bending.command.presets.create." + i)) cap = i;
-		}
-		return cap;
-	}
-
-	public static boolean blockAbilities(Player player, List<String> abilitiesToBlock, Location loc, double radius) {
-		/**
-		 * Cycles through a list of ability names to check if any instances of
-		 * the abilities exist at a specific location. If an instance of the ability is
-		 * found then it will be removed, with the exception FireShield, and AirShield.
-		 */
-		boolean hasBlocked = false;
-		for(String ability : abilitiesToBlock){
-			if(ability.equalsIgnoreCase("FireBlast")){
-				hasBlocked = FireBlast.annihilateBlasts(loc, radius, player) || hasBlocked;
-			}
-			else if(ability.equalsIgnoreCase("EarthBlast")){
-				hasBlocked = EarthBlast.annihilateBlasts(loc, radius, player) || hasBlocked;
-			}
-			else if(ability.equalsIgnoreCase("WaterManipulation")){
-				hasBlocked = WaterManipulation.annihilateBlasts(loc, radius, player) || hasBlocked;
-			}
-			else if(ability.equalsIgnoreCase("AirSwipe")){
-				hasBlocked = AirSwipe.removeSwipesAroundPoint(loc, radius) || hasBlocked;
-			}
-			else if(ability.equalsIgnoreCase("Combustion")){
-				hasBlocked = Combustion.removeAroundPoint(loc, radius) || hasBlocked;
-			}
-			else if(ability.equalsIgnoreCase("FireShield")){
-				hasBlocked = FireShield.isWithinShield(loc) || hasBlocked;
-			}
-			else if(ability.equalsIgnoreCase("AirShield")){
-				hasBlocked = AirShield.isWithinShield(loc) || hasBlocked;
-			}
-			else if(ability.equalsIgnoreCase("WaterSpout")){
-				hasBlocked = WaterSpout.removeSpouts(loc, radius, player) || hasBlocked;
-			}
-			else if(ability.equalsIgnoreCase("AirSpout")){
-				hasBlocked = AirSpout.removeSpouts(loc, radius, player) || hasBlocked;
-			}
-			else if(ability.equalsIgnoreCase("Twister")){
-				hasBlocked = AirCombo.removeAroundPoint(player, "Twister", loc, radius) || hasBlocked;
-			}
-			else if(ability.equalsIgnoreCase("AirStream")){
-				hasBlocked = AirCombo.removeAroundPoint(player, "AirStream", loc, radius) || hasBlocked;
-			}
-			else if(ability.equalsIgnoreCase("AirSweep")){
-				hasBlocked = AirCombo.removeAroundPoint(player, "AirSweep", loc, radius) || hasBlocked;
-			}
-			else if(ability.equalsIgnoreCase("FireKick")){
-				hasBlocked = FireCombo.removeAroundPoint(player, "FireKick", loc, radius) || hasBlocked;
-			}
-			else if(ability.equalsIgnoreCase("FireSpin")){
-				hasBlocked = FireCombo.removeAroundPoint(player, "FireSpin", loc, radius) || hasBlocked;
-			}
-			else if(ability.equalsIgnoreCase("FireWheel")){
-				hasBlocked = FireCombo.removeAroundPoint(player, "FireWheel", loc, radius) || hasBlocked;
-			}
-		}
-		return hasBlocked;
-	}
-
-	public static boolean hasRPG() {
-		if (Bukkit.getServer().getPluginManager().getPlugin("ProjectKorraRPG") != null) return true;
-		return false;
-	}
-
-	public static Plugin getRPG() {
-		if (hasRPG()) {
-			return Bukkit.getServer().getPluginManager().getPlugin("ProjectKorraRPG");
-		}
-		return null;
-	}
-	
-	public static boolean hasItems() {
-		if (Bukkit.getServer().getPluginManager().getPlugin("ProjectKorraItems") != null) return true;
-		return false;
-	}
-	
-	public static Plugin getItems() {
-		if (hasItems()) {
-			return Bukkit.getServer().getPluginManager().getPlugin("ProjectKorraItems");
-		}
-		return null;
-	}
-
-	public static void writeToDebug(String message) {
-		try {
-			File dataFolder = plugin.getDataFolder();
-			if (!dataFolder.exists()) {
-				dataFolder.mkdir();
-			}
-
-			File saveTo = new File(plugin.getDataFolder(), "debug.txt");
-			if (!saveTo.exists()) {
-				saveTo.createNewFile();
-			}
-
-			FileWriter fw = new FileWriter(saveTo, true);
-			PrintWriter pw = new PrintWriter(fw);
-			pw.println(message);
-			pw.flush();
-			pw.close();
-			
-		} catch (IOException e) {
-			e.printStackTrace();
-		}
-	}
-
-	public static String getCurrentDate() {
-		DateFormat dateFormat = new SimpleDateFormat("yyyy/MM/dd HH:mm:ss");
-		Date date = new Date();
-		return dateFormat.format(date);
-	}
-
-	public static void runDebug() {
-		File debugFile = new File(plugin.getDataFolder(), "debug.txt");
-		if (debugFile.exists()) {
-			debugFile.delete(); // We're starting brand new.
-		}
-		writeToDebug("ProjectKorra Debug: Paste this on http://pastie.org and put it in your bug report thread.");
-		writeToDebug("====================");
-		writeToDebug("");
-		writeToDebug("");
-		writeToDebug("Date Created: " + getCurrentDate());
-		writeToDebug("Bukkit Version: " + Bukkit.getServer().getVersion());
-		writeToDebug("");
-		writeToDebug("ProjectKorra (Core) Information");
-		writeToDebug("====================");
-		writeToDebug("Version: " + plugin.getDescription().getVersion());
-		writeToDebug("Author: " + plugin.getDescription().getAuthors());
-		if (hasRPG()) {
-			writeToDebug("");
-			writeToDebug("ProjectKorra (RPG) Information");
-			writeToDebug("====================");
-			writeToDebug("Version: " + getRPG().getDescription().getVersion());
-			writeToDebug("Author: " + getRPG().getDescription().getAuthors());
-		}
-		if (hasItems()) {
-			writeToDebug("");
-			writeToDebug("ProjectKorra (Items) Information");
-			writeToDebug("====================");
-			writeToDebug("Version: " + getItems().getDescription().getVersion());
-			writeToDebug("Author: " + getItems().getDescription().getAuthors());
-		}
-		writeToDebug("");
-		writeToDebug("Ability Information");
-		writeToDebug("====================");
-		for (String ability: AbilityModuleManager.abilities) {
-			if (StockAbilities.isStockAbility(ability) && !GeneralMethods.isDisabledStockAbility(ability)) {
-				writeToDebug(ability + " - STOCK ABILITY");
-			} else {
-				writeToDebug(ability + " - UNOFFICIAL ABILITY");
-			}
-		}
-		writeToDebug("");
-		writeToDebug("Supported Plugins");
-		writeToDebug("====================");
-
-		boolean respectWorldGuard = plugin.getConfig().getBoolean("Properties.RegionProtection.RespectWorldGuard");
-		boolean respectPreciousStones = plugin.getConfig().getBoolean("Properties.RegionProtection.RespectPreciousStones");
-		boolean respectFactions = plugin.getConfig().getBoolean("Properties.RegionProtection.RespectFactions");
-		boolean respectTowny = plugin.getConfig().getBoolean("Properties.RegionProtection.RespectTowny");
-		boolean respectGriefPrevention = plugin.getConfig().getBoolean("Properties.RegionProtection.RespectGriefPrevention");
-		boolean respectLWC = plugin.getConfig().getBoolean("Properties.RegionProtection.RespectLWC");
-		PluginManager pm = Bukkit.getPluginManager();
-
-		Plugin wgp = pm.getPlugin("WorldGuard");
-		Plugin psp = pm.getPlugin("PreciousStones");
-		Plugin fcp = pm.getPlugin("Factions");
-		Plugin twnp = pm.getPlugin("Towny");
-		Plugin gpp = pm.getPlugin("GriefPrevention");
-		Plugin massivecore = pm.getPlugin("MassiveCore");
-		Plugin lwc = pm.getPlugin("LWC");
-
-		if (wgp != null && respectWorldGuard) {
-			writeToDebug("WorldGuard v" + wgp.getDescription().getVersion());
-		}
-		if (psp != null && respectPreciousStones) {
-			writeToDebug("PreciousStones v" + psp.getDescription().getVersion());
-		}
-		if (fcp != null && respectFactions) {
-			writeToDebug("Factions v" + fcp.getDescription().getVersion());
-		}
-		if (massivecore != null && respectFactions) {
-			writeToDebug("MassiveCore v" + massivecore.getDescription().getVersion());
-		}
-		if (twnp != null && respectTowny) {
-			writeToDebug("Towny v" + twnp.getDescription().getVersion());
-		}
-		if (gpp != null && respectGriefPrevention) {
-			writeToDebug("GriefPrevention v" + gpp.getDescription().getVersion());
-		}
-		if (lwc != null && respectLWC) {
-			writeToDebug("LWC v" + lwc.getDescription().getVersion());
-		}
-
-		writeToDebug("");
-		writeToDebug("Plugins Hooking Into ProjectKorra (Core)");
-		writeToDebug("====================");
-		for (Plugin plugin: Bukkit.getPluginManager().getPlugins()) {
-			if (plugin.getDescription().getDepend() != null && plugin.getDescription().getDepend().contains("ProjectKorra")) {
-				writeToDebug(plugin.getDescription().getName() + " v" + plugin.getDescription().getVersion());
-			}
-		}
-	}
-	
-	public static class BlockCacheElement {
-		private Player player;
-		private Block block;
-		private String ability;
-		private boolean allowed;
-		private long time;
-		
-		public BlockCacheElement(Player player, Block block, String ability, boolean allowed, long time) {
-			this.player = player;
-			this.block = block;
-			this.ability = ability;
-			this.allowed = allowed;
-			this.time = time;
-		}
-
-		public Player getPlayer() {
-			return player;
-		}
-
-		public void setPlayer(Player player) {
-			this.player = player;
-		}
-
-		public Block getBlock() {
-			return block;
-		}
-
-		public void setBlock(Block block) {
-			this.block = block;
-		}
-
-		public long getTime() {
-			return time;
-		}
-
-		public void setTime(long time) {
-			this.time = time;
-		}
-
-		public boolean isAllowed() {
-			return allowed;
-		}
-
-		public void setAllowed(boolean allowed) {
-			this.allowed = allowed;
-		}
-
-		public String getAbility() {
-			return ability;
-		}
-
-		public void setAbility(String ability) {
-			this.ability = ability;
-		}
-
-	}
-	
-	public static void startCacheCleaner(final double period) {
-		new BukkitRunnable() {
-			public void run() {
-				for(ConcurrentHashMap<Block, BlockCacheElement> map : blockProtectionCache.values()) {
-					for(Iterator<Block> i = map.keySet().iterator(); i.hasNext();) {
-						Block key = i.next();
-						BlockCacheElement value = map.get(key);
-						
-						if(System.currentTimeMillis() - value.getTime() > period) {
-							map.remove(key);
-						}
-					}
-				}
-			}
-		}.runTaskTimer(ProjectKorra.plugin, 0, (long) (period / 20));
-	}
-	
-	/** Checks if an entity is Undead **/
-	public static boolean isUndead(Entity entity) {
-		if (entity == null) return false;
-		if (entity.getType() == EntityType.ZOMBIE
-				|| entity.getType() == EntityType.BLAZE
-				|| entity.getType() == EntityType.GIANT
-				|| entity.getType() == EntityType.IRON_GOLEM
-				|| entity.getType() == EntityType.MAGMA_CUBE
-				|| entity.getType() == EntityType.PIG_ZOMBIE
-				|| entity.getType() == EntityType.SKELETON
-				|| entity.getType() == EntityType.SLIME
-				|| entity.getType() == EntityType.SNOWMAN
-				|| entity.getType() == EntityType.ZOMBIE) {
-			return true;
-		}
-		return false;
-	}
-	
+
 	/**
 	 * Returns a location with a specified distance away from the left side of a location.
 	 * @param location
@@ -3675,7 +1871,7 @@
 		float angle = location.getYaw()/60;
 		return location.clone().add(new Vector(Math.cos(angle), 0, Math.sin(angle)).normalize().multiply(distance));
 	}
-	
+
 	/**
 	 * Returns a location with a specified distance away from the right side of a location.
 	 * @param location
@@ -3686,8 +1882,4 @@
 		float angle = location.getYaw()/60;
 		return location.clone().subtract(new Vector(Math.cos(angle), 0, Math.sin(angle)).normalize().multiply(distance));
 	}
-	
-	
-	
-}
->>>>>>> 22e5158a
+}