package com.projectkorra.projectkorra.earthbending;

import java.util.ArrayList;

import org.bukkit.Location;
import org.bukkit.Material;
import org.bukkit.block.Block;
import org.bukkit.block.BlockFace;
import org.bukkit.entity.Entity;
import org.bukkit.entity.LivingEntity;
import org.bukkit.entity.Player;
import org.bukkit.util.Vector;

import com.projectkorra.projectkorra.BendingPlayer;
import com.projectkorra.projectkorra.GeneralMethods;
import com.projectkorra.projectkorra.ability.AirAbility;
import com.projectkorra.projectkorra.ability.EarthAbility;
import com.projectkorra.projectkorra.ability.util.Collision;
import com.projectkorra.projectkorra.attribute.Attribute;
import com.projectkorra.projectkorra.configuration.configs.abilities.earth.EarthBlastConfig;
import com.projectkorra.projectkorra.earthbending.passive.DensityShift;
import com.projectkorra.projectkorra.util.BlockSource;
import com.projectkorra.projectkorra.util.ClickType;
import com.projectkorra.projectkorra.util.DamageHandler;
import com.projectkorra.projectkorra.util.TempBlock;

public class EarthBlast extends EarthAbility<EarthBlastConfig> {
	private boolean isProgressing;
	private boolean isAtDestination;
	private boolean isSettingUp;
	private boolean canHitSelf;
	private long time;
	private long interval;
	@Attribute(Attribute.COOLDOWN)
	private long cooldown;
	@Attribute(Attribute.RANGE)
	private double range;
	@Attribute(Attribute.DAMAGE)
	private double damage;
	@Attribute(Attribute.SPEED)
	private double speed;
	@Attribute(Attribute.KNOCKBACK)
	private double pushFactor;
	@Attribute(Attribute.SELECT_RANGE)
	private double selectRange;
	@Attribute("DeflectRange")
	private double deflectRange;
	private double collisionRadius;
	private Material sourceType;
	private Location location;
	private Location destination;
	private Location firstDestination;
	private Block sourceBlock;

	public EarthBlast(final EarthBlastConfig config, final Player player) {
		super(config, player);

		this.isProgressing = false;
		this.isAtDestination = false;
		this.isSettingUp = true;
		this.deflectRange = config.DeflectRange;
		this.collisionRadius = config.CollisionRadius;
		this.cooldown = config.Cooldown;
		this.canHitSelf = config.CanHitSelf;
		this.range = config.Range;
		this.damage = config.Damage;
		this.speed = config.Speed;
		this.pushFactor = config.PushFactor;
		this.selectRange = config.SelectRange;
		this.time = System.currentTimeMillis();
		this.interval = (long) (1000.0 / this.speed);

		if (this.bPlayer.isAvatarState()) {
<<<<<<< HEAD
			this.cooldown = config.AvatarState_Cooldown;
			this.damage = config.AvatarState_Damage;
=======
			this.cooldown = getConfig().getLong("Abilities.Avatar.AvatarState.Earth.EarthBlast.Cooldown");
			this.damage = getConfig().getDouble("Abilities.Avatar.AvatarState.Earth.EarthBlast.Damage");
>>>>>>> a8a8daa6
		}

		if (this.prepare()) {
			this.start();
			this.time = System.currentTimeMillis();
		}
	}

	private void checkForCollision() {
		for (final EarthBlast blast : getAbilities(EarthBlast.class)) {
			if (blast.player.equals(this.player)) {
				continue;
			} else if (!blast.location.getWorld().equals(this.player.getWorld())) {
				continue;
			} else if (!blast.isProgressing) {
				continue;
			} else if (GeneralMethods.isRegionProtectedFromBuild(this, blast.location)) {
				continue;
			}

			final Location location = this.player.getEyeLocation();
			final Vector vector = location.getDirection();
			final Location mloc = blast.location;
			if (mloc.distanceSquared(location) <= this.range * this.range && GeneralMethods.getDistanceFromLine(vector, location, blast.location) < this.deflectRange && mloc.distanceSquared(location.clone().add(vector)) < mloc.distanceSquared(location.clone().add(vector.clone().multiply(-1)))) {
				blast.remove();
				this.remove();
				return;
			}
		}
	}

	private void focusBlock() {
		if (DensityShift.isPassiveSand(this.sourceBlock)) {
			DensityShift.revertSand(this.sourceBlock);
		}

		if (this.sourceBlock.getType() == Material.SAND) {
			this.sourceType = Material.SAND;
			this.sourceBlock.setType(Material.SANDSTONE);
		} else if (this.sourceBlock.getType() == Material.RED_SAND) {
			this.sourceType = Material.RED_SAND;
			this.sourceBlock.setType(Material.RED_SANDSTONE);
		} else if (this.sourceBlock.getType() == Material.STONE) {
			this.sourceBlock.setType(Material.COBBLESTONE);
			this.sourceType = Material.STONE;
		} else {
			this.sourceType = this.sourceBlock.getType();
			this.sourceBlock.setType(Material.STONE);
		}

		this.location = this.sourceBlock.getLocation();
	}

	private Location getTargetLocation() {
		final Entity target = GeneralMethods.getTargetedEntity(this.player, this.range, new ArrayList<Entity>());
		Location location;
		final Material[] trans = new Material[getTransparentMaterials().length + this.getEarthbendableBlocks().size()];
		int i = 0;
		for (int j = 0; j < getTransparentMaterials().length; j++) {
			trans[j] = getTransparentMaterials()[j];
			i++;
		}
		for (int j = 0; j < this.getEarthbendableBlocks().size(); j++) {
			trans[i] = this.getEarthbendableBlocks().get(j);
			i++;
		}

		if (target == null) {
			location = GeneralMethods.getTargetedLocation(this.player, this.range, true, trans);
		} else {
			location = ((LivingEntity) target).getEyeLocation();
		}

		return location;
	}

	public boolean prepare() {
		final Block block = BlockSource.getEarthSourceBlock(this.player, this.range, ClickType.SHIFT_DOWN);
		if (block == null || !this.isEarthbendable(block)) {
			return false;
		} else if (TempBlock.isTempBlock(block)) {
			return false;
		}

		boolean selectedABlockInUse = false;
		for (final EarthBlast blast : getAbilities(this.player, EarthBlast.class)) {
			if (!blast.isProgressing) {
				blast.remove();
			} else if (blast.isProgressing && block.equals(blast.sourceBlock)) {
				selectedABlockInUse = true;
			}
		}

		if (selectedABlockInUse) {
			return false;
		}

		this.checkForCollision();

		if (block.getLocation().distanceSquared(this.player.getLocation()) > this.selectRange * this.selectRange) {
			return false;
		}

		this.sourceBlock = block;
		this.focusBlock();
		return true;
	}

	@Override
	public void progress() {
		if (!this.bPlayer.canBendIgnoreBindsCooldowns(this)) {
			this.remove();
			return;
		}

		if (System.currentTimeMillis() - this.time >= this.interval) {
			this.time = System.currentTimeMillis();

			if (this.isAtDestination) {
				this.remove();
				return;
			} else if (!this.isEarthbendable(this.sourceBlock) && this.sourceBlock.getType() != Material.COBBLESTONE) {
				this.remove();
				return;
			}

			if (!this.isProgressing && !this.isAtDestination) {
				if (this.sourceBlock == null || !this.bPlayer.getBoundAbilityName().equals(this.getName())) {
					this.remove();
					return;
				} else if (!this.player.getWorld().equals(this.sourceBlock.getWorld())) {
					this.remove();
					return;
				} else if (this.sourceBlock.getLocation().distanceSquared(this.player.getLocation()) > this.selectRange * this.selectRange) {
					this.remove();
					return;
				}
			}

			if (this.isAtDestination) {
				this.remove();
				return;
			} else {
				if (!this.isProgressing) {
					return;
				}

				if (this.sourceBlock.getY() == this.firstDestination.getBlockY()) {
					this.isSettingUp = false;
				}

				Vector direction;
				if (this.isSettingUp) {
					direction = GeneralMethods.getDirection(this.location, this.firstDestination).normalize();
				} else {
					direction = GeneralMethods.getDirection(this.location, this.destination).normalize();
				}

				this.location = this.location.clone().add(direction);
				Block block = this.location.getBlock();

				if (block.getLocation().equals(this.sourceBlock.getLocation())) {
					this.location = this.location.clone().add(direction);
					block = this.location.getBlock();
				}

				if (this.isTransparent(block) && !block.isLiquid()) {
					GeneralMethods.breakBlock(block);
				} else if (!this.isSettingUp) {
					this.remove();
					return;
				} else {
					this.location = this.location.clone().subtract(direction);
					direction = GeneralMethods.getDirection(this.location, this.destination).normalize();
					this.location = this.location.clone().add(direction);

					Block block2 = this.location.getBlock();
					if (block2.getLocation().equals(this.sourceBlock.getLocation())) {
						this.location = this.location.clone().add(direction);
						block2 = this.location.getBlock();
					}

					if (this.isTransparent(block) && !block.isLiquid()) {
						GeneralMethods.breakBlock(block);
					} else {
						this.remove();
						return;
					}
				}

				for (final Entity entity : GeneralMethods.getEntitiesAroundPoint(this.location, this.collisionRadius)) {
					if (GeneralMethods.isRegionProtectedFromBuild(this, entity.getLocation())) {
						continue;
					}

					if (entity instanceof LivingEntity && (entity.getEntityId() != this.player.getEntityId() || this.canHitSelf)) {
						AirAbility.breakBreathbendingHold(entity);

						final Location location = this.player.getEyeLocation();
						final Vector vector = location.getDirection();
						entity.setVelocity(vector.normalize().multiply(this.pushFactor));
						double damage = this.damage;

						if (isMetal(this.sourceBlock) && this.bPlayer.canMetalbend()) {
							damage = getMetalAugment(damage);
						}

						DamageHandler.damageEntity(entity, damage, this);
						this.isProgressing = false;
					}
				}

				if (!this.isProgressing) {
					this.remove();
					return;
				}

				if (isEarthRevertOn()) {
					this.sourceBlock.setType(this.sourceType);

					moveEarthBlock(this.sourceBlock, block);

					if (block.getType() == Material.SAND) {
						block.setType(Material.SANDSTONE);
					}

					if (block.getType() == Material.GRAVEL) {
						block.setType(Material.STONE);
					}
				} else {
					block.setType(this.sourceType);
					this.sourceBlock.setType(Material.AIR);
				}

				this.sourceBlock = block;

				if (this.location.distanceSquared(this.destination) < 1) {
					if (this.sourceType == Material.SAND || this.sourceType == Material.GRAVEL) {
						this.isProgressing = false;
						if (this.sourceBlock.getType() == Material.RED_SANDSTONE) {
							this.sourceType = Material.SAND;
							this.sourceBlock.setType(this.sourceType);
						} else {
							this.sourceBlock.setType(this.sourceType);
						}
					}

					this.isAtDestination = true;
					this.isProgressing = false;
				}

				return;
			}
		}
	}

	private void redirect(final Player player, final Location targetlocation) {
		if (this.isProgressing) {
			if (this.location.distanceSquared(player.getLocation()) <= this.range * this.range) {
				this.isSettingUp = false;
				this.destination = targetlocation;
			}
		}
	}

	@Override
	public void remove() {
		super.remove();
		if (this.destination != null && this.sourceBlock != null) {
			this.sourceBlock.setType(Material.AIR);
		} else if (this.sourceBlock != null) {
			this.sourceBlock.setType(this.sourceType);
		}
	}

	public void throwEarth() {
		if (this.sourceBlock == null || !this.sourceBlock.getWorld().equals(this.player.getWorld())) {
			return;
		}

		if (getMovedEarth().containsKey(this.sourceBlock)) {
			if (!isEarthRevertOn()) {
				removeRevertIndex(this.sourceBlock);
			}
		}

		final Entity target = GeneralMethods.getTargetedEntity(this.player, this.range, new ArrayList<Entity>());
		if (target != null) {
			this.destination = target.getLocation();
		} else {
			this.destination = this.getTargetLocation();
		}

		if (this.sourceBlock == null) {
			return;
		}
		this.location = this.sourceBlock.getLocation();
		if (this.destination.distanceSquared(this.location) < 1) {
			return;
		}

		this.firstDestination = this.location.clone();
		if (this.destination.getY() - this.location.getY() > 2) {
			this.firstDestination.setY(this.destination.getY() - 1);
		} else if (this.location.getY() > player.getEyeLocation().getY() && this.location.getBlock().getRelative(BlockFace.UP).isPassable()) {
			this.firstDestination.subtract(0, 2, 0);
		} else if (this.location.getBlock().getRelative(BlockFace.UP).isPassable() && this.location.getBlock().getRelative(BlockFace.UP, 2).isPassable()) {
			this.firstDestination.add(0, 2, 0);
		} else {
			this.firstDestination.add(GeneralMethods.getDirection(this.location, this.destination).normalize().setY(0));
		}

		if (this.destination.distanceSquared(this.location) <= 1) {
			this.isProgressing = false;
			this.destination = null;
		} else {
			this.isProgressing = true;
			playEarthbendingSound(this.sourceBlock.getLocation());

			final Material currentType = this.sourceBlock.getType();
			this.sourceBlock.setType(this.sourceType);
			if (isEarthRevertOn()) {
				addTempAirBlock(this.sourceBlock);
			} else {
				this.sourceBlock.breakNaturally();
			}

			this.sourceBlock.setType(currentType);
		}
	}

	/**
	 * This method was used for the old collision detection system. Please see
	 * {@link Collision} for the new system.
	 */
	@Deprecated
	public static boolean annihilateBlasts(final Location location, final double radius, final Player source) {
		boolean broke = false;
		for (final EarthBlast blast : getAbilities(EarthBlast.class)) {
			if (blast.location.getWorld().equals(location.getWorld()) && !source.equals(blast.player)) {
				if (blast.location.distanceSquared(location) <= radius * radius) {
					blast.remove();
					broke = true;
				}
			}
		}

		return broke;
	}

	public static ArrayList<EarthBlast> getAroundPoint(final Location location, final double radius) {
		final ArrayList<EarthBlast> list = new ArrayList<EarthBlast>();
		for (final EarthBlast blast : getAbilities(EarthBlast.class)) {
			if (blast.location.getWorld().equals(location.getWorld())) {
				if (blast.location.distanceSquared(location) <= radius * radius) {
					list.add(blast);
				}
			}
		}

		return list;
	}

	public static EarthBlast getBlastFromSource(final Block block) {
		for (final EarthBlast blast : getAbilities(EarthBlast.class)) {
			if (blast.sourceBlock.equals(block)) {
				return blast;
			}
		}

		return null;
	}

	private static void redirectTargettedBlasts(final Player player, final ArrayList<EarthBlast> ignore) {
		for (final EarthBlast blast : getAbilities(EarthBlast.class)) {
			if (!blast.isProgressing || ignore.contains(blast)) {
				continue;
			} else if (!blast.location.getWorld().equals(player.getWorld())) {
				continue;
			} else if (GeneralMethods.isRegionProtectedFromBuild(blast, blast.location)) {
				continue;
			} else if (blast.player.equals(player)) {
				blast.redirect(player, blast.getTargetLocation());
			}

			final Location location = player.getEyeLocation();
			final Vector vector = location.getDirection();
			final Location mloc = blast.location;

			if (mloc.distanceSquared(location) <= blast.range * blast.range && GeneralMethods.getDistanceFromLine(vector, location, blast.location) < blast.deflectRange && mloc.distanceSquared(location.clone().add(vector)) < mloc.distanceSquared(location.clone().add(vector.clone().multiply(-1)))) {
				blast.redirect(player, blast.getTargetLocation());
			}
		}
	}

	public static void removeAroundPoint(final Location location, final double radius) {
		for (final EarthBlast blast : getAbilities(EarthBlast.class)) {
			if (blast.location.getWorld().equals(location.getWorld())) {
				if (blast.location.distanceSquared(location) <= radius * radius) {
					blast.remove();
				}
			}
		}
	}

	public static void throwEarth(final Player player) {
		final ArrayList<EarthBlast> ignore = new ArrayList<EarthBlast>();
		final BendingPlayer bPlayer = BendingPlayer.getBendingPlayer(player);
		EarthBlast earthBlast = null;

		if (bPlayer == null) {
			return;
		}

		for (final EarthBlast blast : getAbilities(player, EarthBlast.class)) {
			if (!blast.isProgressing && bPlayer.canBend(blast)) {
				blast.throwEarth();
				ignore.add(blast);
				earthBlast = blast;
			}
		}

		if (earthBlast != null) {
			bPlayer.addCooldown(earthBlast);
		}

		redirectTargettedBlasts(player, ignore);
	}

	@Override
	public String getName() {
		return "EarthBlast";
	}

	@Override
	public Location getLocation() {
		return this.location;
	}

	@Override
	public long getCooldown() {
		return this.cooldown;
	}

	@Override
	public boolean isSneakAbility() {
		return true;
	}

	@Override
	public boolean isHarmlessAbility() {
		return false;
	}

	@Override
	public boolean isCollidable() {
		return this.isProgressing;
	}

	@Override
	public double getCollisionRadius() {
		return this.collisionRadius;
	}

	public boolean isProgressing() {
		return this.isProgressing;
	}

	public void setProgressing(final boolean isProgressing) {
		this.isProgressing = isProgressing;
	}

	public boolean isAtDestination() {
		return this.isAtDestination;
	}

	public void setAtDestination(final boolean isAtDestination) {
		this.isAtDestination = isAtDestination;
	}

	public boolean isSettingUp() {
		return this.isSettingUp;
	}

	public void setSettingUp(final boolean isSettingUp) {
		this.isSettingUp = isSettingUp;
	}

	public boolean isCanHitSelf() {
		return this.canHitSelf;
	}

	public void setCanHitSelf(final boolean canHitSelf) {
		this.canHitSelf = canHitSelf;
	}

	public long getTime() {
		return this.time;
	}

	public void setTime(final long time) {
		this.time = time;
	}

	public long getInterval() {
		return this.interval;
	}

	public void setInterval(final long interval) {
		this.interval = interval;
	}

	public double getRange() {
		return this.range;
	}

	public void setRange(final double range) {
		this.range = range;
	}

	public double getDamage() {
		return this.damage;
	}

	public void setDamage(final double damage) {
		this.damage = damage;
	}

	public double getSpeed() {
		return this.speed;
	}

	public void setSpeed(final double speed) {
		this.speed = speed;
	}

	public double getPushFactor() {
		return this.pushFactor;
	}

	public void setPushFactor(final double pushFactor) {
		this.pushFactor = pushFactor;
	}

	public double getSelectRange() {
		return this.selectRange;
	}

	public void setSelectRange(final double selectRange) {
		this.selectRange = selectRange;
	}

	public double getDeflectRange() {
		return this.deflectRange;
	}

	public void setDeflectRange(final double deflectRange) {
		this.deflectRange = deflectRange;
	}

	public void setCollisionRadius(final double collisionRadius) {
		this.collisionRadius = collisionRadius;
	}

	public Material getSourcetype() {
		return this.sourceType;
	}

	public void setSourcetype(final Material sourcetype) {
		this.sourceType = sourcetype;
	}

	public Location getDestination() {
		return this.destination;
	}

	public void setDestination(final Location destination) {
		this.destination = destination;
	}

	public Location getFirstDestination() {
		return this.firstDestination;
	}

	public void setFirstDestination(final Location firstDestination) {
		this.firstDestination = firstDestination;
	}

	public Block getSourceBlock() {
		return this.sourceBlock;
	}

	public void setSourceBlock(final Block sourceBlock) {
		this.sourceBlock = sourceBlock;
	}

	public void setCooldown(final long cooldown) {
		this.cooldown = cooldown;
	}

	public void setLocation(final Location location) {
		this.location = location;
	}
	
	@Override
	public Class<EarthBlastConfig> getConfigType() {
		return EarthBlastConfig.class;
	}
}
<|MERGE_RESOLUTION|>--- conflicted
+++ resolved
@@ -1,689 +1,684 @@
-package com.projectkorra.projectkorra.earthbending;
-
-import java.util.ArrayList;
-
-import org.bukkit.Location;
-import org.bukkit.Material;
-import org.bukkit.block.Block;
-import org.bukkit.block.BlockFace;
-import org.bukkit.entity.Entity;
-import org.bukkit.entity.LivingEntity;
-import org.bukkit.entity.Player;
-import org.bukkit.util.Vector;
-
-import com.projectkorra.projectkorra.BendingPlayer;
-import com.projectkorra.projectkorra.GeneralMethods;
-import com.projectkorra.projectkorra.ability.AirAbility;
-import com.projectkorra.projectkorra.ability.EarthAbility;
-import com.projectkorra.projectkorra.ability.util.Collision;
-import com.projectkorra.projectkorra.attribute.Attribute;
-import com.projectkorra.projectkorra.configuration.configs.abilities.earth.EarthBlastConfig;
-import com.projectkorra.projectkorra.earthbending.passive.DensityShift;
-import com.projectkorra.projectkorra.util.BlockSource;
-import com.projectkorra.projectkorra.util.ClickType;
-import com.projectkorra.projectkorra.util.DamageHandler;
-import com.projectkorra.projectkorra.util.TempBlock;
-
-public class EarthBlast extends EarthAbility<EarthBlastConfig> {
-	private boolean isProgressing;
-	private boolean isAtDestination;
-	private boolean isSettingUp;
-	private boolean canHitSelf;
-	private long time;
-	private long interval;
-	@Attribute(Attribute.COOLDOWN)
-	private long cooldown;
-	@Attribute(Attribute.RANGE)
-	private double range;
-	@Attribute(Attribute.DAMAGE)
-	private double damage;
-	@Attribute(Attribute.SPEED)
-	private double speed;
-	@Attribute(Attribute.KNOCKBACK)
-	private double pushFactor;
-	@Attribute(Attribute.SELECT_RANGE)
-	private double selectRange;
-	@Attribute("DeflectRange")
-	private double deflectRange;
-	private double collisionRadius;
-	private Material sourceType;
-	private Location location;
-	private Location destination;
-	private Location firstDestination;
-	private Block sourceBlock;
-
-	public EarthBlast(final EarthBlastConfig config, final Player player) {
-		super(config, player);
-
-		this.isProgressing = false;
-		this.isAtDestination = false;
-		this.isSettingUp = true;
-		this.deflectRange = config.DeflectRange;
-		this.collisionRadius = config.CollisionRadius;
-		this.cooldown = config.Cooldown;
-		this.canHitSelf = config.CanHitSelf;
-		this.range = config.Range;
-		this.damage = config.Damage;
-		this.speed = config.Speed;
-		this.pushFactor = config.PushFactor;
-		this.selectRange = config.SelectRange;
-		this.time = System.currentTimeMillis();
-		this.interval = (long) (1000.0 / this.speed);
-
-		if (this.bPlayer.isAvatarState()) {
-<<<<<<< HEAD
-			this.cooldown = config.AvatarState_Cooldown;
-			this.damage = config.AvatarState_Damage;
-=======
-			this.cooldown = getConfig().getLong("Abilities.Avatar.AvatarState.Earth.EarthBlast.Cooldown");
-			this.damage = getConfig().getDouble("Abilities.Avatar.AvatarState.Earth.EarthBlast.Damage");
->>>>>>> a8a8daa6
-		}
-
-		if (this.prepare()) {
-			this.start();
-			this.time = System.currentTimeMillis();
-		}
-	}
-
-	private void checkForCollision() {
-		for (final EarthBlast blast : getAbilities(EarthBlast.class)) {
-			if (blast.player.equals(this.player)) {
-				continue;
-			} else if (!blast.location.getWorld().equals(this.player.getWorld())) {
-				continue;
-			} else if (!blast.isProgressing) {
-				continue;
-			} else if (GeneralMethods.isRegionProtectedFromBuild(this, blast.location)) {
-				continue;
-			}
-
-			final Location location = this.player.getEyeLocation();
-			final Vector vector = location.getDirection();
-			final Location mloc = blast.location;
-			if (mloc.distanceSquared(location) <= this.range * this.range && GeneralMethods.getDistanceFromLine(vector, location, blast.location) < this.deflectRange && mloc.distanceSquared(location.clone().add(vector)) < mloc.distanceSquared(location.clone().add(vector.clone().multiply(-1)))) {
-				blast.remove();
-				this.remove();
-				return;
-			}
-		}
-	}
-
-	private void focusBlock() {
-		if (DensityShift.isPassiveSand(this.sourceBlock)) {
-			DensityShift.revertSand(this.sourceBlock);
-		}
-
-		if (this.sourceBlock.getType() == Material.SAND) {
-			this.sourceType = Material.SAND;
-			this.sourceBlock.setType(Material.SANDSTONE);
-		} else if (this.sourceBlock.getType() == Material.RED_SAND) {
-			this.sourceType = Material.RED_SAND;
-			this.sourceBlock.setType(Material.RED_SANDSTONE);
-		} else if (this.sourceBlock.getType() == Material.STONE) {
-			this.sourceBlock.setType(Material.COBBLESTONE);
-			this.sourceType = Material.STONE;
-		} else {
-			this.sourceType = this.sourceBlock.getType();
-			this.sourceBlock.setType(Material.STONE);
-		}
-
-		this.location = this.sourceBlock.getLocation();
-	}
-
-	private Location getTargetLocation() {
-		final Entity target = GeneralMethods.getTargetedEntity(this.player, this.range, new ArrayList<Entity>());
-		Location location;
-		final Material[] trans = new Material[getTransparentMaterials().length + this.getEarthbendableBlocks().size()];
-		int i = 0;
-		for (int j = 0; j < getTransparentMaterials().length; j++) {
-			trans[j] = getTransparentMaterials()[j];
-			i++;
-		}
-		for (int j = 0; j < this.getEarthbendableBlocks().size(); j++) {
-			trans[i] = this.getEarthbendableBlocks().get(j);
-			i++;
-		}
-
-		if (target == null) {
-			location = GeneralMethods.getTargetedLocation(this.player, this.range, true, trans);
-		} else {
-			location = ((LivingEntity) target).getEyeLocation();
-		}
-
-		return location;
-	}
-
-	public boolean prepare() {
-		final Block block = BlockSource.getEarthSourceBlock(this.player, this.range, ClickType.SHIFT_DOWN);
-		if (block == null || !this.isEarthbendable(block)) {
-			return false;
-		} else if (TempBlock.isTempBlock(block)) {
-			return false;
-		}
-
-		boolean selectedABlockInUse = false;
-		for (final EarthBlast blast : getAbilities(this.player, EarthBlast.class)) {
-			if (!blast.isProgressing) {
-				blast.remove();
-			} else if (blast.isProgressing && block.equals(blast.sourceBlock)) {
-				selectedABlockInUse = true;
-			}
-		}
-
-		if (selectedABlockInUse) {
-			return false;
-		}
-
-		this.checkForCollision();
-
-		if (block.getLocation().distanceSquared(this.player.getLocation()) > this.selectRange * this.selectRange) {
-			return false;
-		}
-
-		this.sourceBlock = block;
-		this.focusBlock();
-		return true;
-	}
-
-	@Override
-	public void progress() {
-		if (!this.bPlayer.canBendIgnoreBindsCooldowns(this)) {
-			this.remove();
-			return;
-		}
-
-		if (System.currentTimeMillis() - this.time >= this.interval) {
-			this.time = System.currentTimeMillis();
-
-			if (this.isAtDestination) {
-				this.remove();
-				return;
-			} else if (!this.isEarthbendable(this.sourceBlock) && this.sourceBlock.getType() != Material.COBBLESTONE) {
-				this.remove();
-				return;
-			}
-
-			if (!this.isProgressing && !this.isAtDestination) {
-				if (this.sourceBlock == null || !this.bPlayer.getBoundAbilityName().equals(this.getName())) {
-					this.remove();
-					return;
-				} else if (!this.player.getWorld().equals(this.sourceBlock.getWorld())) {
-					this.remove();
-					return;
-				} else if (this.sourceBlock.getLocation().distanceSquared(this.player.getLocation()) > this.selectRange * this.selectRange) {
-					this.remove();
-					return;
-				}
-			}
-
-			if (this.isAtDestination) {
-				this.remove();
-				return;
-			} else {
-				if (!this.isProgressing) {
-					return;
-				}
-
-				if (this.sourceBlock.getY() == this.firstDestination.getBlockY()) {
-					this.isSettingUp = false;
-				}
-
-				Vector direction;
-				if (this.isSettingUp) {
-					direction = GeneralMethods.getDirection(this.location, this.firstDestination).normalize();
-				} else {
-					direction = GeneralMethods.getDirection(this.location, this.destination).normalize();
-				}
-
-				this.location = this.location.clone().add(direction);
-				Block block = this.location.getBlock();
-
-				if (block.getLocation().equals(this.sourceBlock.getLocation())) {
-					this.location = this.location.clone().add(direction);
-					block = this.location.getBlock();
-				}
-
-				if (this.isTransparent(block) && !block.isLiquid()) {
-					GeneralMethods.breakBlock(block);
-				} else if (!this.isSettingUp) {
-					this.remove();
-					return;
-				} else {
-					this.location = this.location.clone().subtract(direction);
-					direction = GeneralMethods.getDirection(this.location, this.destination).normalize();
-					this.location = this.location.clone().add(direction);
-
-					Block block2 = this.location.getBlock();
-					if (block2.getLocation().equals(this.sourceBlock.getLocation())) {
-						this.location = this.location.clone().add(direction);
-						block2 = this.location.getBlock();
-					}
-
-					if (this.isTransparent(block) && !block.isLiquid()) {
-						GeneralMethods.breakBlock(block);
-					} else {
-						this.remove();
-						return;
-					}
-				}
-
-				for (final Entity entity : GeneralMethods.getEntitiesAroundPoint(this.location, this.collisionRadius)) {
-					if (GeneralMethods.isRegionProtectedFromBuild(this, entity.getLocation())) {
-						continue;
-					}
-
-					if (entity instanceof LivingEntity && (entity.getEntityId() != this.player.getEntityId() || this.canHitSelf)) {
-						AirAbility.breakBreathbendingHold(entity);
-
-						final Location location = this.player.getEyeLocation();
-						final Vector vector = location.getDirection();
-						entity.setVelocity(vector.normalize().multiply(this.pushFactor));
-						double damage = this.damage;
-
-						if (isMetal(this.sourceBlock) && this.bPlayer.canMetalbend()) {
-							damage = getMetalAugment(damage);
-						}
-
-						DamageHandler.damageEntity(entity, damage, this);
-						this.isProgressing = false;
-					}
-				}
-
-				if (!this.isProgressing) {
-					this.remove();
-					return;
-				}
-
-				if (isEarthRevertOn()) {
-					this.sourceBlock.setType(this.sourceType);
-
-					moveEarthBlock(this.sourceBlock, block);
-
-					if (block.getType() == Material.SAND) {
-						block.setType(Material.SANDSTONE);
-					}
-
-					if (block.getType() == Material.GRAVEL) {
-						block.setType(Material.STONE);
-					}
-				} else {
-					block.setType(this.sourceType);
-					this.sourceBlock.setType(Material.AIR);
-				}
-
-				this.sourceBlock = block;
-
-				if (this.location.distanceSquared(this.destination) < 1) {
-					if (this.sourceType == Material.SAND || this.sourceType == Material.GRAVEL) {
-						this.isProgressing = false;
-						if (this.sourceBlock.getType() == Material.RED_SANDSTONE) {
-							this.sourceType = Material.SAND;
-							this.sourceBlock.setType(this.sourceType);
-						} else {
-							this.sourceBlock.setType(this.sourceType);
-						}
-					}
-
-					this.isAtDestination = true;
-					this.isProgressing = false;
-				}
-
-				return;
-			}
-		}
-	}
-
-	private void redirect(final Player player, final Location targetlocation) {
-		if (this.isProgressing) {
-			if (this.location.distanceSquared(player.getLocation()) <= this.range * this.range) {
-				this.isSettingUp = false;
-				this.destination = targetlocation;
-			}
-		}
-	}
-
-	@Override
-	public void remove() {
-		super.remove();
-		if (this.destination != null && this.sourceBlock != null) {
-			this.sourceBlock.setType(Material.AIR);
-		} else if (this.sourceBlock != null) {
-			this.sourceBlock.setType(this.sourceType);
-		}
-	}
-
-	public void throwEarth() {
-		if (this.sourceBlock == null || !this.sourceBlock.getWorld().equals(this.player.getWorld())) {
-			return;
-		}
-
-		if (getMovedEarth().containsKey(this.sourceBlock)) {
-			if (!isEarthRevertOn()) {
-				removeRevertIndex(this.sourceBlock);
-			}
-		}
-
-		final Entity target = GeneralMethods.getTargetedEntity(this.player, this.range, new ArrayList<Entity>());
-		if (target != null) {
-			this.destination = target.getLocation();
-		} else {
-			this.destination = this.getTargetLocation();
-		}
-
-		if (this.sourceBlock == null) {
-			return;
-		}
-		this.location = this.sourceBlock.getLocation();
-		if (this.destination.distanceSquared(this.location) < 1) {
-			return;
-		}
-
-		this.firstDestination = this.location.clone();
-		if (this.destination.getY() - this.location.getY() > 2) {
-			this.firstDestination.setY(this.destination.getY() - 1);
-		} else if (this.location.getY() > player.getEyeLocation().getY() && this.location.getBlock().getRelative(BlockFace.UP).isPassable()) {
-			this.firstDestination.subtract(0, 2, 0);
-		} else if (this.location.getBlock().getRelative(BlockFace.UP).isPassable() && this.location.getBlock().getRelative(BlockFace.UP, 2).isPassable()) {
-			this.firstDestination.add(0, 2, 0);
-		} else {
-			this.firstDestination.add(GeneralMethods.getDirection(this.location, this.destination).normalize().setY(0));
-		}
-
-		if (this.destination.distanceSquared(this.location) <= 1) {
-			this.isProgressing = false;
-			this.destination = null;
-		} else {
-			this.isProgressing = true;
-			playEarthbendingSound(this.sourceBlock.getLocation());
-
-			final Material currentType = this.sourceBlock.getType();
-			this.sourceBlock.setType(this.sourceType);
-			if (isEarthRevertOn()) {
-				addTempAirBlock(this.sourceBlock);
-			} else {
-				this.sourceBlock.breakNaturally();
-			}
-
-			this.sourceBlock.setType(currentType);
-		}
-	}
-
-	/**
-	 * This method was used for the old collision detection system. Please see
-	 * {@link Collision} for the new system.
-	 */
-	@Deprecated
-	public static boolean annihilateBlasts(final Location location, final double radius, final Player source) {
-		boolean broke = false;
-		for (final EarthBlast blast : getAbilities(EarthBlast.class)) {
-			if (blast.location.getWorld().equals(location.getWorld()) && !source.equals(blast.player)) {
-				if (blast.location.distanceSquared(location) <= radius * radius) {
-					blast.remove();
-					broke = true;
-				}
-			}
-		}
-
-		return broke;
-	}
-
-	public static ArrayList<EarthBlast> getAroundPoint(final Location location, final double radius) {
-		final ArrayList<EarthBlast> list = new ArrayList<EarthBlast>();
-		for (final EarthBlast blast : getAbilities(EarthBlast.class)) {
-			if (blast.location.getWorld().equals(location.getWorld())) {
-				if (blast.location.distanceSquared(location) <= radius * radius) {
-					list.add(blast);
-				}
-			}
-		}
-
-		return list;
-	}
-
-	public static EarthBlast getBlastFromSource(final Block block) {
-		for (final EarthBlast blast : getAbilities(EarthBlast.class)) {
-			if (blast.sourceBlock.equals(block)) {
-				return blast;
-			}
-		}
-
-		return null;
-	}
-
-	private static void redirectTargettedBlasts(final Player player, final ArrayList<EarthBlast> ignore) {
-		for (final EarthBlast blast : getAbilities(EarthBlast.class)) {
-			if (!blast.isProgressing || ignore.contains(blast)) {
-				continue;
-			} else if (!blast.location.getWorld().equals(player.getWorld())) {
-				continue;
-			} else if (GeneralMethods.isRegionProtectedFromBuild(blast, blast.location)) {
-				continue;
-			} else if (blast.player.equals(player)) {
-				blast.redirect(player, blast.getTargetLocation());
-			}
-
-			final Location location = player.getEyeLocation();
-			final Vector vector = location.getDirection();
-			final Location mloc = blast.location;
-
-			if (mloc.distanceSquared(location) <= blast.range * blast.range && GeneralMethods.getDistanceFromLine(vector, location, blast.location) < blast.deflectRange && mloc.distanceSquared(location.clone().add(vector)) < mloc.distanceSquared(location.clone().add(vector.clone().multiply(-1)))) {
-				blast.redirect(player, blast.getTargetLocation());
-			}
-		}
-	}
-
-	public static void removeAroundPoint(final Location location, final double radius) {
-		for (final EarthBlast blast : getAbilities(EarthBlast.class)) {
-			if (blast.location.getWorld().equals(location.getWorld())) {
-				if (blast.location.distanceSquared(location) <= radius * radius) {
-					blast.remove();
-				}
-			}
-		}
-	}
-
-	public static void throwEarth(final Player player) {
-		final ArrayList<EarthBlast> ignore = new ArrayList<EarthBlast>();
-		final BendingPlayer bPlayer = BendingPlayer.getBendingPlayer(player);
-		EarthBlast earthBlast = null;
-
-		if (bPlayer == null) {
-			return;
-		}
-
-		for (final EarthBlast blast : getAbilities(player, EarthBlast.class)) {
-			if (!blast.isProgressing && bPlayer.canBend(blast)) {
-				blast.throwEarth();
-				ignore.add(blast);
-				earthBlast = blast;
-			}
-		}
-
-		if (earthBlast != null) {
-			bPlayer.addCooldown(earthBlast);
-		}
-
-		redirectTargettedBlasts(player, ignore);
-	}
-
-	@Override
-	public String getName() {
-		return "EarthBlast";
-	}
-
-	@Override
-	public Location getLocation() {
-		return this.location;
-	}
-
-	@Override
-	public long getCooldown() {
-		return this.cooldown;
-	}
-
-	@Override
-	public boolean isSneakAbility() {
-		return true;
-	}
-
-	@Override
-	public boolean isHarmlessAbility() {
-		return false;
-	}
-
-	@Override
-	public boolean isCollidable() {
-		return this.isProgressing;
-	}
-
-	@Override
-	public double getCollisionRadius() {
-		return this.collisionRadius;
-	}
-
-	public boolean isProgressing() {
-		return this.isProgressing;
-	}
-
-	public void setProgressing(final boolean isProgressing) {
-		this.isProgressing = isProgressing;
-	}
-
-	public boolean isAtDestination() {
-		return this.isAtDestination;
-	}
-
-	public void setAtDestination(final boolean isAtDestination) {
-		this.isAtDestination = isAtDestination;
-	}
-
-	public boolean isSettingUp() {
-		return this.isSettingUp;
-	}
-
-	public void setSettingUp(final boolean isSettingUp) {
-		this.isSettingUp = isSettingUp;
-	}
-
-	public boolean isCanHitSelf() {
-		return this.canHitSelf;
-	}
-
-	public void setCanHitSelf(final boolean canHitSelf) {
-		this.canHitSelf = canHitSelf;
-	}
-
-	public long getTime() {
-		return this.time;
-	}
-
-	public void setTime(final long time) {
-		this.time = time;
-	}
-
-	public long getInterval() {
-		return this.interval;
-	}
-
-	public void setInterval(final long interval) {
-		this.interval = interval;
-	}
-
-	public double getRange() {
-		return this.range;
-	}
-
-	public void setRange(final double range) {
-		this.range = range;
-	}
-
-	public double getDamage() {
-		return this.damage;
-	}
-
-	public void setDamage(final double damage) {
-		this.damage = damage;
-	}
-
-	public double getSpeed() {
-		return this.speed;
-	}
-
-	public void setSpeed(final double speed) {
-		this.speed = speed;
-	}
-
-	public double getPushFactor() {
-		return this.pushFactor;
-	}
-
-	public void setPushFactor(final double pushFactor) {
-		this.pushFactor = pushFactor;
-	}
-
-	public double getSelectRange() {
-		return this.selectRange;
-	}
-
-	public void setSelectRange(final double selectRange) {
-		this.selectRange = selectRange;
-	}
-
-	public double getDeflectRange() {
-		return this.deflectRange;
-	}
-
-	public void setDeflectRange(final double deflectRange) {
-		this.deflectRange = deflectRange;
-	}
-
-	public void setCollisionRadius(final double collisionRadius) {
-		this.collisionRadius = collisionRadius;
-	}
-
-	public Material getSourcetype() {
-		return this.sourceType;
-	}
-
-	public void setSourcetype(final Material sourcetype) {
-		this.sourceType = sourcetype;
-	}
-
-	public Location getDestination() {
-		return this.destination;
-	}
-
-	public void setDestination(final Location destination) {
-		this.destination = destination;
-	}
-
-	public Location getFirstDestination() {
-		return this.firstDestination;
-	}
-
-	public void setFirstDestination(final Location firstDestination) {
-		this.firstDestination = firstDestination;
-	}
-
-	public Block getSourceBlock() {
-		return this.sourceBlock;
-	}
-
-	public void setSourceBlock(final Block sourceBlock) {
-		this.sourceBlock = sourceBlock;
-	}
-
-	public void setCooldown(final long cooldown) {
-		this.cooldown = cooldown;
-	}
-
-	public void setLocation(final Location location) {
-		this.location = location;
-	}
-	
-	@Override
-	public Class<EarthBlastConfig> getConfigType() {
-		return EarthBlastConfig.class;
-	}
-}
+package com.projectkorra.projectkorra.earthbending;
+
+import java.util.ArrayList;
+
+import org.bukkit.Location;
+import org.bukkit.Material;
+import org.bukkit.block.Block;
+import org.bukkit.block.BlockFace;
+import org.bukkit.entity.Entity;
+import org.bukkit.entity.LivingEntity;
+import org.bukkit.entity.Player;
+import org.bukkit.util.Vector;
+
+import com.projectkorra.projectkorra.BendingPlayer;
+import com.projectkorra.projectkorra.GeneralMethods;
+import com.projectkorra.projectkorra.ability.AirAbility;
+import com.projectkorra.projectkorra.ability.EarthAbility;
+import com.projectkorra.projectkorra.ability.util.Collision;
+import com.projectkorra.projectkorra.attribute.Attribute;
+import com.projectkorra.projectkorra.configuration.configs.abilities.earth.EarthBlastConfig;
+import com.projectkorra.projectkorra.earthbending.passive.DensityShift;
+import com.projectkorra.projectkorra.util.BlockSource;
+import com.projectkorra.projectkorra.util.ClickType;
+import com.projectkorra.projectkorra.util.DamageHandler;
+import com.projectkorra.projectkorra.util.TempBlock;
+
+public class EarthBlast extends EarthAbility<EarthBlastConfig> {
+	private boolean isProgressing;
+	private boolean isAtDestination;
+	private boolean isSettingUp;
+	private boolean canHitSelf;
+	private long time;
+	private long interval;
+	@Attribute(Attribute.COOLDOWN)
+	private long cooldown;
+	@Attribute(Attribute.RANGE)
+	private double range;
+	@Attribute(Attribute.DAMAGE)
+	private double damage;
+	@Attribute(Attribute.SPEED)
+	private double speed;
+	@Attribute(Attribute.KNOCKBACK)
+	private double pushFactor;
+	@Attribute(Attribute.SELECT_RANGE)
+	private double selectRange;
+	@Attribute("DeflectRange")
+	private double deflectRange;
+	private double collisionRadius;
+	private Material sourceType;
+	private Location location;
+	private Location destination;
+	private Location firstDestination;
+	private Block sourceBlock;
+
+	public EarthBlast(final EarthBlastConfig config, final Player player) {
+		super(config, player);
+
+		this.isProgressing = false;
+		this.isAtDestination = false;
+		this.isSettingUp = true;
+		this.deflectRange = config.DeflectRange;
+		this.collisionRadius = config.CollisionRadius;
+		this.cooldown = config.Cooldown;
+		this.canHitSelf = config.CanHitSelf;
+		this.range = config.Range;
+		this.damage = config.Damage;
+		this.speed = config.Speed;
+		this.pushFactor = config.PushFactor;
+		this.selectRange = config.SelectRange;
+		this.time = System.currentTimeMillis();
+		this.interval = (long) (1000.0 / this.speed);
+
+		if (this.bPlayer.isAvatarState()) {
+			this.cooldown = config.AvatarState_Cooldown;
+			this.damage = config.AvatarState_Damage;
+		}
+
+		if (this.prepare()) {
+			this.start();
+			this.time = System.currentTimeMillis();
+		}
+	}
+
+	private void checkForCollision() {
+		for (final EarthBlast blast : getAbilities(EarthBlast.class)) {
+			if (blast.player.equals(this.player)) {
+				continue;
+			} else if (!blast.location.getWorld().equals(this.player.getWorld())) {
+				continue;
+			} else if (!blast.isProgressing) {
+				continue;
+			} else if (GeneralMethods.isRegionProtectedFromBuild(this, blast.location)) {
+				continue;
+			}
+
+			final Location location = this.player.getEyeLocation();
+			final Vector vector = location.getDirection();
+			final Location mloc = blast.location;
+			if (mloc.distanceSquared(location) <= this.range * this.range && GeneralMethods.getDistanceFromLine(vector, location, blast.location) < this.deflectRange && mloc.distanceSquared(location.clone().add(vector)) < mloc.distanceSquared(location.clone().add(vector.clone().multiply(-1)))) {
+				blast.remove();
+				this.remove();
+				return;
+			}
+		}
+	}
+
+	private void focusBlock() {
+		if (DensityShift.isPassiveSand(this.sourceBlock)) {
+			DensityShift.revertSand(this.sourceBlock);
+		}
+
+		if (this.sourceBlock.getType() == Material.SAND) {
+			this.sourceType = Material.SAND;
+			this.sourceBlock.setType(Material.SANDSTONE);
+		} else if (this.sourceBlock.getType() == Material.RED_SAND) {
+			this.sourceType = Material.RED_SAND;
+			this.sourceBlock.setType(Material.RED_SANDSTONE);
+		} else if (this.sourceBlock.getType() == Material.STONE) {
+			this.sourceBlock.setType(Material.COBBLESTONE);
+			this.sourceType = Material.STONE;
+		} else {
+			this.sourceType = this.sourceBlock.getType();
+			this.sourceBlock.setType(Material.STONE);
+		}
+
+		this.location = this.sourceBlock.getLocation();
+	}
+
+	private Location getTargetLocation() {
+		final Entity target = GeneralMethods.getTargetedEntity(this.player, this.range, new ArrayList<Entity>());
+		Location location;
+		final Material[] trans = new Material[getTransparentMaterials().length + this.getEarthbendableBlocks().size()];
+		int i = 0;
+		for (int j = 0; j < getTransparentMaterials().length; j++) {
+			trans[j] = getTransparentMaterials()[j];
+			i++;
+		}
+		for (int j = 0; j < this.getEarthbendableBlocks().size(); j++) {
+			trans[i] = this.getEarthbendableBlocks().get(j);
+			i++;
+		}
+
+		if (target == null) {
+			location = GeneralMethods.getTargetedLocation(this.player, this.range, true, trans);
+		} else {
+			location = ((LivingEntity) target).getEyeLocation();
+		}
+
+		return location;
+	}
+
+	public boolean prepare() {
+		final Block block = BlockSource.getEarthSourceBlock(this.player, this.range, ClickType.SHIFT_DOWN);
+		if (block == null || !this.isEarthbendable(block)) {
+			return false;
+		} else if (TempBlock.isTempBlock(block)) {
+			return false;
+		}
+
+		boolean selectedABlockInUse = false;
+		for (final EarthBlast blast : getAbilities(this.player, EarthBlast.class)) {
+			if (!blast.isProgressing) {
+				blast.remove();
+			} else if (blast.isProgressing && block.equals(blast.sourceBlock)) {
+				selectedABlockInUse = true;
+			}
+		}
+
+		if (selectedABlockInUse) {
+			return false;
+		}
+
+		this.checkForCollision();
+
+		if (block.getLocation().distanceSquared(this.player.getLocation()) > this.selectRange * this.selectRange) {
+			return false;
+		}
+
+		this.sourceBlock = block;
+		this.focusBlock();
+		return true;
+	}
+
+	@Override
+	public void progress() {
+		if (!this.bPlayer.canBendIgnoreBindsCooldowns(this)) {
+			this.remove();
+			return;
+		}
+
+		if (System.currentTimeMillis() - this.time >= this.interval) {
+			this.time = System.currentTimeMillis();
+
+			if (this.isAtDestination) {
+				this.remove();
+				return;
+			} else if (!this.isEarthbendable(this.sourceBlock) && this.sourceBlock.getType() != Material.COBBLESTONE) {
+				this.remove();
+				return;
+			}
+
+			if (!this.isProgressing && !this.isAtDestination) {
+				if (this.sourceBlock == null || !this.bPlayer.getBoundAbilityName().equals(this.getName())) {
+					this.remove();
+					return;
+				} else if (!this.player.getWorld().equals(this.sourceBlock.getWorld())) {
+					this.remove();
+					return;
+				} else if (this.sourceBlock.getLocation().distanceSquared(this.player.getLocation()) > this.selectRange * this.selectRange) {
+					this.remove();
+					return;
+				}
+			}
+
+			if (this.isAtDestination) {
+				this.remove();
+				return;
+			} else {
+				if (!this.isProgressing) {
+					return;
+				}
+
+				if (this.sourceBlock.getY() == this.firstDestination.getBlockY()) {
+					this.isSettingUp = false;
+				}
+
+				Vector direction;
+				if (this.isSettingUp) {
+					direction = GeneralMethods.getDirection(this.location, this.firstDestination).normalize();
+				} else {
+					direction = GeneralMethods.getDirection(this.location, this.destination).normalize();
+				}
+
+				this.location = this.location.clone().add(direction);
+				Block block = this.location.getBlock();
+
+				if (block.getLocation().equals(this.sourceBlock.getLocation())) {
+					this.location = this.location.clone().add(direction);
+					block = this.location.getBlock();
+				}
+
+				if (this.isTransparent(block) && !block.isLiquid()) {
+					GeneralMethods.breakBlock(block);
+				} else if (!this.isSettingUp) {
+					this.remove();
+					return;
+				} else {
+					this.location = this.location.clone().subtract(direction);
+					direction = GeneralMethods.getDirection(this.location, this.destination).normalize();
+					this.location = this.location.clone().add(direction);
+
+					Block block2 = this.location.getBlock();
+					if (block2.getLocation().equals(this.sourceBlock.getLocation())) {
+						this.location = this.location.clone().add(direction);
+						block2 = this.location.getBlock();
+					}
+
+					if (this.isTransparent(block) && !block.isLiquid()) {
+						GeneralMethods.breakBlock(block);
+					} else {
+						this.remove();
+						return;
+					}
+				}
+
+				for (final Entity entity : GeneralMethods.getEntitiesAroundPoint(this.location, this.collisionRadius)) {
+					if (GeneralMethods.isRegionProtectedFromBuild(this, entity.getLocation())) {
+						continue;
+					}
+
+					if (entity instanceof LivingEntity && (entity.getEntityId() != this.player.getEntityId() || this.canHitSelf)) {
+						AirAbility.breakBreathbendingHold(entity);
+
+						final Location location = this.player.getEyeLocation();
+						final Vector vector = location.getDirection();
+						entity.setVelocity(vector.normalize().multiply(this.pushFactor));
+						double damage = this.damage;
+
+						if (isMetal(this.sourceBlock) && this.bPlayer.canMetalbend()) {
+							damage = getMetalAugment(damage);
+						}
+
+						DamageHandler.damageEntity(entity, damage, this);
+						this.isProgressing = false;
+					}
+				}
+
+				if (!this.isProgressing) {
+					this.remove();
+					return;
+				}
+
+				if (isEarthRevertOn()) {
+					this.sourceBlock.setType(this.sourceType);
+
+					moveEarthBlock(this.sourceBlock, block);
+
+					if (block.getType() == Material.SAND) {
+						block.setType(Material.SANDSTONE);
+					}
+
+					if (block.getType() == Material.GRAVEL) {
+						block.setType(Material.STONE);
+					}
+				} else {
+					block.setType(this.sourceType);
+					this.sourceBlock.setType(Material.AIR);
+				}
+
+				this.sourceBlock = block;
+
+				if (this.location.distanceSquared(this.destination) < 1) {
+					if (this.sourceType == Material.SAND || this.sourceType == Material.GRAVEL) {
+						this.isProgressing = false;
+						if (this.sourceBlock.getType() == Material.RED_SANDSTONE) {
+							this.sourceType = Material.SAND;
+							this.sourceBlock.setType(this.sourceType);
+						} else {
+							this.sourceBlock.setType(this.sourceType);
+						}
+					}
+
+					this.isAtDestination = true;
+					this.isProgressing = false;
+				}
+
+				return;
+			}
+		}
+	}
+
+	private void redirect(final Player player, final Location targetlocation) {
+		if (this.isProgressing) {
+			if (this.location.distanceSquared(player.getLocation()) <= this.range * this.range) {
+				this.isSettingUp = false;
+				this.destination = targetlocation;
+			}
+		}
+	}
+
+	@Override
+	public void remove() {
+		super.remove();
+		if (this.destination != null && this.sourceBlock != null) {
+			this.sourceBlock.setType(Material.AIR);
+		} else if (this.sourceBlock != null) {
+			this.sourceBlock.setType(this.sourceType);
+		}
+	}
+
+	public void throwEarth() {
+		if (this.sourceBlock == null || !this.sourceBlock.getWorld().equals(this.player.getWorld())) {
+			return;
+		}
+
+		if (getMovedEarth().containsKey(this.sourceBlock)) {
+			if (!isEarthRevertOn()) {
+				removeRevertIndex(this.sourceBlock);
+			}
+		}
+
+		final Entity target = GeneralMethods.getTargetedEntity(this.player, this.range, new ArrayList<Entity>());
+		if (target != null) {
+			this.destination = target.getLocation();
+		} else {
+			this.destination = this.getTargetLocation();
+		}
+
+		if (this.sourceBlock == null) {
+			return;
+		}
+		this.location = this.sourceBlock.getLocation();
+		if (this.destination.distanceSquared(this.location) < 1) {
+			return;
+		}
+
+		this.firstDestination = this.location.clone();
+		if (this.destination.getY() - this.location.getY() > 2) {
+			this.firstDestination.setY(this.destination.getY() - 1);
+		} else if (this.location.getY() > player.getEyeLocation().getY() && this.location.getBlock().getRelative(BlockFace.UP).isPassable()) {
+			this.firstDestination.subtract(0, 2, 0);
+		} else if (this.location.getBlock().getRelative(BlockFace.UP).isPassable() && this.location.getBlock().getRelative(BlockFace.UP, 2).isPassable()) {
+			this.firstDestination.add(0, 2, 0);
+		} else {
+			this.firstDestination.add(GeneralMethods.getDirection(this.location, this.destination).normalize().setY(0));
+		}
+
+		if (this.destination.distanceSquared(this.location) <= 1) {
+			this.isProgressing = false;
+			this.destination = null;
+		} else {
+			this.isProgressing = true;
+			playEarthbendingSound(this.sourceBlock.getLocation());
+
+			final Material currentType = this.sourceBlock.getType();
+			this.sourceBlock.setType(this.sourceType);
+			if (isEarthRevertOn()) {
+				addTempAirBlock(this.sourceBlock);
+			} else {
+				this.sourceBlock.breakNaturally();
+			}
+
+			this.sourceBlock.setType(currentType);
+		}
+	}
+
+	/**
+	 * This method was used for the old collision detection system. Please see
+	 * {@link Collision} for the new system.
+	 */
+	@Deprecated
+	public static boolean annihilateBlasts(final Location location, final double radius, final Player source) {
+		boolean broke = false;
+		for (final EarthBlast blast : getAbilities(EarthBlast.class)) {
+			if (blast.location.getWorld().equals(location.getWorld()) && !source.equals(blast.player)) {
+				if (blast.location.distanceSquared(location) <= radius * radius) {
+					blast.remove();
+					broke = true;
+				}
+			}
+		}
+
+		return broke;
+	}
+
+	public static ArrayList<EarthBlast> getAroundPoint(final Location location, final double radius) {
+		final ArrayList<EarthBlast> list = new ArrayList<EarthBlast>();
+		for (final EarthBlast blast : getAbilities(EarthBlast.class)) {
+			if (blast.location.getWorld().equals(location.getWorld())) {
+				if (blast.location.distanceSquared(location) <= radius * radius) {
+					list.add(blast);
+				}
+			}
+		}
+
+		return list;
+	}
+
+	public static EarthBlast getBlastFromSource(final Block block) {
+		for (final EarthBlast blast : getAbilities(EarthBlast.class)) {
+			if (blast.sourceBlock.equals(block)) {
+				return blast;
+			}
+		}
+
+		return null;
+	}
+
+	private static void redirectTargettedBlasts(final Player player, final ArrayList<EarthBlast> ignore) {
+		for (final EarthBlast blast : getAbilities(EarthBlast.class)) {
+			if (!blast.isProgressing || ignore.contains(blast)) {
+				continue;
+			} else if (!blast.location.getWorld().equals(player.getWorld())) {
+				continue;
+			} else if (GeneralMethods.isRegionProtectedFromBuild(blast, blast.location)) {
+				continue;
+			} else if (blast.player.equals(player)) {
+				blast.redirect(player, blast.getTargetLocation());
+			}
+
+			final Location location = player.getEyeLocation();
+			final Vector vector = location.getDirection();
+			final Location mloc = blast.location;
+
+			if (mloc.distanceSquared(location) <= blast.range * blast.range && GeneralMethods.getDistanceFromLine(vector, location, blast.location) < blast.deflectRange && mloc.distanceSquared(location.clone().add(vector)) < mloc.distanceSquared(location.clone().add(vector.clone().multiply(-1)))) {
+				blast.redirect(player, blast.getTargetLocation());
+			}
+		}
+	}
+
+	public static void removeAroundPoint(final Location location, final double radius) {
+		for (final EarthBlast blast : getAbilities(EarthBlast.class)) {
+			if (blast.location.getWorld().equals(location.getWorld())) {
+				if (blast.location.distanceSquared(location) <= radius * radius) {
+					blast.remove();
+				}
+			}
+		}
+	}
+
+	public static void throwEarth(final Player player) {
+		final ArrayList<EarthBlast> ignore = new ArrayList<EarthBlast>();
+		final BendingPlayer bPlayer = BendingPlayer.getBendingPlayer(player);
+		EarthBlast earthBlast = null;
+
+		if (bPlayer == null) {
+			return;
+		}
+
+		for (final EarthBlast blast : getAbilities(player, EarthBlast.class)) {
+			if (!blast.isProgressing && bPlayer.canBend(blast)) {
+				blast.throwEarth();
+				ignore.add(blast);
+				earthBlast = blast;
+			}
+		}
+
+		if (earthBlast != null) {
+			bPlayer.addCooldown(earthBlast);
+		}
+
+		redirectTargettedBlasts(player, ignore);
+	}
+
+	@Override
+	public String getName() {
+		return "EarthBlast";
+	}
+
+	@Override
+	public Location getLocation() {
+		return this.location;
+	}
+
+	@Override
+	public long getCooldown() {
+		return this.cooldown;
+	}
+
+	@Override
+	public boolean isSneakAbility() {
+		return true;
+	}
+
+	@Override
+	public boolean isHarmlessAbility() {
+		return false;
+	}
+
+	@Override
+	public boolean isCollidable() {
+		return this.isProgressing;
+	}
+
+	@Override
+	public double getCollisionRadius() {
+		return this.collisionRadius;
+	}
+
+	public boolean isProgressing() {
+		return this.isProgressing;
+	}
+
+	public void setProgressing(final boolean isProgressing) {
+		this.isProgressing = isProgressing;
+	}
+
+	public boolean isAtDestination() {
+		return this.isAtDestination;
+	}
+
+	public void setAtDestination(final boolean isAtDestination) {
+		this.isAtDestination = isAtDestination;
+	}
+
+	public boolean isSettingUp() {
+		return this.isSettingUp;
+	}
+
+	public void setSettingUp(final boolean isSettingUp) {
+		this.isSettingUp = isSettingUp;
+	}
+
+	public boolean isCanHitSelf() {
+		return this.canHitSelf;
+	}
+
+	public void setCanHitSelf(final boolean canHitSelf) {
+		this.canHitSelf = canHitSelf;
+	}
+
+	public long getTime() {
+		return this.time;
+	}
+
+	public void setTime(final long time) {
+		this.time = time;
+	}
+
+	public long getInterval() {
+		return this.interval;
+	}
+
+	public void setInterval(final long interval) {
+		this.interval = interval;
+	}
+
+	public double getRange() {
+		return this.range;
+	}
+
+	public void setRange(final double range) {
+		this.range = range;
+	}
+
+	public double getDamage() {
+		return this.damage;
+	}
+
+	public void setDamage(final double damage) {
+		this.damage = damage;
+	}
+
+	public double getSpeed() {
+		return this.speed;
+	}
+
+	public void setSpeed(final double speed) {
+		this.speed = speed;
+	}
+
+	public double getPushFactor() {
+		return this.pushFactor;
+	}
+
+	public void setPushFactor(final double pushFactor) {
+		this.pushFactor = pushFactor;
+	}
+
+	public double getSelectRange() {
+		return this.selectRange;
+	}
+
+	public void setSelectRange(final double selectRange) {
+		this.selectRange = selectRange;
+	}
+
+	public double getDeflectRange() {
+		return this.deflectRange;
+	}
+
+	public void setDeflectRange(final double deflectRange) {
+		this.deflectRange = deflectRange;
+	}
+
+	public void setCollisionRadius(final double collisionRadius) {
+		this.collisionRadius = collisionRadius;
+	}
+
+	public Material getSourcetype() {
+		return this.sourceType;
+	}
+
+	public void setSourcetype(final Material sourcetype) {
+		this.sourceType = sourcetype;
+	}
+
+	public Location getDestination() {
+		return this.destination;
+	}
+
+	public void setDestination(final Location destination) {
+		this.destination = destination;
+	}
+
+	public Location getFirstDestination() {
+		return this.firstDestination;
+	}
+
+	public void setFirstDestination(final Location firstDestination) {
+		this.firstDestination = firstDestination;
+	}
+
+	public Block getSourceBlock() {
+		return this.sourceBlock;
+	}
+
+	public void setSourceBlock(final Block sourceBlock) {
+		this.sourceBlock = sourceBlock;
+	}
+
+	public void setCooldown(final long cooldown) {
+		this.cooldown = cooldown;
+	}
+
+	public void setLocation(final Location location) {
+		this.location = location;
+	}
+	
+	@Override
+	public Class<EarthBlastConfig> getConfigType() {
+		return EarthBlastConfig.class;
+	}
+}