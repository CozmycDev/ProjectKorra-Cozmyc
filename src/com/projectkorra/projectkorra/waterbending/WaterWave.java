package com.projectkorra.projectkorra.waterbending;

import com.projectkorra.projectkorra.BendingPlayer;
import com.projectkorra.projectkorra.Element;
import com.projectkorra.projectkorra.GeneralMethods;
import com.projectkorra.projectkorra.ProjectKorra;
import com.projectkorra.projectkorra.ability.AvatarState;
import com.projectkorra.projectkorra.util.BlockSource;
import com.projectkorra.projectkorra.util.ClickType;
import com.projectkorra.projectkorra.util.TempBlock;

import org.bukkit.Location;
import org.bukkit.Material;
import org.bukkit.block.Block;
import org.bukkit.block.BlockFace;
import org.bukkit.entity.Entity;
import org.bukkit.entity.LivingEntity;
import org.bukkit.entity.Player;
import org.bukkit.scheduler.BukkitRunnable;
import org.bukkit.util.Vector;

import java.util.ArrayList;
import java.util.Enumeration;
import java.util.HashSet;
import java.util.concurrent.ConcurrentHashMap;

public class WaterWave {
	public static enum AbilityType {
		CLICK, SHIFT, RELEASE
	}

	public static enum AnimateState {
		RISE, TOWARDPLAYER, CIRCLE, SHRINK
	}

	public static ArrayList<WaterWave> instances = new ArrayList<WaterWave>();
	public static ConcurrentHashMap<Block, TempBlock> frozenBlocks = new ConcurrentHashMap<Block, TempBlock>();

	public static boolean ICE_ONLY = false;
	public static boolean ENABLED = ProjectKorra.plugin.getConfig().getBoolean("Abilities.Water.WaterSpout.Wave.Enabled");
	public static double MAX_SPEED = ProjectKorra.plugin.getConfig().getDouble("Abilities.Water.WaterSpout.Wave.Speed");
	public static long CHARGE_TIME = ProjectKorra.plugin.getConfig().getLong("Abilities.Water.WaterSpout.Wave.ChargeTime");
	public static long FLIGHT_TIME = ProjectKorra.plugin.getConfig().getLong("Abilities.Water.WaterSpout.Wave.FlightTime");
	public static long COOLDOWN = ProjectKorra.plugin.getConfig().getLong("Abilities.Water.WaterSpout.Wave.Cooldown");
	public static double WAVE_RADIUS = 1.5;
	public static double ICE_WAVE_DAMAGE = ProjectKorra.plugin.getConfig().getDouble("Abilities.Water.WaterCombo.IceWave.Damage");
	
	private static int selectRange = ProjectKorra.plugin.getConfig().getInt("Abilities.Water.WaterSpout.Wave.SelectRange");
	private static int autoSelectRange = ProjectKorra.plugin.getConfig().getInt("Abilities.Water.WaterSpout.Wave.AutoSourcing.SelectRange");
	private static boolean auto = ProjectKorra.plugin.getConfig().getBoolean("Abilities.Water.WaterSpout.Wave.AutoSourcing.Enabled");
	private static long autocooldown = ProjectKorra.plugin.getConfig().getLong("Abilities.Water.WaterSpout.Wave.AutoSourcing.Cooldown");
	private static boolean dynamic = ProjectKorra.plugin.getConfig().getBoolean("Abilities.Water.WaterSpout.Wave.DynamicSourcing.Enabled");
	
	private boolean isAuto;
	
	private Player player;
	private long time;
	private AbilityType type;
	private Location origin, currentLoc;
	private Vector direction;
	private double radius = 3.8;
	private boolean charging = false;
	private boolean iceWave = false;
	private int progressCounter = 0;
	private AnimateState anim;
	private double speed = MAX_SPEED;
	private double chargeTime = CHARGE_TIME;
	private double flightTime = FLIGHT_TIME;
	private double waveRadius = WAVE_RADIUS;
	private double damage = ICE_WAVE_DAMAGE;
	private long cooldown = COOLDOWN;
	private ConcurrentHashMap<Block, TempBlock> affectedBlocks = new ConcurrentHashMap<Block, TempBlock>();
	private ArrayList<Entity> affectedEntities = new ArrayList<Entity>();
	private ArrayList<BukkitRunnable> tasks = new ArrayList<BukkitRunnable>();

	public WaterWave(Player player, AbilityType type) {
		if (!ENABLED || GeneralMethods.getBendingPlayer(player.getName()).isOnCooldown("WaterWave"))
			return;

		this.player = player;
		this.time = System.currentTimeMillis();
		this.type = type;
		instances.add(this);

		if (type == AbilityType.CLICK)
			this.progress();
	}

	public void progress() {
		progressCounter++;
		if (player.isDead() || !player.isOnline()) {
			remove();
			return;
		}
		if (origin != null && !player.getWorld().equals(origin.getWorld())) {
			remove();
			return;
		}
		if (type != AbilityType.RELEASE) {
			if (!GeneralMethods.canBend(player.getName(), "WaterSpout") || !player.hasPermission("bending.ability.WaterSpout.Wave")) {
				remove();
				return;
			}
			String ability = GeneralMethods.getBoundAbility(player);
			if (ability == null || !ability.equalsIgnoreCase("WaterSpout")) {
				remove();
				return;
			}
		}

		if (type == AbilityType.CLICK) {
			if (origin == null) {
				removeType(player, AbilityType.CLICK);

				Block block = BlockSource.getWaterSourceBlock(player, autoSelectRange, selectRange, ClickType.SHIFT_DOWN, auto, dynamic, true, true, WaterMethods.canIcebend(player), WaterMethods.canPlantbend(player));
				if (block == null) {
					if(instances.contains(this)) {
						remove();
					}
					return;
				}
				if (BlockSource.isAuto(block)) {
					isAuto = true;
				} else {
					isAuto = false;
				}
				instances.add(this);
				Block blockAbove = block.getRelative(BlockFace.UP);
				if (blockAbove.getType() != Material.AIR && !WaterMethods.isWaterbendable(blockAbove, player)) {
					remove();
					return;
				}
				origin = block.getLocation();

				if (!WaterMethods.isWaterbendable(block, player) || GeneralMethods.isRegionProtectedFromBuild(player, "WaterSpout", origin)) {
					remove();
					return;
				}
				if (ICE_ONLY && !(block.getType() == Material.ICE || block.getType() == Material.SNOW || block.getType() == Material.PACKED_ICE)) {
					remove();
					return;
				}
			}
			if (player.getLocation().distance(origin) > selectRange) {
				remove();
				return;
			} else if (player.isSneaking()) {
				new WaterWave(player, AbilityType.SHIFT);
				return;
			}
			WaterMethods.playFocusWaterEffect(origin.getBlock());
		} else if (type == AbilityType.SHIFT) {
			if (direction == null) {
				direction = player.getEyeLocation().getDirection();
			}
			if (!charging) {
				if (!containsType(player, AbilityType.SHIFT)) {
					removeType(player, AbilityType.CLICK);
					remove();
					return;
				}
				//removeType(player, AbilityType.CLICK);
				charging = true;
				anim = AnimateState.RISE;
				if(!getType(player, AbilityType.CLICK).isEmpty()) {
				WaterWave clickSpear = getType(player, AbilityType.CLICK).get(0);
				origin = clickSpear.origin.clone();
				currentLoc = origin.clone();
				
				if (WaterMethods.isPlant(origin.getBlock()))
					new Plantbending(origin.getBlock());
				}

			}

			removeType(player, AbilityType.CLICK);
			if (!player.isSneaking()) {
				if (System.currentTimeMillis() - time > chargeTime) {
					WaterWave wwave = new WaterWave(player, AbilityType.RELEASE);
					wwave.anim = AnimateState.SHRINK;
					wwave.direction = direction;
				}
				remove();
				return;
			}

			double animSpeed = 1.2;
			if (anim == AnimateState.RISE && currentLoc != null) {
				revertBlocks();
				currentLoc.add(0, animSpeed, 0);
				Block block = currentLoc.getBlock();
				if (!(WaterMethods.isWaterbendable(block, player) || block.getType() == Material.AIR) || GeneralMethods.isRegionProtectedFromBuild(player, "WaterSpout", block.getLocation())) {
					remove();
					return;
				}
				createBlock(block, Material.STATIONARY_WATER);
				if (currentLoc.distance(origin) > 2)
					anim = AnimateState.TOWARDPLAYER;
			} else if (anim == AnimateState.TOWARDPLAYER) {
				revertBlocks();
				Location eyeLoc = player.getTargetBlock((HashSet<Material>) null, 2).getLocation();
				eyeLoc.setY(player.getEyeLocation().getY());
				Vector vec = GeneralMethods.getDirection(currentLoc, eyeLoc);
				currentLoc.add(vec.normalize().multiply(animSpeed));

				Block block = currentLoc.getBlock();
				if (!(WaterMethods.isWaterbendable(block, player) || block.getType() == Material.AIR) || GeneralMethods.isRegionProtectedFromBuild(player, "WaterSpout", block.getLocation())) {
					remove();
					return;
				}

				createBlock(block, Material.STATIONARY_WATER);
				if (currentLoc.distance(eyeLoc) < 1.3) {
					anim = AnimateState.CIRCLE;
					Vector tempDir = player.getLocation().getDirection();
					tempDir.setY(0);
					direction = tempDir.normalize();
					revertBlocks();
				}
			} else if (anim == AnimateState.CIRCLE) {
				drawCircle(120, 5);
			}
		} else if (type == AbilityType.RELEASE) {
			if (anim == AnimateState.SHRINK) {
				radius -= 0.20;
				drawCircle(360, 15);
				if (radius < 1) {
					revertBlocks();
					time = System.currentTimeMillis();
					anim = null;
				}
			} else {
				if ((System.currentTimeMillis() - time > flightTime && !AvatarState.isAvatarState(player)) || player.isSneaking()) {
					remove();
					return;
				}
				player.setFallDistance(0f);
				double currentSpeed = speed - (speed * (double) (System.currentTimeMillis() - time) / (double) flightTime);
				double nightSpeed = WaterMethods.waterbendingNightAugment(currentSpeed * 0.9, player.getWorld());
				currentSpeed = nightSpeed > currentSpeed ? nightSpeed : currentSpeed;
				if (AvatarState.isAvatarState(player))
					currentSpeed = WaterMethods.waterbendingNightAugment(speed, player.getWorld());

				player.setVelocity(player.getEyeLocation().getDirection().normalize().multiply(currentSpeed));
				for (Block block : GeneralMethods.getBlocksAroundPoint(player.getLocation().add(0, -1, 0), waveRadius))
					if (block.getType() == Material.AIR && !GeneralMethods.isRegionProtectedFromBuild(player, "WaterSpout", block.getLocation())) {
						if (iceWave)
							createBlockDelay(block, Material.ICE, (byte) 0, 2L);
						else
							createBlock(block, Material.STATIONARY_WATER, (byte) 0);
					}
				revertBlocksDelay(20L);

				if (iceWave && progressCounter % 3 == 0) {
					for (Entity entity : GeneralMethods.getEntitiesAroundPoint(player.getLocation().add(0, -1, 0), waveRadius * 1.5)) {
						if (entity != this.player && entity instanceof LivingEntity && !affectedEntities.contains(entity)) {
							affectedEntities.add(entity);
							final double aug = WaterMethods.getWaterbendingNightAugment(player.getWorld());
							GeneralMethods.damageEntity(player, entity, aug * damage, Element.Water, "WaterWave");
							final Player fplayer = this.player;
							final Entity fent = entity;
							new BukkitRunnable() {
								public void run() {
									createIceSphere(fplayer, fent, aug * 2.5);
								}
							}.runTaskLater(ProjectKorra.plugin, 6);
						}
					}
				}
			}
		}
	}

	public void drawCircle(double theta, double increment) {
		double rotateSpeed = 45;
		revertBlocks();
		direction = GeneralMethods.rotateXZ(direction, rotateSpeed);
		for (double i = 0; i < theta; i += increment) {
			Vector dir = GeneralMethods.rotateXZ(direction, i - theta / 2).normalize().multiply(radius);
			dir.setY(0);
			Block block = player.getEyeLocation().add(dir).getBlock();
			currentLoc = block.getLocation();
			if (block.getType() == Material.AIR && !GeneralMethods.isRegionProtectedFromBuild(player, "WaterSpout", block.getLocation()))
				createBlock(block, Material.STATIONARY_WATER, (byte) 8);
		}
	}

	public void remove() {
		instances.remove(this);
<<<<<<< HEAD
		if (player != null && player.isOnline()) {
			BendingPlayer bPlayer = GeneralMethods.getBendingPlayer(player.getName());
			if (bPlayer != null) {
=======
		BendingPlayer bPlayer = GeneralMethods.getBendingPlayer(player.getName());
		if (bPlayer != null) {
			if (isAuto) {
				bPlayer.addCooldown("WaterWave", autocooldown);
			} else {
>>>>>>> 01f2a24e
				bPlayer.addCooldown("WaterWave", cooldown);
			}
		}
		revertBlocks();
		for (BukkitRunnable task : tasks)
			task.cancel();
	}

	public void createBlockDelay(final Block block, final Material mat, final byte data, long delay) {
		BukkitRunnable br = new BukkitRunnable() {
			@Override
			public void run() {
				createBlock(block, mat, data);
			}
		};
		br.runTaskLater(ProjectKorra.plugin, delay);
		tasks.add(br);
	}

	public void createBlock(Block block, Material mat) {
		createBlock(block, mat, (byte) 0);
	}

	public void createBlock(Block block, Material mat, byte data) {
		affectedBlocks.put(block, new TempBlock(block, mat, data));
	}

	public void revertBlocks() {
		Enumeration<Block> keys = affectedBlocks.keys();
		while (keys.hasMoreElements()) {
			Block block = keys.nextElement();
			affectedBlocks.get(block).revertBlock();
			affectedBlocks.remove(block);
		}
	}

	public void revertBlocksDelay(long delay) {
		Enumeration<Block> keys = affectedBlocks.keys();
		while (keys.hasMoreElements()) {
			final Block block = keys.nextElement();
			final TempBlock tblock = affectedBlocks.get(block);
			affectedBlocks.remove(block);
			new BukkitRunnable() {
				public void run() {
					if (!frozenBlocks.containsKey(block))
						tblock.revertBlock();
				}
			}.runTaskLater(ProjectKorra.plugin, delay);
		}
	}

	public void createIceSphere(Player player, Entity entity, double radius) {
		for (double x = -radius; x <= radius; x += 0.5)
			for (double y = -radius; y <= radius; y += 0.5)
				for (double z = -radius; z <= radius; z += 0.5) {
					Block block = entity.getLocation().getBlock().getLocation().add(x, y, z).getBlock();
					if (block.getLocation().distance(entity.getLocation().getBlock().getLocation()) > radius)
						continue;

					if (block.getType() == Material.AIR || block.getType() == Material.ICE || WaterMethods.isWaterbendable(block, player)) {

						if (!frozenBlocks.containsKey(block)) {
							TempBlock tblock = new TempBlock(block, Material.ICE, (byte) 1);
							frozenBlocks.put(block, tblock);
						}
					}
				}
	}

	public static void progressAll() {
		for (int i = 0; i < instances.size(); i++)
			instances.get(i).progress();
	}

	public static void removeAll() {
		for (int i = 0; i < instances.size(); i++) {
			instances.get(i).remove();
			i--;
		}
	}

	public static boolean containsType(Player player, AbilityType type) {
		for (int i = 0; i < instances.size(); i++) {
			WaterWave wave = instances.get(i);
			if (wave.player.equals(player) && wave.type.equals(type))
				return true;
		}
		return false;
	}

	public static void removeType(Player player, AbilityType type) {
		for (int i = 0; i < instances.size(); i++) {
			WaterWave wave = instances.get(i);
			if (wave.player.equals(player) && wave.type.equals(type)) {
				instances.remove(i);
				i--;
			}
		}
	}

	public static ArrayList<WaterWave> getType(Player player, AbilityType type) {
		ArrayList<WaterWave> list = new ArrayList<WaterWave>();
		for (WaterWave spear : instances) {
			if (spear.player.equals(player) && spear.type.equals(type))
				list.add(spear);
		}
		return list;
	}

	public static boolean wasBrokenFor(Player player, Block block) {
		if (containsType(player, AbilityType.CLICK)) {
			WaterWave wwave = getType(player, AbilityType.CLICK).get(0);
			if (wwave.origin == null)
				return false;
			if (wwave.origin.getBlock().equals(block))
				return true;
		}
		return false;
	}

	public static boolean canThaw(Block block) {
		return frozenBlocks.containsKey(block);
	}

	public static void thaw(Block block) {
		if (frozenBlocks.containsKey(block)) {
			frozenBlocks.get(block).revertBlock();
			frozenBlocks.remove(block);
		}
	}

	public Player getPlayer() {
		return player;
	}

	public double getRadius() {
		return radius;
	}

	public void setRadius(double radius) {
		this.radius = radius;
	}

	public double getSpeed() {
		return speed;
	}

	public void setSpeed(double speed) {
		this.speed = speed;
	}

	public double getChargeTime() {
		return chargeTime;
	}

	public void setChargeTime(double chargeTime) {
		this.chargeTime = chargeTime;
	}

	public double getFlightTime() {
		return flightTime;
	}

	public void setFlightTime(double flightTime) {
		this.flightTime = flightTime;
	}

	public double getWaveRadius() {
		return waveRadius;
	}

	public void setWaveRadius(double waveRadius) {
		this.waveRadius = waveRadius;
	}

	public double getDamage() {
		return damage;
	}

	public void setDamage(double damage) {
		this.damage = damage;
	}

	public void setIceWave(boolean b) {
		this.iceWave = b;
	}

	public boolean isIceWave() {
		return this.iceWave;
	}
}
<|MERGE_RESOLUTION|>--- conflicted
+++ resolved
@@ -1,491 +1,485 @@
-package com.projectkorra.projectkorra.waterbending;
-
-import com.projectkorra.projectkorra.BendingPlayer;
-import com.projectkorra.projectkorra.Element;
-import com.projectkorra.projectkorra.GeneralMethods;
-import com.projectkorra.projectkorra.ProjectKorra;
-import com.projectkorra.projectkorra.ability.AvatarState;
-import com.projectkorra.projectkorra.util.BlockSource;
-import com.projectkorra.projectkorra.util.ClickType;
-import com.projectkorra.projectkorra.util.TempBlock;
-
-import org.bukkit.Location;
-import org.bukkit.Material;
-import org.bukkit.block.Block;
-import org.bukkit.block.BlockFace;
-import org.bukkit.entity.Entity;
-import org.bukkit.entity.LivingEntity;
-import org.bukkit.entity.Player;
-import org.bukkit.scheduler.BukkitRunnable;
-import org.bukkit.util.Vector;
-
-import java.util.ArrayList;
-import java.util.Enumeration;
-import java.util.HashSet;
-import java.util.concurrent.ConcurrentHashMap;
-
-public class WaterWave {
-	public static enum AbilityType {
-		CLICK, SHIFT, RELEASE
-	}
-
-	public static enum AnimateState {
-		RISE, TOWARDPLAYER, CIRCLE, SHRINK
-	}
-
-	public static ArrayList<WaterWave> instances = new ArrayList<WaterWave>();
-	public static ConcurrentHashMap<Block, TempBlock> frozenBlocks = new ConcurrentHashMap<Block, TempBlock>();
-
-	public static boolean ICE_ONLY = false;
-	public static boolean ENABLED = ProjectKorra.plugin.getConfig().getBoolean("Abilities.Water.WaterSpout.Wave.Enabled");
-	public static double MAX_SPEED = ProjectKorra.plugin.getConfig().getDouble("Abilities.Water.WaterSpout.Wave.Speed");
-	public static long CHARGE_TIME = ProjectKorra.plugin.getConfig().getLong("Abilities.Water.WaterSpout.Wave.ChargeTime");
-	public static long FLIGHT_TIME = ProjectKorra.plugin.getConfig().getLong("Abilities.Water.WaterSpout.Wave.FlightTime");
-	public static long COOLDOWN = ProjectKorra.plugin.getConfig().getLong("Abilities.Water.WaterSpout.Wave.Cooldown");
-	public static double WAVE_RADIUS = 1.5;
-	public static double ICE_WAVE_DAMAGE = ProjectKorra.plugin.getConfig().getDouble("Abilities.Water.WaterCombo.IceWave.Damage");
-	
-	private static int selectRange = ProjectKorra.plugin.getConfig().getInt("Abilities.Water.WaterSpout.Wave.SelectRange");
-	private static int autoSelectRange = ProjectKorra.plugin.getConfig().getInt("Abilities.Water.WaterSpout.Wave.AutoSourcing.SelectRange");
-	private static boolean auto = ProjectKorra.plugin.getConfig().getBoolean("Abilities.Water.WaterSpout.Wave.AutoSourcing.Enabled");
-	private static long autocooldown = ProjectKorra.plugin.getConfig().getLong("Abilities.Water.WaterSpout.Wave.AutoSourcing.Cooldown");
-	private static boolean dynamic = ProjectKorra.plugin.getConfig().getBoolean("Abilities.Water.WaterSpout.Wave.DynamicSourcing.Enabled");
-	
-	private boolean isAuto;
-	
-	private Player player;
-	private long time;
-	private AbilityType type;
-	private Location origin, currentLoc;
-	private Vector direction;
-	private double radius = 3.8;
-	private boolean charging = false;
-	private boolean iceWave = false;
-	private int progressCounter = 0;
-	private AnimateState anim;
-	private double speed = MAX_SPEED;
-	private double chargeTime = CHARGE_TIME;
-	private double flightTime = FLIGHT_TIME;
-	private double waveRadius = WAVE_RADIUS;
-	private double damage = ICE_WAVE_DAMAGE;
-	private long cooldown = COOLDOWN;
-	private ConcurrentHashMap<Block, TempBlock> affectedBlocks = new ConcurrentHashMap<Block, TempBlock>();
-	private ArrayList<Entity> affectedEntities = new ArrayList<Entity>();
-	private ArrayList<BukkitRunnable> tasks = new ArrayList<BukkitRunnable>();
-
-	public WaterWave(Player player, AbilityType type) {
-		if (!ENABLED || GeneralMethods.getBendingPlayer(player.getName()).isOnCooldown("WaterWave"))
-			return;
-
-		this.player = player;
-		this.time = System.currentTimeMillis();
-		this.type = type;
-		instances.add(this);
-
-		if (type == AbilityType.CLICK)
-			this.progress();
-	}
-
-	public void progress() {
-		progressCounter++;
-		if (player.isDead() || !player.isOnline()) {
-			remove();
-			return;
-		}
-		if (origin != null && !player.getWorld().equals(origin.getWorld())) {
-			remove();
-			return;
-		}
-		if (type != AbilityType.RELEASE) {
-			if (!GeneralMethods.canBend(player.getName(), "WaterSpout") || !player.hasPermission("bending.ability.WaterSpout.Wave")) {
-				remove();
-				return;
-			}
-			String ability = GeneralMethods.getBoundAbility(player);
-			if (ability == null || !ability.equalsIgnoreCase("WaterSpout")) {
-				remove();
-				return;
-			}
-		}
-
-		if (type == AbilityType.CLICK) {
-			if (origin == null) {
-				removeType(player, AbilityType.CLICK);
-
-				Block block = BlockSource.getWaterSourceBlock(player, autoSelectRange, selectRange, ClickType.SHIFT_DOWN, auto, dynamic, true, true, WaterMethods.canIcebend(player), WaterMethods.canPlantbend(player));
-				if (block == null) {
-					if(instances.contains(this)) {
-						remove();
-					}
-					return;
-				}
-				if (BlockSource.isAuto(block)) {
-					isAuto = true;
-				} else {
-					isAuto = false;
-				}
-				instances.add(this);
-				Block blockAbove = block.getRelative(BlockFace.UP);
-				if (blockAbove.getType() != Material.AIR && !WaterMethods.isWaterbendable(blockAbove, player)) {
-					remove();
-					return;
-				}
-				origin = block.getLocation();
-
-				if (!WaterMethods.isWaterbendable(block, player) || GeneralMethods.isRegionProtectedFromBuild(player, "WaterSpout", origin)) {
-					remove();
-					return;
-				}
-				if (ICE_ONLY && !(block.getType() == Material.ICE || block.getType() == Material.SNOW || block.getType() == Material.PACKED_ICE)) {
-					remove();
-					return;
-				}
-			}
-			if (player.getLocation().distance(origin) > selectRange) {
-				remove();
-				return;
-			} else if (player.isSneaking()) {
-				new WaterWave(player, AbilityType.SHIFT);
-				return;
-			}
-			WaterMethods.playFocusWaterEffect(origin.getBlock());
-		} else if (type == AbilityType.SHIFT) {
-			if (direction == null) {
-				direction = player.getEyeLocation().getDirection();
-			}
-			if (!charging) {
-				if (!containsType(player, AbilityType.SHIFT)) {
-					removeType(player, AbilityType.CLICK);
-					remove();
-					return;
-				}
-				//removeType(player, AbilityType.CLICK);
-				charging = true;
-				anim = AnimateState.RISE;
-				if(!getType(player, AbilityType.CLICK).isEmpty()) {
-				WaterWave clickSpear = getType(player, AbilityType.CLICK).get(0);
-				origin = clickSpear.origin.clone();
-				currentLoc = origin.clone();
-				
-				if (WaterMethods.isPlant(origin.getBlock()))
-					new Plantbending(origin.getBlock());
-				}
-
-			}
-
-			removeType(player, AbilityType.CLICK);
-			if (!player.isSneaking()) {
-				if (System.currentTimeMillis() - time > chargeTime) {
-					WaterWave wwave = new WaterWave(player, AbilityType.RELEASE);
-					wwave.anim = AnimateState.SHRINK;
-					wwave.direction = direction;
-				}
-				remove();
-				return;
-			}
-
-			double animSpeed = 1.2;
-			if (anim == AnimateState.RISE && currentLoc != null) {
-				revertBlocks();
-				currentLoc.add(0, animSpeed, 0);
-				Block block = currentLoc.getBlock();
-				if (!(WaterMethods.isWaterbendable(block, player) || block.getType() == Material.AIR) || GeneralMethods.isRegionProtectedFromBuild(player, "WaterSpout", block.getLocation())) {
-					remove();
-					return;
-				}
-				createBlock(block, Material.STATIONARY_WATER);
-				if (currentLoc.distance(origin) > 2)
-					anim = AnimateState.TOWARDPLAYER;
-			} else if (anim == AnimateState.TOWARDPLAYER) {
-				revertBlocks();
-				Location eyeLoc = player.getTargetBlock((HashSet<Material>) null, 2).getLocation();
-				eyeLoc.setY(player.getEyeLocation().getY());
-				Vector vec = GeneralMethods.getDirection(currentLoc, eyeLoc);
-				currentLoc.add(vec.normalize().multiply(animSpeed));
-
-				Block block = currentLoc.getBlock();
-				if (!(WaterMethods.isWaterbendable(block, player) || block.getType() == Material.AIR) || GeneralMethods.isRegionProtectedFromBuild(player, "WaterSpout", block.getLocation())) {
-					remove();
-					return;
-				}
-
-				createBlock(block, Material.STATIONARY_WATER);
-				if (currentLoc.distance(eyeLoc) < 1.3) {
-					anim = AnimateState.CIRCLE;
-					Vector tempDir = player.getLocation().getDirection();
-					tempDir.setY(0);
-					direction = tempDir.normalize();
-					revertBlocks();
-				}
-			} else if (anim == AnimateState.CIRCLE) {
-				drawCircle(120, 5);
-			}
-		} else if (type == AbilityType.RELEASE) {
-			if (anim == AnimateState.SHRINK) {
-				radius -= 0.20;
-				drawCircle(360, 15);
-				if (radius < 1) {
-					revertBlocks();
-					time = System.currentTimeMillis();
-					anim = null;
-				}
+package com.projectkorra.projectkorra.waterbending;
+
+import com.projectkorra.projectkorra.BendingPlayer;
+import com.projectkorra.projectkorra.Element;
+import com.projectkorra.projectkorra.GeneralMethods;
+import com.projectkorra.projectkorra.ProjectKorra;
+import com.projectkorra.projectkorra.ability.AvatarState;
+import com.projectkorra.projectkorra.util.BlockSource;
+import com.projectkorra.projectkorra.util.ClickType;
+import com.projectkorra.projectkorra.util.TempBlock;
+
+import org.bukkit.Location;
+import org.bukkit.Material;
+import org.bukkit.block.Block;
+import org.bukkit.block.BlockFace;
+import org.bukkit.entity.Entity;
+import org.bukkit.entity.LivingEntity;
+import org.bukkit.entity.Player;
+import org.bukkit.scheduler.BukkitRunnable;
+import org.bukkit.util.Vector;
+
+import java.util.ArrayList;
+import java.util.Enumeration;
+import java.util.HashSet;
+import java.util.concurrent.ConcurrentHashMap;
+
+public class WaterWave {
+	public static enum AbilityType {
+		CLICK, SHIFT, RELEASE
+	}
+
+	public static enum AnimateState {
+		RISE, TOWARDPLAYER, CIRCLE, SHRINK
+	}
+
+	public static ArrayList<WaterWave> instances = new ArrayList<WaterWave>();
+	public static ConcurrentHashMap<Block, TempBlock> frozenBlocks = new ConcurrentHashMap<Block, TempBlock>();
+
+	public static boolean ICE_ONLY = false;
+	public static boolean ENABLED = ProjectKorra.plugin.getConfig().getBoolean("Abilities.Water.WaterSpout.Wave.Enabled");
+	public static double MAX_SPEED = ProjectKorra.plugin.getConfig().getDouble("Abilities.Water.WaterSpout.Wave.Speed");
+	public static long CHARGE_TIME = ProjectKorra.plugin.getConfig().getLong("Abilities.Water.WaterSpout.Wave.ChargeTime");
+	public static long FLIGHT_TIME = ProjectKorra.plugin.getConfig().getLong("Abilities.Water.WaterSpout.Wave.FlightTime");
+	public static long COOLDOWN = ProjectKorra.plugin.getConfig().getLong("Abilities.Water.WaterSpout.Wave.Cooldown");
+	public static double WAVE_RADIUS = 1.5;
+	public static double ICE_WAVE_DAMAGE = ProjectKorra.plugin.getConfig().getDouble("Abilities.Water.WaterCombo.IceWave.Damage");
+	
+	private static int selectRange = ProjectKorra.plugin.getConfig().getInt("Abilities.Water.WaterSpout.Wave.SelectRange");
+	private static int autoSelectRange = ProjectKorra.plugin.getConfig().getInt("Abilities.Water.WaterSpout.Wave.AutoSourcing.SelectRange");
+	private static boolean auto = ProjectKorra.plugin.getConfig().getBoolean("Abilities.Water.WaterSpout.Wave.AutoSourcing.Enabled");
+	private static long autocooldown = ProjectKorra.plugin.getConfig().getLong("Abilities.Water.WaterSpout.Wave.AutoSourcing.Cooldown");
+	private static boolean dynamic = ProjectKorra.plugin.getConfig().getBoolean("Abilities.Water.WaterSpout.Wave.DynamicSourcing.Enabled");
+	
+	private boolean isAuto;
+	
+	private Player player;
+	private long time;
+	private AbilityType type;
+	private Location origin, currentLoc;
+	private Vector direction;
+	private double radius = 3.8;
+	private boolean charging = false;
+	private boolean iceWave = false;
+	private int progressCounter = 0;
+	private AnimateState anim;
+	private double speed = MAX_SPEED;
+	private double chargeTime = CHARGE_TIME;
+	private double flightTime = FLIGHT_TIME;
+	private double waveRadius = WAVE_RADIUS;
+	private double damage = ICE_WAVE_DAMAGE;
+	private long cooldown = COOLDOWN;
+	private ConcurrentHashMap<Block, TempBlock> affectedBlocks = new ConcurrentHashMap<Block, TempBlock>();
+	private ArrayList<Entity> affectedEntities = new ArrayList<Entity>();
+	private ArrayList<BukkitRunnable> tasks = new ArrayList<BukkitRunnable>();
+
+	public WaterWave(Player player, AbilityType type) {
+		if (!ENABLED || GeneralMethods.getBendingPlayer(player.getName()).isOnCooldown("WaterWave"))
+			return;
+
+		this.player = player;
+		this.time = System.currentTimeMillis();
+		this.type = type;
+		instances.add(this);
+
+		if (type == AbilityType.CLICK)
+			this.progress();
+	}
+
+	public void progress() {
+		progressCounter++;
+		if (player.isDead() || !player.isOnline()) {
+			remove();
+			return;
+		}
+		if (origin != null && !player.getWorld().equals(origin.getWorld())) {
+			remove();
+			return;
+		}
+		if (type != AbilityType.RELEASE) {
+			if (!GeneralMethods.canBend(player.getName(), "WaterSpout") || !player.hasPermission("bending.ability.WaterSpout.Wave")) {
+				remove();
+				return;
+			}
+			String ability = GeneralMethods.getBoundAbility(player);
+			if (ability == null || !ability.equalsIgnoreCase("WaterSpout")) {
+				remove();
+				return;
+			}
+		}
+
+		if (type == AbilityType.CLICK) {
+			if (origin == null) {
+				removeType(player, AbilityType.CLICK);
+
+				Block block = BlockSource.getWaterSourceBlock(player, autoSelectRange, selectRange, ClickType.SHIFT_DOWN, auto, dynamic, true, true, WaterMethods.canIcebend(player), WaterMethods.canPlantbend(player));
+				if (block == null) {
+					if(instances.contains(this)) {
+						remove();
+					}
+					return;
+				}
+				if (BlockSource.isAuto(block)) {
+					isAuto = true;
+				} else {
+					isAuto = false;
+				}
+				instances.add(this);
+				Block blockAbove = block.getRelative(BlockFace.UP);
+				if (blockAbove.getType() != Material.AIR && !WaterMethods.isWaterbendable(blockAbove, player)) {
+					remove();
+					return;
+				}
+				origin = block.getLocation();
+
+				if (!WaterMethods.isWaterbendable(block, player) || GeneralMethods.isRegionProtectedFromBuild(player, "WaterSpout", origin)) {
+					remove();
+					return;
+				}
+				if (ICE_ONLY && !(block.getType() == Material.ICE || block.getType() == Material.SNOW || block.getType() == Material.PACKED_ICE)) {
+					remove();
+					return;
+				}
+			}
+			if (player.getLocation().distance(origin) > selectRange) {
+				remove();
+				return;
+			} else if (player.isSneaking()) {
+				new WaterWave(player, AbilityType.SHIFT);
+				return;
+			}
+			WaterMethods.playFocusWaterEffect(origin.getBlock());
+		} else if (type == AbilityType.SHIFT) {
+			if (direction == null) {
+				direction = player.getEyeLocation().getDirection();
+			}
+			if (!charging) {
+				if (!containsType(player, AbilityType.SHIFT)) {
+					removeType(player, AbilityType.CLICK);
+					remove();
+					return;
+				}
+				//removeType(player, AbilityType.CLICK);
+				charging = true;
+				anim = AnimateState.RISE;
+				if(!getType(player, AbilityType.CLICK).isEmpty()) {
+				WaterWave clickSpear = getType(player, AbilityType.CLICK).get(0);
+				origin = clickSpear.origin.clone();
+				currentLoc = origin.clone();
+				
+				if (WaterMethods.isPlant(origin.getBlock()))
+					new Plantbending(origin.getBlock());
+				}
+
+			}
+
+			removeType(player, AbilityType.CLICK);
+			if (!player.isSneaking()) {
+				if (System.currentTimeMillis() - time > chargeTime) {
+					WaterWave wwave = new WaterWave(player, AbilityType.RELEASE);
+					wwave.anim = AnimateState.SHRINK;
+					wwave.direction = direction;
+				}
+				remove();
+				return;
+			}
+
+			double animSpeed = 1.2;
+			if (anim == AnimateState.RISE && currentLoc != null) {
+				revertBlocks();
+				currentLoc.add(0, animSpeed, 0);
+				Block block = currentLoc.getBlock();
+				if (!(WaterMethods.isWaterbendable(block, player) || block.getType() == Material.AIR) || GeneralMethods.isRegionProtectedFromBuild(player, "WaterSpout", block.getLocation())) {
+					remove();
+					return;
+				}
+				createBlock(block, Material.STATIONARY_WATER);
+				if (currentLoc.distance(origin) > 2)
+					anim = AnimateState.TOWARDPLAYER;
+			} else if (anim == AnimateState.TOWARDPLAYER) {
+				revertBlocks();
+				Location eyeLoc = player.getTargetBlock((HashSet<Material>) null, 2).getLocation();
+				eyeLoc.setY(player.getEyeLocation().getY());
+				Vector vec = GeneralMethods.getDirection(currentLoc, eyeLoc);
+				currentLoc.add(vec.normalize().multiply(animSpeed));
+
+				Block block = currentLoc.getBlock();
+				if (!(WaterMethods.isWaterbendable(block, player) || block.getType() == Material.AIR) || GeneralMethods.isRegionProtectedFromBuild(player, "WaterSpout", block.getLocation())) {
+					remove();
+					return;
+				}
+
+				createBlock(block, Material.STATIONARY_WATER);
+				if (currentLoc.distance(eyeLoc) < 1.3) {
+					anim = AnimateState.CIRCLE;
+					Vector tempDir = player.getLocation().getDirection();
+					tempDir.setY(0);
+					direction = tempDir.normalize();
+					revertBlocks();
+				}
+			} else if (anim == AnimateState.CIRCLE) {
+				drawCircle(120, 5);
+			}
+		} else if (type == AbilityType.RELEASE) {
+			if (anim == AnimateState.SHRINK) {
+				radius -= 0.20;
+				drawCircle(360, 15);
+				if (radius < 1) {
+					revertBlocks();
+					time = System.currentTimeMillis();
+					anim = null;
+				}
+			} else {
+				if ((System.currentTimeMillis() - time > flightTime && !AvatarState.isAvatarState(player)) || player.isSneaking()) {
+					remove();
+					return;
+				}
+				player.setFallDistance(0f);
+				double currentSpeed = speed - (speed * (double) (System.currentTimeMillis() - time) / (double) flightTime);
+				double nightSpeed = WaterMethods.waterbendingNightAugment(currentSpeed * 0.9, player.getWorld());
+				currentSpeed = nightSpeed > currentSpeed ? nightSpeed : currentSpeed;
+				if (AvatarState.isAvatarState(player))
+					currentSpeed = WaterMethods.waterbendingNightAugment(speed, player.getWorld());
+
+				player.setVelocity(player.getEyeLocation().getDirection().normalize().multiply(currentSpeed));
+				for (Block block : GeneralMethods.getBlocksAroundPoint(player.getLocation().add(0, -1, 0), waveRadius))
+					if (block.getType() == Material.AIR && !GeneralMethods.isRegionProtectedFromBuild(player, "WaterSpout", block.getLocation())) {
+						if (iceWave)
+							createBlockDelay(block, Material.ICE, (byte) 0, 2L);
+						else
+							createBlock(block, Material.STATIONARY_WATER, (byte) 0);
+					}
+				revertBlocksDelay(20L);
+
+				if (iceWave && progressCounter % 3 == 0) {
+					for (Entity entity : GeneralMethods.getEntitiesAroundPoint(player.getLocation().add(0, -1, 0), waveRadius * 1.5)) {
+						if (entity != this.player && entity instanceof LivingEntity && !affectedEntities.contains(entity)) {
+							affectedEntities.add(entity);
+							final double aug = WaterMethods.getWaterbendingNightAugment(player.getWorld());
+							GeneralMethods.damageEntity(player, entity, aug * damage, Element.Water, "WaterWave");
+							final Player fplayer = this.player;
+							final Entity fent = entity;
+							new BukkitRunnable() {
+								public void run() {
+									createIceSphere(fplayer, fent, aug * 2.5);
+								}
+							}.runTaskLater(ProjectKorra.plugin, 6);
+						}
+					}
+				}
+			}
+		}
+	}
+
+	public void drawCircle(double theta, double increment) {
+		double rotateSpeed = 45;
+		revertBlocks();
+		direction = GeneralMethods.rotateXZ(direction, rotateSpeed);
+		for (double i = 0; i < theta; i += increment) {
+			Vector dir = GeneralMethods.rotateXZ(direction, i - theta / 2).normalize().multiply(radius);
+			dir.setY(0);
+			Block block = player.getEyeLocation().add(dir).getBlock();
+			currentLoc = block.getLocation();
+			if (block.getType() == Material.AIR && !GeneralMethods.isRegionProtectedFromBuild(player, "WaterSpout", block.getLocation()))
+				createBlock(block, Material.STATIONARY_WATER, (byte) 8);
+		}
+	}
+
+	public void remove() {
+		instances.remove(this);
+		BendingPlayer bPlayer = GeneralMethods.getBendingPlayer(player.getName());
+		if (bPlayer != null) {
+			if (isAuto) {
+				bPlayer.addCooldown("WaterWave", autocooldown);
 			} else {
-				if ((System.currentTimeMillis() - time > flightTime && !AvatarState.isAvatarState(player)) || player.isSneaking()) {
-					remove();
-					return;
-				}
-				player.setFallDistance(0f);
-				double currentSpeed = speed - (speed * (double) (System.currentTimeMillis() - time) / (double) flightTime);
-				double nightSpeed = WaterMethods.waterbendingNightAugment(currentSpeed * 0.9, player.getWorld());
-				currentSpeed = nightSpeed > currentSpeed ? nightSpeed : currentSpeed;
-				if (AvatarState.isAvatarState(player))
-					currentSpeed = WaterMethods.waterbendingNightAugment(speed, player.getWorld());
-
-				player.setVelocity(player.getEyeLocation().getDirection().normalize().multiply(currentSpeed));
-				for (Block block : GeneralMethods.getBlocksAroundPoint(player.getLocation().add(0, -1, 0), waveRadius))
-					if (block.getType() == Material.AIR && !GeneralMethods.isRegionProtectedFromBuild(player, "WaterSpout", block.getLocation())) {
-						if (iceWave)
-							createBlockDelay(block, Material.ICE, (byte) 0, 2L);
-						else
-							createBlock(block, Material.STATIONARY_WATER, (byte) 0);
-					}
-				revertBlocksDelay(20L);
-
-				if (iceWave && progressCounter % 3 == 0) {
-					for (Entity entity : GeneralMethods.getEntitiesAroundPoint(player.getLocation().add(0, -1, 0), waveRadius * 1.5)) {
-						if (entity != this.player && entity instanceof LivingEntity && !affectedEntities.contains(entity)) {
-							affectedEntities.add(entity);
-							final double aug = WaterMethods.getWaterbendingNightAugment(player.getWorld());
-							GeneralMethods.damageEntity(player, entity, aug * damage, Element.Water, "WaterWave");
-							final Player fplayer = this.player;
-							final Entity fent = entity;
-							new BukkitRunnable() {
-								public void run() {
-									createIceSphere(fplayer, fent, aug * 2.5);
-								}
-							}.runTaskLater(ProjectKorra.plugin, 6);
-						}
-					}
-				}
-			}
-		}
-	}
-
-	public void drawCircle(double theta, double increment) {
-		double rotateSpeed = 45;
-		revertBlocks();
-		direction = GeneralMethods.rotateXZ(direction, rotateSpeed);
-		for (double i = 0; i < theta; i += increment) {
-			Vector dir = GeneralMethods.rotateXZ(direction, i - theta / 2).normalize().multiply(radius);
-			dir.setY(0);
-			Block block = player.getEyeLocation().add(dir).getBlock();
-			currentLoc = block.getLocation();
-			if (block.getType() == Material.AIR && !GeneralMethods.isRegionProtectedFromBuild(player, "WaterSpout", block.getLocation()))
-				createBlock(block, Material.STATIONARY_WATER, (byte) 8);
-		}
-	}
-
-	public void remove() {
-		instances.remove(this);
-<<<<<<< HEAD
-		if (player != null && player.isOnline()) {
-			BendingPlayer bPlayer = GeneralMethods.getBendingPlayer(player.getName());
-			if (bPlayer != null) {
-=======
-		BendingPlayer bPlayer = GeneralMethods.getBendingPlayer(player.getName());
-		if (bPlayer != null) {
-			if (isAuto) {
-				bPlayer.addCooldown("WaterWave", autocooldown);
-			} else {
->>>>>>> 01f2a24e
-				bPlayer.addCooldown("WaterWave", cooldown);
-			}
-		}
-		revertBlocks();
-		for (BukkitRunnable task : tasks)
-			task.cancel();
-	}
-
-	public void createBlockDelay(final Block block, final Material mat, final byte data, long delay) {
-		BukkitRunnable br = new BukkitRunnable() {
-			@Override
-			public void run() {
-				createBlock(block, mat, data);
-			}
-		};
-		br.runTaskLater(ProjectKorra.plugin, delay);
-		tasks.add(br);
-	}
-
-	public void createBlock(Block block, Material mat) {
-		createBlock(block, mat, (byte) 0);
-	}
-
-	public void createBlock(Block block, Material mat, byte data) {
-		affectedBlocks.put(block, new TempBlock(block, mat, data));
-	}
-
-	public void revertBlocks() {
-		Enumeration<Block> keys = affectedBlocks.keys();
-		while (keys.hasMoreElements()) {
-			Block block = keys.nextElement();
-			affectedBlocks.get(block).revertBlock();
-			affectedBlocks.remove(block);
-		}
-	}
-
-	public void revertBlocksDelay(long delay) {
-		Enumeration<Block> keys = affectedBlocks.keys();
-		while (keys.hasMoreElements()) {
-			final Block block = keys.nextElement();
-			final TempBlock tblock = affectedBlocks.get(block);
-			affectedBlocks.remove(block);
-			new BukkitRunnable() {
-				public void run() {
-					if (!frozenBlocks.containsKey(block))
-						tblock.revertBlock();
-				}
-			}.runTaskLater(ProjectKorra.plugin, delay);
-		}
-	}
-
-	public void createIceSphere(Player player, Entity entity, double radius) {
-		for (double x = -radius; x <= radius; x += 0.5)
-			for (double y = -radius; y <= radius; y += 0.5)
-				for (double z = -radius; z <= radius; z += 0.5) {
-					Block block = entity.getLocation().getBlock().getLocation().add(x, y, z).getBlock();
-					if (block.getLocation().distance(entity.getLocation().getBlock().getLocation()) > radius)
-						continue;
-
-					if (block.getType() == Material.AIR || block.getType() == Material.ICE || WaterMethods.isWaterbendable(block, player)) {
-
-						if (!frozenBlocks.containsKey(block)) {
-							TempBlock tblock = new TempBlock(block, Material.ICE, (byte) 1);
-							frozenBlocks.put(block, tblock);
-						}
-					}
-				}
-	}
-
-	public static void progressAll() {
-		for (int i = 0; i < instances.size(); i++)
-			instances.get(i).progress();
-	}
-
-	public static void removeAll() {
-		for (int i = 0; i < instances.size(); i++) {
-			instances.get(i).remove();
-			i--;
-		}
-	}
-
-	public static boolean containsType(Player player, AbilityType type) {
-		for (int i = 0; i < instances.size(); i++) {
-			WaterWave wave = instances.get(i);
-			if (wave.player.equals(player) && wave.type.equals(type))
-				return true;
-		}
-		return false;
-	}
-
-	public static void removeType(Player player, AbilityType type) {
-		for (int i = 0; i < instances.size(); i++) {
-			WaterWave wave = instances.get(i);
-			if (wave.player.equals(player) && wave.type.equals(type)) {
-				instances.remove(i);
-				i--;
-			}
-		}
-	}
-
-	public static ArrayList<WaterWave> getType(Player player, AbilityType type) {
-		ArrayList<WaterWave> list = new ArrayList<WaterWave>();
-		for (WaterWave spear : instances) {
-			if (spear.player.equals(player) && spear.type.equals(type))
-				list.add(spear);
-		}
-		return list;
-	}
-
-	public static boolean wasBrokenFor(Player player, Block block) {
-		if (containsType(player, AbilityType.CLICK)) {
-			WaterWave wwave = getType(player, AbilityType.CLICK).get(0);
-			if (wwave.origin == null)
-				return false;
-			if (wwave.origin.getBlock().equals(block))
-				return true;
-		}
-		return false;
-	}
-
-	public static boolean canThaw(Block block) {
-		return frozenBlocks.containsKey(block);
-	}
-
-	public static void thaw(Block block) {
-		if (frozenBlocks.containsKey(block)) {
-			frozenBlocks.get(block).revertBlock();
-			frozenBlocks.remove(block);
-		}
-	}
-
-	public Player getPlayer() {
-		return player;
-	}
-
-	public double getRadius() {
-		return radius;
-	}
-
-	public void setRadius(double radius) {
-		this.radius = radius;
-	}
-
-	public double getSpeed() {
-		return speed;
-	}
-
-	public void setSpeed(double speed) {
-		this.speed = speed;
-	}
-
-	public double getChargeTime() {
-		return chargeTime;
-	}
-
-	public void setChargeTime(double chargeTime) {
-		this.chargeTime = chargeTime;
-	}
-
-	public double getFlightTime() {
-		return flightTime;
-	}
-
-	public void setFlightTime(double flightTime) {
-		this.flightTime = flightTime;
-	}
-
-	public double getWaveRadius() {
-		return waveRadius;
-	}
-
-	public void setWaveRadius(double waveRadius) {
-		this.waveRadius = waveRadius;
-	}
-
-	public double getDamage() {
-		return damage;
-	}
-
-	public void setDamage(double damage) {
-		this.damage = damage;
-	}
-
-	public void setIceWave(boolean b) {
-		this.iceWave = b;
-	}
-
-	public boolean isIceWave() {
-		return this.iceWave;
-	}
-}
+				bPlayer.addCooldown("WaterWave", cooldown);
+			}
+		}
+		revertBlocks();
+		for (BukkitRunnable task : tasks)
+			task.cancel();
+	}
+
+	public void createBlockDelay(final Block block, final Material mat, final byte data, long delay) {
+		BukkitRunnable br = new BukkitRunnable() {
+			@Override
+			public void run() {
+				createBlock(block, mat, data);
+			}
+		};
+		br.runTaskLater(ProjectKorra.plugin, delay);
+		tasks.add(br);
+	}
+
+	public void createBlock(Block block, Material mat) {
+		createBlock(block, mat, (byte) 0);
+	}
+
+	public void createBlock(Block block, Material mat, byte data) {
+		affectedBlocks.put(block, new TempBlock(block, mat, data));
+	}
+
+	public void revertBlocks() {
+		Enumeration<Block> keys = affectedBlocks.keys();
+		while (keys.hasMoreElements()) {
+			Block block = keys.nextElement();
+			affectedBlocks.get(block).revertBlock();
+			affectedBlocks.remove(block);
+		}
+	}
+
+	public void revertBlocksDelay(long delay) {
+		Enumeration<Block> keys = affectedBlocks.keys();
+		while (keys.hasMoreElements()) {
+			final Block block = keys.nextElement();
+			final TempBlock tblock = affectedBlocks.get(block);
+			affectedBlocks.remove(block);
+			new BukkitRunnable() {
+				public void run() {
+					if (!frozenBlocks.containsKey(block))
+						tblock.revertBlock();
+				}
+			}.runTaskLater(ProjectKorra.plugin, delay);
+		}
+	}
+
+	public void createIceSphere(Player player, Entity entity, double radius) {
+		for (double x = -radius; x <= radius; x += 0.5)
+			for (double y = -radius; y <= radius; y += 0.5)
+				for (double z = -radius; z <= radius; z += 0.5) {
+					Block block = entity.getLocation().getBlock().getLocation().add(x, y, z).getBlock();
+					if (block.getLocation().distance(entity.getLocation().getBlock().getLocation()) > radius)
+						continue;
+
+					if (block.getType() == Material.AIR || block.getType() == Material.ICE || WaterMethods.isWaterbendable(block, player)) {
+
+						if (!frozenBlocks.containsKey(block)) {
+							TempBlock tblock = new TempBlock(block, Material.ICE, (byte) 1);
+							frozenBlocks.put(block, tblock);
+						}
+					}
+				}
+	}
+
+	public static void progressAll() {
+		for (int i = 0; i < instances.size(); i++)
+			instances.get(i).progress();
+	}
+
+	public static void removeAll() {
+		for (int i = 0; i < instances.size(); i++) {
+			instances.get(i).remove();
+			i--;
+		}
+	}
+
+	public static boolean containsType(Player player, AbilityType type) {
+		for (int i = 0; i < instances.size(); i++) {
+			WaterWave wave = instances.get(i);
+			if (wave.player.equals(player) && wave.type.equals(type))
+				return true;
+		}
+		return false;
+	}
+
+	public static void removeType(Player player, AbilityType type) {
+		for (int i = 0; i < instances.size(); i++) {
+			WaterWave wave = instances.get(i);
+			if (wave.player.equals(player) && wave.type.equals(type)) {
+				instances.remove(i);
+				i--;
+			}
+		}
+	}
+
+	public static ArrayList<WaterWave> getType(Player player, AbilityType type) {
+		ArrayList<WaterWave> list = new ArrayList<WaterWave>();
+		for (WaterWave spear : instances) {
+			if (spear.player.equals(player) && spear.type.equals(type))
+				list.add(spear);
+		}
+		return list;
+	}
+
+	public static boolean wasBrokenFor(Player player, Block block) {
+		if (containsType(player, AbilityType.CLICK)) {
+			WaterWave wwave = getType(player, AbilityType.CLICK).get(0);
+			if (wwave.origin == null)
+				return false;
+			if (wwave.origin.getBlock().equals(block))
+				return true;
+		}
+		return false;
+	}
+
+	public static boolean canThaw(Block block) {
+		return frozenBlocks.containsKey(block);
+	}
+
+	public static void thaw(Block block) {
+		if (frozenBlocks.containsKey(block)) {
+			frozenBlocks.get(block).revertBlock();
+			frozenBlocks.remove(block);
+		}
+	}
+
+	public Player getPlayer() {
+		return player;
+	}
+
+	public double getRadius() {
+		return radius;
+	}
+
+	public void setRadius(double radius) {
+		this.radius = radius;
+	}
+
+	public double getSpeed() {
+		return speed;
+	}
+
+	public void setSpeed(double speed) {
+		this.speed = speed;
+	}
+
+	public double getChargeTime() {
+		return chargeTime;
+	}
+
+	public void setChargeTime(double chargeTime) {
+		this.chargeTime = chargeTime;
+	}
+
+	public double getFlightTime() {
+		return flightTime;
+	}
+
+	public void setFlightTime(double flightTime) {
+		this.flightTime = flightTime;
+	}
+
+	public double getWaveRadius() {
+		return waveRadius;
+	}
+
+	public void setWaveRadius(double waveRadius) {
+		this.waveRadius = waveRadius;
+	}
+
+	public double getDamage() {
+		return damage;
+	}
+
+	public void setDamage(double damage) {
+		this.damage = damage;
+	}
+
+	public void setIceWave(boolean b) {
+		this.iceWave = b;
+	}
+
+	public boolean isIceWave() {
+		return this.iceWave;
+	}
+}