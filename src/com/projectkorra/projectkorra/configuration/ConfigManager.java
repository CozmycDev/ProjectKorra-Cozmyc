--- conflicted
+++ resolved
@@ -1,4 +1,3 @@
-<<<<<<< HEAD
 package com.projectkorra.projectkorra.configuration;
 
 import java.io.BufferedReader;
@@ -92,1562 +91,4 @@
 			return null;
 		}
 	}
-}
-=======
-package com.projectkorra.projectkorra.configuration;
-
-import java.io.File;
-import java.util.ArrayList;
-
-import org.bukkit.Material;
-import org.bukkit.configuration.file.FileConfiguration;
-
-public class ConfigManager {
-
-	public static Config presetConfig;
-	public static Config defaultConfig;
-	public static Config languageConfig;
-
-	public ConfigManager() {
-		presetConfig = new Config(new File("presets.yml"));
-		defaultConfig = new Config(new File("config.yml"));
-		languageConfig = new Config(new File("language.yml"));
-		configCheck(ConfigType.DEFAULT);
-		configCheck(ConfigType.LANGUAGE);
-		configCheck(ConfigType.PRESETS);
-	}
-
-	public static void configCheck(final ConfigType type) {
-		FileConfiguration config;
-		if (type == ConfigType.PRESETS) {
-			config = presetConfig.get();
-
-			final ArrayList<String> abilities = new ArrayList<String>();
-			abilities.add("FireBlast");
-			abilities.add("AirBlast");
-			abilities.add("WaterManipulation");
-			abilities.add("EarthBlast");
-			abilities.add("FireBurst");
-			abilities.add("AirBurst");
-			abilities.add("Torrent");
-			abilities.add("Shockwave");
-			abilities.add("AvatarState");
-
-			config.addDefault("Example", abilities);
-
-			presetConfig.save();
-		} else if (type == ConfigType.LANGUAGE) {
-			config = languageConfig.get();
-
-			final ArrayList<String> helpLines = new ArrayList<String>();
-			helpLines.add("&c/bending help [Ability/Command] &eDisplay help.");
-			helpLines.add("&c/bending choose [Element] &eChoose an element.");
-			helpLines.add("&c/bending bind [Ability] # &eBind an ability.");
-
-			config.addDefault("Chat.Enable", true);
-			config.addDefault("Chat.Format", "<name>: <message>");
-			config.addDefault("Chat.Colors.Avatar", "DARK_PURPLE");
-			config.addDefault("Chat.Colors.Air", "GRAY");
-			config.addDefault("Chat.Colors.AirSub", "DARK_GRAY");
-			config.addDefault("Chat.Colors.Water", "AQUA");
-			config.addDefault("Chat.Colors.WaterSub", "DARK_AQUA");
-			config.addDefault("Chat.Colors.Earth", "GREEN");
-			config.addDefault("Chat.Colors.EarthSub", "DARK_GREEN");
-			config.addDefault("Chat.Colors.Fire", "RED");
-			config.addDefault("Chat.Colors.FireSub", "DARK_RED");
-			config.addDefault("Chat.Colors.Chi", "GOLD");
-			config.addDefault("Chat.Branding.JoinMessage.Enabled", true);
-			config.addDefault("Chat.Branding.AutoAnnouncer.Enabled", true);
-			config.addDefault("Chat.Branding.AutoAnnouncer.Interval", 30);
-			config.addDefault("Chat.Branding.Color", "GOLD");
-			config.addDefault("Chat.Branding.Borders.TopBorder", "");
-			config.addDefault("Chat.Branding.Borders.BottomBorder", "");
-			config.addDefault("Chat.Branding.ChatPrefix.Prefix", "");
-			config.addDefault("Chat.Branding.ChatPrefix.Suffix", " ");
-
-			config.addDefault("Chat.Prefixes.Air", "[Air]");
-			config.addDefault("Chat.Prefixes.Earth", "[Earth]");
-			config.addDefault("Chat.Prefixes.Fire", "[Fire]");
-			config.addDefault("Chat.Prefixes.Water", "[Water]");
-			config.addDefault("Chat.Prefixes.Chi", "[Chi]");
-			config.addDefault("Chat.Prefixes.Avatar", "[Avatar]");
-			config.addDefault("Chat.Prefixes.Nonbender", "[Nonbender]");
-
-			config.addDefault("Extras.Water.NightMessage", "Your waterbending has become empowered due to the moon rising.");
-			config.addDefault("Extras.Water.DayMessage", "You feel the empowering of your waterbending subside as the moon sets.");
-			config.addDefault("Extras.Fire.NightMessage", "You feel the empowering of your firebending subside as the sun sets.");
-			config.addDefault("Extras.Fire.DayMessage", "You feel the strength of the rising sun empower your firebending.");
-
-			config.addDefault("Commands.NoPermission", "You do not have permission to do that.");
-			config.addDefault("Commands.MustBePlayer", "You must be a player to perform this action.");
-
-			config.addDefault("Commands.Who.Description", "This command will tell you what element all players that are online are (If you don't specify a player) or give you information about the player that you specify.");
-			config.addDefault("Commands.Who.NoPlayersOnline", "There is no one online.");
-			config.addDefault("Commands.Who.DatabaseOverload", "The database appears to be overloaded. Please try again later.");
-			config.addDefault("Commands.Who.PlayerOffline", "{target} is currently offline. A lookup is currently being done (this might take a few seconds).");
-
-			config.addDefault("Commands.Version.Description", "Displays the installed version of ProjectKorra.");
-
-			config.addDefault("Commands.Toggle.Description", "This command will toggle a player's own bending on or off. If toggled off, all abilities should stop working until it is toggled back on. Logging off will automatically toggle your Bending back on. If you run the command /bending toggle all, Bending will be turned off for all players and cannot be turned back on until the command is run again.");
-			config.addDefault("Commands.Toggle.ToggledOn", "You have turned your bending back on.");
-			config.addDefault("Commands.Toggle.ToggledOff", "Your bending has been toggled off. You will not be able to use most abilities until you toggle it back.");
-			config.addDefault("Commands.Toggle.ToggleOnSingleElement", "You have toggled on your {element}.");
-			config.addDefault("Commands.Toggle.ToggleOffSingleElement", "You have toggled off your {element}.");
-			config.addDefault("Commands.Toggle.WrongElement", "You do not have that element.");
-			config.addDefault("Commands.Toggle.All.ToggledOffForAll", "Bending is currently toggled off for all players.");
-			config.addDefault("Commands.Toggle.All.ToggleOn", "Bending has been toggled back on for all players.");
-			config.addDefault("Commands.Toggle.All.ToggleOff", "Bending has been toggled off for all players.");
-			config.addDefault("Commands.Toggle.Other.ToggledOnElementConfirm", "You've toggled on {target}'s {element}");
-			config.addDefault("Commands.Toggle.Other.ToggledOffElementConfirm", "You've toggled off {target}'s {element}");
-			config.addDefault("Commands.Toggle.Other.ToggledOnElementByOther", "Your {element} has been toggled on by {sender}.");
-			config.addDefault("Commands.Toggle.Other.ToggledOffElementByOther", "Your {element} has been toggled off by {sender}.");
-			config.addDefault("Commands.Toggle.Other.PlayerNotFound", "Target is not found.");
-			config.addDefault("Commands.Toggle.Other.WrongElement", "{target} doesn't have that element.");
-
-			config.addDefault("Commands.Remove.Description", "This command will remove the element of the targeted [Player]. The player will be able to re-pick their element after this command is run on them, assuming their bending was not permaremoved.");
-			config.addDefault("Commands.Remove.Other.RemovedAllElements", "Your bending has been removed by {sender}.");
-			config.addDefault("Commands.Remove.Other.RemovedAllElementsConfirm", "You've removed {target}'s bending.");
-			config.addDefault("Commands.Remove.Other.RemovedElement", "Your {element} has been removed by {sender}.");
-			config.addDefault("Commands.Remove.Other.RemovedElementConfirm", "You removed {target}'s {element}.");
-			config.addDefault("Commands.Remove.Other.WrongElement", "{target} does not have that element.");
-			config.addDefault("Commands.Remove.RemovedElement", "You've removed your {element}.");
-			config.addDefault("Commands.Remove.InvalidElement", "That element is invalid!");
-			config.addDefault("Commands.Remove.WrongElement", "You do not have that element.");
-			config.addDefault("Commands.Remove.PlayerOffline", "That player is offline!");
-
-			config.addDefault("Commands.Reload.Description", "This command will reload the bending config files.");
-			config.addDefault("Commands.Reload.SuccessfullyReloaded", "Bending Config reloaded!");
-
-			config.addDefault("Commands.Preset.Description", "This command manages Presets, which are saved bindings. Use /bending preset list to view your existing presets, use /bending [create|delete] [name] to manage your presets, and use /bending bind [name] to bind an existing preset.");
-			config.addDefault("Commands.Preset.NoPresets", "You do not have any presets.");
-			config.addDefault("Commands.Preset.NoPresetName", "You don't have a preset with that name.");
-			config.addDefault("Commands.Preset.Created", "Created a new preset named '{name}'.");
-			config.addDefault("Commands.Preset.Delete", "You have deleted your '{name}' preset.");
-			config.addDefault("Commands.Preset.Removed", "Your bending has been permanently removed.");
-			config.addDefault("Commands.Preset.RemovedConfirm", "You have permanently removed {target}'s bending.");
-			config.addDefault("Commands.Preset.SuccesfullyBound", "Your binds have been set to match the {name} preset.");
-			config.addDefault("Commands.Preset.SuccesfullyCopied", "Your binds have been set to match {target}'s binds.");
-			config.addDefault("Commands.Preset.FailedToBindAll", "Some abilities were not bound because you cannot bend the required element.");
-			config.addDefault("Commands.Preset.AlreadyExists", "A preset with that name already exists.");
-			config.addDefault("Commands.Preset.BendingPermanentlyRemoved", "Your bending was permanently removed.");
-			config.addDefault("Commands.Preset.PlayerNotFound", "Player not found.");
-			config.addDefault("Commands.Preset.MaxPresets", "You've reached your maximum number of presets.");
-			config.addDefault("Commands.Preset.CantEditBinds", "You can't edit your binds right now!");
-			config.addDefault("Commands.Preset.Other.BendingPermanentlyRemoved", "That player's bending was permanently removed.");
-			config.addDefault("Commands.Preset.Other.SuccesfullyBoundConfirm", "The bound slots of {target} have been set to match the {name} preset.");
-			config.addDefault("Commands.Preset.External.NoPresetName", "No external preset found with that name.");
-
-			config.addDefault("Commands.Stats.InvalidLookup", "Invalid lookup argument.");
-			config.addDefault("Commands.Stats.InvalidSearchType", "Invalid search type.");
-			config.addDefault("Commands.Stats.InvalidStatistic", "Invalid statistic.");
-			config.addDefault("Commands.Stats.InvalidPlayer", "Player '%player%' not found.");
-
-			config.addDefault("Commands.Stats.Description", "This command manages statistics. View your own, another player's statistics along with the server leaderboard.");
-
-			config.addDefault("Commands.PermaRemove.Description", "This command will permanently remove the bending of the targeted <Player>. Once removed, a player may only receive bending again if this command is run on them again. This command is typically reserved for administrators.");
-			config.addDefault("Commands.PermaRemove.PlayerOffline", "That player is not online.");
-			config.addDefault("Commands.PermaRemove.Restored", "Your bending has been restored.");
-			config.addDefault("Commands.PermaRemove.RestoredConfirm", "You have restored the bending of {target}.");
-			config.addDefault("Commands.PermaRemove.Removed", "Your bending has been permanently removed.");
-			config.addDefault("Commands.PermaRemove.RemovedConfirm", "You have removed the bending of {target}.");
-
-			config.addDefault("Commands.Invincible.Description", "This command will make you immune to all bending damage. Once you use this command, you will stay invincible until you log off or use this command again.");
-			config.addDefault("Commands.Invincible.ToggledOn", "You are now invincible to all bending damage and effects. Use this command again to disable this.");
-			config.addDefault("Commands.Invincible.ToggledOff", "You are no longer invincible to all bending damage and effects.");
-
-			config.addDefault("Commands.Help.Description", "This command provides information on how to use other commands in ProjectKorra.");
-			config.addDefault("Commands.Help.Required", "Required");
-			config.addDefault("Commands.Help.Optional", "Optional");
-			config.addDefault("Commands.Help.ProperUsage", "Proper Usage: {command1} or {command2}");
-			config.addDefault("Commands.Help.Elements.LearnMore", "Learn more at our website! ");
-			config.addDefault("Commands.Help.InvalidTopic", "That isn't a valid help topic. Use /bending help for more information.");
-			config.addDefault("Commands.Help.Usage", "Usage: ");
-			config.addDefault("Commands.Help.RPGUsage", "/bending rpg [argument]");
-			config.addDefault("Commands.Help.ItemsUsage", "/bending items [argument]");
-			config.addDefault("Commands.Help.SpiritsUsage", "/bending spirits [argument]");
-
-			config.addDefault("Commands.Display.Description", "This command will show you all of the elements you have bound if you do not specify an element. If you do specify an element (Air, Water, Earth, Fire, or Chi), it will show you all of the available abilities of that element installed on the server.");
-
-			config.addDefault("Commands.Display.NoCombosAvailable", "There are no {element} combos available.");
-			config.addDefault("Commands.Display.NoPassivesAvailable", "There are no {element} passives available.");
-			config.addDefault("Commands.Display.NoAbilitiesAvailable", "There are no {element} abilities on this server.");
-			config.addDefault("Commands.Display.InvalidArgument", "Not a valid argument.");
-			config.addDefault("Commands.Display.PlayersOnly", "This command is only usable by players.");
-			config.addDefault("Commands.Display.NoBinds", "You do not have any abilities bound.\nIf you would like to see a list of available abilities, please use the /bending display [Element] command. Use /bending help for more information.");
-
-			config.addDefault("Commands.Debug.Description", "Outputs information on the current ProjectKorra installation to /plugins/ProjectKorra/debug.txt");
-			config.addDefault("Commands.Debug.SuccessfullyExported", "Debug File Created as debug.txt in the ProjectKorra plugin folder.\nPut contents on pastie.org and create a bug report  on the ProjectKorra forum if you need to.");
-
-			config.addDefault("Commands.Copy.Description", "This command will allow the user to copy the binds of another player either for himself or assign them to <Player> if specified.");
-			config.addDefault("Commands.Copy.PlayerNotFound", "Couldn't find player.");
-			config.addDefault("Commands.Copy.SuccessfullyCopied", "Your binds have been set to match {target}'s!");
-			config.addDefault("Commands.Copy.FailedToBindAll", "Some moves were not bound due to insufficient permissions.");
-			config.addDefault("Commands.Copy.Other.SuccessfullyCopied", "{target1}'s binds have been set to match {target2}'s.");
-
-			config.addDefault("Commands.Clear.Description", "This command will clear the bound ability from the slot you specify (if you specify one). If you choose not to specify a slot, all of your abilities will be cleared.");
-			config.addDefault("Commands.Clear.CantEditBinds", "You can't edit your binds right now!");
-			config.addDefault("Commands.Clear.Cleared", "Your bound abilities have been cleared.");
-			config.addDefault("Commands.Clear.WrongNumber", "The slot must be an integer between 1 and 9.");
-			config.addDefault("Commands.Clear.ClearedSlot", "You have cleared slot #{slot}.");
-			config.addDefault("Commands.Clear.AlreadyEmpty", "That slot is already empty.");
-
-			config.addDefault("Commands.Choose.Description", "This command will allow the user to choose a single element for themselves or <Player> if specified. This command can only be used once per player unless they have permission to rechoose their element.");
-			config.addDefault("Commands.Choose.InvalidElement", "That is not a valid element.");
-			config.addDefault("Commands.Choose.PlayerNotFound", "Could not find player.");
-			config.addDefault("Commands.Choose.OnCooldown", "You must wait %cooldown% before changing your element.");
-			config.addDefault("Commands.Choose.SuccessfullyChosenCFW", "You are now a {element}.");
-			config.addDefault("Commands.Choose.SuccessfullyChosenAE", "You are now an {element}.");
-			config.addDefault("Commands.Choose.Other.SuccessfullyChosenCFW", "{target} is now a {element}.");
-			config.addDefault("Commands.Choose.Other.SuccessfullyChosenAE", "{target} is now an {element}.");
-
-			config.addDefault("Commands.Check.Description", "Checks if ProjectKorra is up to date.");
-			config.addDefault("Commands.Check.NewVersionAvailable", "There's a new version of ProjectKorra available!");
-			config.addDefault("Commands.Check.CurrentVersion", "Current Version: {version}");
-			config.addDefault("Commands.Check.LatestVersion", "Latest Version: {version}");
-			config.addDefault("Commands.Check.UpToDate", "You have the latest version of ProjectKorra.");
-
-			config.addDefault("Commands.Bind.Description", "This command will bind an ability to the slot you specify (if you specify one), or the slot currently selected in your hotbar (If you do not specify a Slot #).");
-			config.addDefault("Commands.Bind.AbilityDoesntExist", "{ability} is not a valid ability.");
-			config.addDefault("Commands.Bind.WrongNumber", "Slot must be an integer between 1 and 9.");
-			config.addDefault("Commands.Bind.ElementToggledOff", "You have that ability's element toggled off currently.");
-			config.addDefault("Commands.Bind.SuccessfullyBound", "Succesfully bound {ability} to slot {slot}.");
-			config.addDefault("Commands.Bind.NoElement", "You are not a {element}!");
-			config.addDefault("Commands.Bind.NoElementAE", "You are not an {element}!");
-			config.addDefault("Commands.Bind.NoSubElement", "You don't have access to {subelement}!");
-			config.addDefault("Commands.Bind.Unbindable", "{ability} cannot be bound!");
-
-			config.addDefault("Commands.Add.Description", "This command will allow the user to add an element to the targeted <Player>, or themselves if the target is not specified. This command is typically reserved for server administrators.");
-			config.addDefault("Commands.Add.SuccessfullyAddedCFW", "You are now also a {element}.");
-			config.addDefault("Commands.Add.SuccessfullyAddedAE", "You are now also an {element}.");
-			config.addDefault("Commands.Add.SuccessfullyAddedAll", "You now also have: ");
-			config.addDefault("Commands.Add.PlayerNotFound", "That player could not be found.");
-			config.addDefault("Commands.Add.InvalidElement", "You must specify a valid element.");
-			config.addDefault("Commands.Add.AlreadyHasElement", "You already have that element!");
-			config.addDefault("Commands.Add.AlreadyHasSubElement", "You already have that subelement!");
-			config.addDefault("Commands.Add.AlreadyHasAllElements", "You already have all elements!");
-			config.addDefault("Commands.Add.Other.SuccessfullyAddedCFW", "{target} is now also a {element}.");
-			config.addDefault("Commands.Add.Other.SuccessfullyAddedAE", "{target} is now also an {element}.");
-			config.addDefault("Commands.Add.Other.SuccessfullyAddedAll", "{target} now also has: ");
-			config.addDefault("Commands.Add.Other.AlreadyHasElement", "{target} already has that element!");
-			config.addDefault("Commands.Add.Other.AlreadyHasSubElement", "{target} already has that subelement!");
-			config.addDefault("Commands.Add.Other.AlreadyHasAllElements", "{target} already has all elements!");
-
-			config.addDefault("DeathMessages.Enabled", true);
-			config.addDefault("DeathMessages.Default", "{victim} was slain by {attacker}'s {ability}");
-
-			config.addDefault("Abilities.Avatar.AvatarState.Description", "The signature ability of the Avatar, this is a toggle. Left click to activate to become " + "nearly unstoppable. While in the Avatar State, the user takes severely reduced damage from " + "all sources, regenerates health rapidly, and is granted extreme speed. Nearly all abilities " + "are incredibly amplified in this state. Additionally, AirShield and FireJet become toggle-able " + "abilities and last until you deactivate them or the Avatar State. Left click again with the Avatar " + "State selected to deactivate it.");
-
-			config.addDefault("Commands.Help.Elements.Air", "Air is the element of freedom. Airbenders are natural pacifists and great explorers. There is nothing stopping them from scaling the tallest mountains and walls easily. They specialize in redirection, from blasting things away with gusts of winds, to forming a shield around them to prevent damage. Easy to get across flat terrains, such as oceans, there is practically no terrain off limits to Airbenders. They lack much raw damage output, but make up for it with with their ridiculous amounts of utility and speed.\nEnter /b display Air for a list of the available air abilities.");
-			config.addDefault("Abilities.Air.AirBlast.Description", "AirBlast is the most fundamental bending technique of an airbender. It allows the bender to be extremely agile and possess great mobility, but also has many utility options, such as cooling lava, opening doors and flicking levers.");
-			config.addDefault("Abilities.Air.AirBlast.Instructions", "\n" + "(Push) " + "Left click while aiming at an entity to push them back." + "\n" + "(Throw) " + "Tap sneak to select a location and left click in a direction to throw entities away from the selected location.");
-			config.addDefault("Abilities.Air.AirBlast.DeathMessage", "{victim} was flung by {attacker}'s {ability}");
-			config.addDefault("Abilities.Air.AirBlast.HorizontalVelocityDeath", "{victim} experienced a fatal collision by {attacker}'s {ability}");
-			config.addDefault("Abilities.Air.AirBurst.Description", "AirBurst is one of the most powerful abilities in the airbender's arsenal. It allows the bender to create space between them and whoever is close to them. AirBurst is extremely useful when you're surrounded by mobs, of if you're low in health and need to escape. It can also be useful for confusing your target also.");
-			config.addDefault("Abilities.Air.AirBurst.Instructions", "\n" + "(Sphere) Hold sneak until particles appear and then release shift to create air that expands outwards, pushing entities back. If you fall from great height while you are on this slot, the burst will automatically activate." + "\n" + "(Cone) While charging the move with shift, click to send the burst in a cone only going in one direction.");
-			config.addDefault("Abilities.Air.AirBurst.DeathMessage", "{victim} was thrown down by {attacker}'s {ability}");
-			config.addDefault("Abilities.Air.AirBurst.HorizontalVelocityDeath", "{victim} experienced a fatal collision by {attacker}'s {ability}");
-			config.addDefault("Abilities.Air.AirScooter.Description", "AirScooter is a fast means of transportation. It can be used to escape from enemies or confuse them by using air scooter around them.");
-			config.addDefault("Abilities.Air.AirScooter.Instructions", "Sprint, jump, and left click while in the air to activate air scooter. You will then move forward in the direction you're looking.");
-			config.addDefault("Abilities.Air.Tornado.Description", "Tornado is one of the most powerful and advanced abilities that an Airbender knows. If the tornado meets a player or mob, it will push them around. Tornado can also be used to push back projectiles and used for mobility. Use a tornado directly under you to propel yourself upwards.");
-			config.addDefault("Abilities.Air.Tornado.Instructions", "Hold sneak and a tornado will form gradually wherever you look.");
-			config.addDefault("Abilities.Air.AirShield.Description", "Air Shield is one of the most powerful defensive techniques in existence. This ability is mainly used when you are low health and need protection. It's also useful when you're surrounded by mobs.");
-			config.addDefault("Abilities.Air.AirShield.Instructions", "Hold sneak and a shield of air will form around you, blocking projectiles and pushing entities back.");
-			config.addDefault("Abilities.Air.AirSpout.Description", "This ability gives the airbender limited sustained levitation. It allows an airbender to gain a height advantage to escape from mobs, players or just to dodge from attacks. This ability is also useful for building as it allows you to reach great heights.");
-			config.addDefault("Abilities.Air.AirSpout.Instructions", "Left click to activate a spout beneath you and hold spacebar to go higher. If you wish to go lower, simply hold sneak. To disable this ability, left click once again.");
-			config.addDefault("Abilities.Air.AirSuction.Description", "AirSuction is a basic ability that allows you to manipulation an entity's movement. It can be used to bring someone back to you when they're running away, or even to get yourself to great heights.");
-			config.addDefault("Abilities.Air.AirSuction.Instructions", "\n" + "(Pull) Left click while aiming at a target to pull them towards you." + "\n" + "(Manipulation) Sneak to select a point and then left click at a target or yourself to send you or your target to the point that you selected.");
-			config.addDefault("Abilities.Air.AirSuction.HorizontalVelocityDeath", "{victim} experienced a fatal collision by {attacker}'s {ability}");
-			config.addDefault("Abilities.Air.AirSwipe.Description", "AirSwipe is the most commonly used damage ability in an airbender's arsenal. An arc of air will flow from you towards the direction you're facing, cutting and pushing back anything in its path. This ability will extinguish fires, cool lava, and cut things like grass, mushrooms, and flowers.");
-			config.addDefault("Abilities.Air.AirSwipe.Instructions", "\n" + "(Uncharged) Simply left click to send an air swipe out that will damage targets that it comes into contact with." + "\n" + "(Charged) Hold sneak until particles appear, then release sneak to send a more powerful air swipe out that damages entity's that it comes into contact with.");
-			config.addDefault("Abilities.Air.AirSwipe.DeathMessage", "{victim} was struck by {attacker}'s {ability}");
-			config.addDefault("Abilities.Air.Flight.Description", "Fly through the air as Zaheer and Guru Laghima did! This multiability allows for three modes of flight: soaring, gliding, and levitating. You can also right-click another player while flying to have them become your passenger! When flying at fast speeds, flying past nearby enemies will damage them for half your speed and knock them in the direction you're heading!");
-			config.addDefault("Abilities.Air.Flight.Instructions", "\n- (To start flying, jump and left-click)\n- (Soar) Left-Click to change flying speeds.\n- (Glide) Normal minecraft gliding. Slowing down or speeding up in this mode will affect the Soar speed.\n- (Levitate) Basically minecraft flying, allowing players to fly around for building purposes or a more controlled 'hovering'.\n- (Ending) Being in this mode sets any gliding and flight back the the state they were before using the ability.");
-			config.addDefault("Abilities.Air.Suffocate.Description", "This ability is one of the most dangerous abilities an Airbender possesses. Although it is difficult to perform, it's extremely deadly once the ability starts, making it difficult for enemies to escape.");
-			config.addDefault("Abilities.Air.Suffocate.Instructions", "Hold sneak while looking at a target to begin suffocating them. If the target goes out of range, you get damaged, or you release sneak, the ability will cancel.");
-			config.addDefault("Abilities.Air.Suffocate.DeathMessage", "{victim} was asphyxiated by {attacker}'s {ability}");
-			config.addDefault("Abilities.Air.Combo.Twister.Description", "Create a cyclone of air that travels along the ground grabbing nearby entities.");
-			config.addDefault("Abilities.Air.Combo.Twister.Instructions", "AirShield (Tap Shift) > Tornado (Hold Shift) > AirBlast (Left Click)");
-			config.addDefault("Abilities.Air.Combo.AirStream.Description", "Control a large stream of air that grabs onto enemies allowing you to direct them temporarily.");
-			config.addDefault("Abilities.Air.Combo.AirStream.Instructions", "AirShield (Hold Shift) > AirSuction (Left Click) > AirBlast (Left Click)");
-			config.addDefault("Abilities.Air.Combo.AirSweep.Description", "Sweep the air in front of you hitting multiple enemies, causing moderate damage and a large knockback. The radius and direction of AirSweep is controlled by moving your mouse in a sweeping motion. For example, if you want to AirSweep upward, then move your mouse upward right after you left click AirBurst");
-			config.addDefault("Abilities.Air.Combo.AirSweep.DeathMessage", "{victim} was swept away by {attacker}'s {ability}");
-			config.addDefault("Abilities.Air.Combo.AirSweep.Instructions", "AirSwipe (Left Click) > AirSwipe (Left Click) > AirBurst (Hold Shift) > AirBurst (Left Click)");
-			config.addDefault("Abilities.Air.Passive.AirAgility.Description", "AirAgility is a passive ability which enables airbenders to run faster and jump higher.");
-			config.addDefault("Abilities.Air.Passive.AirSaturation.Description", "AirSaturation is a passive ability which causes airbenders' hunger to deplete at a slower rate.");
-			config.addDefault("Abilities.Air.Passive.GracefulDescent.Description", "GracefulDescent is a passive ability which allows airbenders to make a gentle landing, negating all fall damage on any surface.");
-
-			config.addDefault("Commands.Help.Elements.Water", "Water is the element of change. Waterbending focuses on using your opponents own force against them. Using redirection and various dodging tactics, you can be made practically untouchable by an opponent. Waterbending provides agility, along with strong offensive skills while in or near water.\nEnter /b display Water for a list of the available water abilities.");
-			config.addDefault("Abilities.Water.Bloodbending.Description", "Bloodbending is one of the most unique bending abilities that existed and it has immense power, which is why it was made illegal in the Avatar universe. People who are capable of bloodbending are immune to your technique, and you are immune to theirs.");
-			config.addDefault("Abilities.Water.Bloodbending.Instructions", "\n" + "(Control) Hold sneak while looking at an entity to bloodbend them. You will then be controlling the entity, making them move wherever you look." + "\n" + "(Throw) While bloodbending an entity, left click to throw that entity in the direction you're looking.");
-			config.addDefault("Abilities.Water.Bloodbending.DeathMessage", "{victim} was destroyed by {attacker}'s {ability}");
-			config.addDefault("Abilities.Water.Bloodbending.HorizontalVelocityDeath", "{victim} experienced a fatal collision from {attacker}'s {ability}");
-			config.addDefault("Abilities.Water.HealingWaters.Description", "HealingWaters is an advanced waterbender skill that allows the player to heal themselves or others from the damage they've taken. If healing another player, you must continue to look at them to channel the ability.");
-			config.addDefault("Abilities.Water.HealingWaters.Instructions", "Hold sneak to begin healing yourself or right click while sneaking to begin healing another player. You or the player must be in water and damaged for this ability to work, or you need to have water bottles in your inventory.");
-			config.addDefault("Abilities.Water.IceBlast.Description", "IceBlast is a powerful ability that deals damage to entities it comes into contact with. Because IceBlast's travel time is pretty quick, it's increddibly useful for finishing off low health targets.");
-			config.addDefault("Abilities.Water.IceBlast.Instructions", "Tap sneak while looking at an ice block and then click in a direction to send an ice blast in that direction.");
-			config.addDefault("Abilities.Water.IceBlast.DeathMessage", "{victim} was shattered by {attacker}'s {ability}");
-			config.addDefault("Abilities.Water.IceSpike.Description", "This ability offers a powerful ice utility for Waterbenders. It can be used to fire an ice blast or raise an ice spike. If the ice blast or ice spike comes into contact with another entity, it will give them slowness and deal some damage to them..");
-			config.addDefault("Abilities.Water.IceSpike.Instructions", "\n" + "(Blast) Tap sneak on a water source and then left click in a direction to fire an ice blast in a direction. Additionally, you can left click to manipulate the ice blast while it's in the air to change the direction of the blast." + "\n" + "(Spike) While in range of ice, tap sneak to raise ice pillars from the ice. If a player is caught in these ice pillars they will be propelled into the air. You cannot be looking at ice or water or this feature will not activate. Alternatively, you can left click an ice block to raise a single pilar of ice.");
-			config.addDefault("Abilities.Water.IceSpike.DeathMessage", "{victim} was impaled by {attacker}'s {ability}");
-			config.addDefault("Abilities.Water.OctopusForm.Description", "OctopusForm is one of the most advanced abilities in a waterbender's aresenal. It has the possibility of doing high damage to anyone it comes into contact with.");
-			config.addDefault("Abilities.Water.OctopusForm.Instructions", "Left click a water source and then hold sneak to form a set of water tentacles. This ability will channel as long as you are holding sneak. Additionally, if you left click this ability will whip targets you're facing dealing damage and knockback, if they're in range.");
-			config.addDefault("Abilities.Water.OctopusForm.DeathMessage", "{victim} was slapped to death by {attacker}'s {ability}");
-			config.addDefault("Abilities.Water.PhaseChange.Description", "PhaseChange is one of the most useful utility moves that a waterbender possess. This ability is better used when fighting, allowing you to create a platform on water that you can fight on and being territorial by manipulating your environment. It's also useful for travelling across seas.");
-			config.addDefault("Abilities.Water.PhaseChange.Instructions", "\n" + "(Melt) To melt ice, hold sneak while looking at an ice block." + "\n" + "(Freeze) To freeze water and turn it into ice, simply left click at water. This ice will stay so long as you are in range, otherwise it will revert back to water. This only freezes the top layer of ice.");
-			config.addDefault("Abilities.Water.Surge.Description", "Surge offers great utility and is one of the most important defence abilities for waterbender's. It can be used to push entities back, used to push yourself in a direction, trap entities and protect yourself with a shield.");
-			config.addDefault("Abilities.Water.Surge.Instructions", "\n" + "(Shield) Left click on a water source and then hold sneak while looking up to create a water shield that will move wherever you look. Additionally, you can left click to turn this shield into ice. If you let go of sneak at any point, this ability will cancel." + "\n" + "(Surge) Tap sneak at a water source and click in a direction to fire a surge of water that will knock entities back. Additionally, if you tap sneak again before the surge reaches an entity, when it hits them it will encase them in ice.");
-			config.addDefault("Abilities.Water.Torrent.Description", "Torrent is one of the strongest moves in a waterbender's arsenal. It has the potential to do immense damage and to be comboed with other abilities to perform a deal a large damage burst. Torrent is fundamental for waterbender's. ");
-			config.addDefault("Abilities.Water.Torrent.Instructions", "\n" + "(Torrent) Left click at a water source and hold sneak to form the torrent. Then, left click and the torrent will shoot out, moving in the direction you're looking. If the torrent hits an entity, it can drag them and deal damage. Additionally, if you left click before the torrent hits a surface or entity it will freeze on impact." + "\n" + "(Wave) Left click a water source and hold sneak to form a torrent around you. Then, release sneak to send a wave of water expanding outwards every direction that will push entities back.");
-			config.addDefault("Abilities.Water.Torrent.DeathMessage", "{victim} was washed away by {attacker}'s {ability}");
-			config.addDefault("Abilities.Water.WaterArms.Description", "One of the most diverse moves in a Waterbender's arsenal, this move creates tendrils " + "of water from the players arms to emulate their actual arms. It has the potential to do a variety of things that can either do mass amounts of damage, or used for mobility.");
-			config.addDefault("Abilities.Water.WaterArms.Instructions", "To activate this ability, tap sneak at a water source. Additionally, to de-activate this ability, hold sneak and left click." + "\n" + "(Pull) Left click at a target and your arms will expand outwards, pulling entities towards you if they're in range." + "\n" + "(Punch) Left click and one arm will expand outwards, punching anyone it hits and dealing damage." + "\n" + "(Grapple) Left click to send your arms forward, pulling you to whatever surface they land on." + "\n" + "(Grab) Left click to grab an entity that's in range. They will then be controlled and moved in whatever direction you look. Additionally, if you left click again you can throw the target that you're controlling." + "\n" + "(Freeze) Left click to rapidly fire ice blasts at a target, damaging the target and giving them slowness." + "\n" + "(Spear) Left click to send an ice spear out, damaging and freezing whoever it hits in ice blocks.");
-			config.addDefault("Abilities.Water.WaterArms.SneakMessage", "Active Ability:");
-			config.addDefault("Abilities.Water.WaterArms.Punch.DeathMessage", "{victim} was too slow for {attacker}'s {ability}");
-			config.addDefault("Abilities.Water.WaterArms.Freeze.DeathMessage", "{victim} was frozen by {attacker}'s {ability}");
-			config.addDefault("Abilities.Water.WaterArms.Spear.DeathMessage", "{victim} was speared to death by {attacker}'s {ability}");
-			config.addDefault("Abilities.Water.WaterBubble.Description", "WaterBubble is a basic waterbending ability that allows the bender to create air pockets under water. This is increddibly useful for building under water.");
-			config.addDefault("Abilities.Water.WaterBubble.Instructions", "Hold sneak when in range of water to push the water back and create a water bubble. Alternatively, you can click to create a bubble for a short amount of time.");
-			config.addDefault("Abilities.Water.WaterManipulation.Description", "WaterManipulation is a fundamental ability for waterbenders. Although it is a basic move, it allows for fast damage due to its rapid fire nature, which is incredibly useful when wanting to finish off low health targets.");
-			config.addDefault("Abilities.Water.WaterManipulation.Instructions", "Tap sneak on a water source and left click to send a water manipulation to the point that you clicked. Additionally, you can left click again to change the direction of this move. This includes other players' WaterManipulations.");
-			config.addDefault("Abilities.Water.WaterManipulation.DeathMessage", "{victim} was drowned by {attacker}'s {ability}");
-			config.addDefault("Abilities.Water.WaterSpout.Description", "This ability provides a Waterbender with a means of transportation. It's the most useful mobility move that a waterbender possesses and is great for chasing down targets or escaping.");
-			config.addDefault("Abilities.Water.WaterSpout.Instructions", "\n" + "(Spout) Left click to activate a spout beneath you and hold spacebar to go higher. If you wish to go lower, simply hold sneak. To disable this ability, left click once again." + "\n" + "(Wave) Left click a water source and hold sneak until water has formed around you. Then, release sneak to ride a water wave that transports you in the direction you're looking. To cancel this water wave, left click with WaterSpout.");
-			config.addDefault("Abilities.Water.Combo.IceBullet.Description", "Using a large cavern of ice, you can punch ice shards at your opponent causing moderate damage. To rapid fire, you must alternate between Left clicking and right clicking with IceBlast.");
-			config.addDefault("Abilities.Water.Combo.IceBullet.DeathMessage", "{victim}'s heart was frozen by {attacker}'s {ability}");
-			config.addDefault("Abilities.Water.Combo.IceBullet.Instructions", "WaterBubble (Tap Shift) > IceBlast (Hold Shift) > Wait for ice to Form > Then alternate between Left and Right click with IceBlast");
-			config.addDefault("Abilities.Water.Combo.IceWave.Description", "PhaseChange your WaterWave into an IceWave that freezes and damages enemies.");
-			config.addDefault("Abilities.Water.Combo.IceWave.DeathMessage", "{victim} was frozen solid by {attacker}'s {ability}");
-			config.addDefault("Abilities.Water.Combo.IceWave.Instructions", "Create a WaterSpout Wave > PhaseChange (Left Click)");
-			config.addDefault("Abilities.Water.Passive.FastSwim.Description", "FastSwim is a passive ability for waterbenders allowing them to travel quickly through the water. Simple hold shift while underwater to propel yourself forward.");
-			config.addDefault("Abilities.Water.Passive.HydroSink.Description", "Hydrosink is a passive ability for waterbenders enabling them to softly land on any waterbendable surface, cancelling all damage.");
-
-			config.addDefault("Commands.Help.Elements.Earth", "Earth is the element of substance. Earthbenders share many of the same fundamental techniques as Waterbenders, but their domain is quite different and more readily accessible. Earthbenders dominate the ground and subterranean, having abilities to pull columns of rock straight up from the earth or drill their way through the mountain. They can also launch themselves through the air using pillars of rock, and will not hurt themselves assuming they land on something they can bend. The more skilled Earthbenders can even bend metal, sand, and lava.\nEnter /b display Earth for a list of the available earth abilities.");
-			config.addDefault("Abilities.Earth.Catapult.Description", "Catapult is an advanced earthbending ability that allows you to forcefully push yourself using earth, reaching great heights. This technique is best used when travelling, but it can also be used to quickly escape a battle.");
-			config.addDefault("Abilities.Earth.Catapult.Instructions", "Hold sneak until you see particles and hear a sound and then release to be propelled in the direction you're looking. Additionally, you can left-click to be propelled with less power.");
-			config.addDefault("Abilities.Earth.Collapse.Description", "This ability is a basic earthbending ability that allows the earthbender great utility. It allows them to control earth blocks by compressing earth. Players and mobs can be trapped and killed if earth is collapsed and they're stuck inside it, meaning this move is deadly when in cave systems.");
-			config.addDefault("Abilities.Earth.Collapse.Instructions", "Left click an earthbendable block. If there's space under that block, it will be collapsed. Alternatively, you can tap sneak to collapse multiple blocks at a time.");
-			config.addDefault("Abilities.Earth.Collapse.DeathMessage", "{victim} was suffocated by {attacker}'s {ability}");
-			config.addDefault("Abilities.Earth.EarthArmor.Description", "This ability encases the Earthbender in armor, giving them protection. It is a fundamental earthbending technique that's used to survive longer in battles.");
-			config.addDefault("Abilities.Earth.EarthArmor.Instructions", "Tap sneak while looking at an earthbendable block to bring those blocks towards you, forming earth armor. This ability will give you extra hearts and will be removed once those extra hearts are gone. You can disable this ability by holding sneak and left clicking with EarthArmor.");
-			config.addDefault("Abilities.Earth.EarthBlast.Description", "EarthBlast is a basic yet fundamental earthbending ability. It allows you to deal rapid fire damage to your target to finish low health targets off or deal burst damage to them. Although it can be used at long range, it's potential is greater in close ranged comat.");
-			config.addDefault("Abilities.Earth.EarthBlast.Instructions", "Tap sneak at an earthbendable block and then left click in a direction to send an earthblast. Additionally, you can left click again to change the direction of the earthblast. You can also redirect other earthbender's earth blast by left clicking. If the earth blast hits an entity it will deal damage and knockback.");
-			config.addDefault("Abilities.Earth.EarthBlast.DeathMessage", "{victim} was shattered by {attacker}'s {ability}");
-			config.addDefault("Abilities.Earth.EarthGrab.Description", "EarthGrab is one of the best defence abilities in an earthbender's arsenal. It allows you to trap someone who is running away so that you can catch up to someone. It is also of great utility use to an earthbender. It can be used to drag items, arrows, and crops that are on earthbendable blocks towards you, saving you the time of running to get them.");
-			config.addDefault("Abilities.Earth.EarthGrab.Instructions", "\n" + "(Grab) To grab an entity, left click in the direction of the target. Your power will be sent through the earth, and then it will reach up and root them in their spot upon contact. The ability can be manually be disabled by sneaking or clicking again on the EarthGrab slot." + "\n" + "(Drag) To drag items towards you, sneak" + "\n(Escaping) To escape, the trap must be destroyed or the user damaged. The trap can be destroyed by damage or the trapped entity right-clicking it a certain number of times. Additionally, forcefully moving the entity with another earth ability destroys the trap.");
-			config.addDefault("Abilities.Earth.EarthTunnel.Description", "Earth Tunnel is a completely utility ability for earthbenders. It allows you to dig a hole that lowers players down while you continue the ability, create fast escape routes or just great for making your own cave systems.");
-			config.addDefault("Abilities.Earth.EarthTunnel.Instructions", "Hold sneak while looking at an earthbendable block to tunnel the blocks away. If you release sneak or look at a block that isn't earthbendable, the ability will cancel.");
-			config.addDefault("Abilities.Earth.Extraction.Description", "This ability allows metalbenders to extract the minerals from ore blocks. This ability is extremely useful for gathering materials as it has a chance to extract double or tripple the ores.");
-			config.addDefault("Abilities.Earth.Extraction.Instructions", "Tap sneak while looking at an earthbendable ore to extract the ore.");
-			config.addDefault("Abilities.Earth.LavaFlow.Description", "LavaFlow is an extremely advanced, and dangerous ability. It allows the earthbender to create pools of lava around them, or to solidify existing lava. This ability can be deadly when comboed with EarthGrab.");
-			config.addDefault("Abilities.Earth.LavaFlow.Instructions", "\n" + "(Flow) Hold sneak and lava will begin expanding outwards. Once the lava has stopped expanding, you can release sneak. Additionally, if you tap sneak the lava you created will revert back to the earthbendable block." + "\n" + "(Lava Pool) Left click to slowly transform earthbendable blocks into a pool of lava." + "\n" + "(Solidify) Left click on lava to solidify it, turning it to stone.");
-			config.addDefault("Abilities.Earth.LavaFlow.DeathMessage", "{victim} was caught by {attacker}'s {ability}");
-			config.addDefault("Abilities.Earth.EarthSmash.Description", "EarthSmash is an advanced earthbending technique that has lots of utility. It can be comboed with abilities such as Shockwave, but also be used for mobility and to produce high damage. EarthSmash is great for escaping when at low health.");
-			config.addDefault("Abilities.Earth.EarthSmash.Instructions", "\n" + "(Smash) Hold sneak until particles appear, then release sneak while looking at an earthbendable block which will raise an earth boulder. Then, hold sneak while looking at this boulder to control it. Left click to send the bounder in the direction you're facing, damanging entities and knocking them back." + "\n" + "(Ride) After you have created an earth boulder, hold sneak and right click on the boulder to ride it. You will now ride the boulder in whatever direction you look. Additionally, you can ride the boulder by going on top of it and holding sneak. If you come into contact with an entity while riding the boulder, it will drag them along with you. If you left go of sneak, the ability will cancel.");
-			config.addDefault("Abilities.Earth.EarthSmash.DeathMessage", "{victim} was crushed by {attacker}'s {ability}");
-			config.addDefault("Abilities.Earth.MetalClips.Description", "MetalClips is an advanced metalbending ability that allows you to take control of a fight. It gives the metalbender the ability to control an entity, create space between them and a player and even added utility.");
-			config.addDefault("Abilities.Earth.MetalClips.Instructions", "\n" + "(Clips) This ability requires iron ingots in your inventory. Left click to throw an ingot at an entity, dealing damage to them. This ingot will form into armor, wrapping itself around the entity. Once enough armor pieces are around the entity, you can then control them. To control them, hold sneak while looking at them and then they will be moved in the direction you look. Additionally, you can release sneak to throw them in the direction you're looking." + "\n" + "(Magnet) Hold sneak with this ability to pull iron ingots towards you.");
-			config.addDefault("Abilities.Earth.MetalClips.DeathMessage", "{victim} was too slow for {attacker}'s {ability}");
-			config.addDefault("Abilities.Earth.RaiseEarth.Description", "RaiseEarth is a basic yet useful utility move. It has the potential to allow the earthbender to create great escape routes by raising earth underneath them to propell themselves upwards. It also offers synergy with other moves, such as shockwave. RaiseEarth is often used to block incoming abilities.");
-			config.addDefault("Abilities.Earth.RaiseEarth.Instructions", "\n" + "(Pillar) To raise a pillar of earth, left click on an earthbendable block." + "\n" + "(Wall) To raise a wall of earth, tap sneak on an earthbendable block.");
-			config.addDefault("Abilities.Earth.Shockwave.Description", "Shockwave is one of the most powerful earthbending abilities. It allows the earthbender to deal mass damage to everyone around them and knock them back. It's extremely useful when fighting more than one target or if you're surrounded by mobs.");
-			config.addDefault("Abilities.Earth.Shockwave.Instructions", "Hold sneak until you see particles and then release sneak to send a wave of earth outwards, damaging and knocking entities back that it collides with. Additionally, instead of releasing sneak you can send a cone of earth forwards by left clicking. If you are on the Shockwave slot and you fall from a great height, your Shockwave will automatically activate.");
-			config.addDefault("Abilities.Earth.Shockwave.DeathMessage", "{victim} was blown away by {attacker}'s {ability}");
-			config.addDefault("Abilities.Earth.Tremorsense.Description", "This is a pure utility ability for earthbenders. If you are in an area of low-light and are standing on top of an earthbendable block, this ability will automatically turn that block into glowstone, visible *only by you*. If you lose contact with a bendable block, the light will go out as you have lost contact with the earth and cannot 'see' until you can touch earth again. Additionally, if you click with this ability selected, smoke will appear above nearby earth with pockets of air beneath them.");
-			config.addDefault("Abilities.Earth.Tremorsense.Instructions", "Simply left click while on an earthbendable block.");
-			config.addDefault("Abilities.Earth.Combo.EarthDome.Description", "EarthDome allows earthbenders to surround themselves or another entity in earth, temporarily preventing anything from entering or escaping the dome.");
-			config.addDefault("Abilities.Earth.Combo.EarthDome.Instructions", "(Self) RaiseEarth (Right click) > Shockwave (Right click)\\n(Projection) RaiseEarth(Right click) > Shockwave (Left click)");
-			config.addDefault("Abilities.Earth.Combo.EarthPillars.Description", "Send players and entities flying into the air and possibly stunning them by raising pillars of earth under their feet, dealing damage initally as well. This combo can also be used by falling from high off the ground and landing while on the Catapult ability");
-			config.addDefault("Abilities.Earth.Combo.EarthPillars.Instructions", "Shockwave (Tap sneak) > Shockwave (Hold sneak) > Catapult (Release sneak)");
-			config.addDefault("Abilities.Earth.Passive.DensityShift.Description", "DensityShift is a passive ability which allows earthbenders to make a firm landing negating all fall damage on any earthbendable surface.");
-			config.addDefault("Abilities.Earth.Passive.FerroControl.Description", "FerroControl is a passive ability which allows metalbenders to simply open and close iron doors by sneaking.");
-
-			config.addDefault("Commands.Help.Elements.Fire", "Fire is the element of power. Firebenders focus on destruction and incineration. Their abilities are pretty straight forward: set things on fire. They do have a bit of utility however, being able to make themselves un-ignitable, extinguish large areas, cook food in their hands, extinguish large areas, small bursts of flight, and then comes the abilities to shoot fire from your hands.\nEnter /b display Fire for a list of the available fire abilities.");
-			config.addDefault("Abilities.Fire.Blaze.Description", "Blaze is a basic firebending technique that can be extremely deadly if used right. It's useful to stop people from chasing you or to create space between you and other players..");
-			config.addDefault("Abilities.Fire.Blaze.Instructions", "Left click to send an arc of fire in the direction you're facing that will burn entities in its path. Additionally, you can tap sneak to send a blaze all around you.");
-			config.addDefault("Abilities.Fire.Blaze.DeathMessage", "{victim} was incinerated by {attacker}'s {ability}");
-			config.addDefault("Abilities.Fire.Combustion.Description", "Combustion is a special firebending technique that's extremely deadly. It allows you to create a powerful blast to deal immense damage to players at long range.");
-			config.addDefault("Abilities.Fire.Combustion.Instructions", "Tap sneak to send a combustion out in the direction you're looking. It will explode on impact, or you can left click to manually expload it. This deals damage to players who are in radius of the blast.");
-			config.addDefault("Abilities.Fire.Combustion.DeathMessage", "{victim} was shot down by {attacker}'s {ability}");
-			config.addDefault("Abilities.Fire.FireBlast.Description", "FireBlast is the most fundamental bending technique of a firebender. It allows the firebender to create mass amounts of fire blasts to constantly keep damaging an entity. It's great for rapid fire successions to deal immense damage.");
-			config.addDefault("Abilities.Fire.FireBlast.Instructions", "\n" + "(Ball) Left click to send out a ball of fire that will deal damage and knockback entities it hits. Additionally, this ability can refuel furnace power if the blast connects with a furnace." + "\n" + "(Blast) Hold sneak until you see particles and then release sneak to send out a powerful fire blast outwards. This deals damage and knocks back anyone it hits, while exploding on impact.");
-			config.addDefault("Abilities.Fire.FireBlast.DeathMessage", "{victim} was burnt by {attacker}'s {ability}");
-			config.addDefault("Abilities.Fire.FireBurst.Description", "FireBurst is a very powerful firebending ability. " + "FireBurst is an advanced firebending technique that has a large range and the potential to deal immense damage. It's incredibly useful when surrounded by lots of mobs, to damage them all at once.");
-			config.addDefault("Abilities.Fire.FireBurst.Instructions", "Hold sneak until you see particles and then release sneak to send out a sphere of fire expanding outwards, damaging anything it hits. Additionally, you can left click instead of releasing sneak to send the fire burst into one direction only.");
-			config.addDefault("Abilities.Fire.FireBurst.DeathMessage", "{victim} was blown apart by {attacker}'s {ability}");
-			config.addDefault("Abilities.Fire.FireJet.Description", "FireJet is a fundamental utility move for firebenders. It allows the firebender to blast fire behind them to propel them forward, which can prevent them from taking fall damage or to escape from deadly situations.");
-			config.addDefault("Abilities.Fire.FireJet.Instructions", "Left click to propel yourself in the direction you're looking. Additionally, left click while flying to cancel the jet.");
-			config.addDefault("Abilities.Fire.FireShield.Description", "FireShield is a basic defensive ability that allows a firebender to block projectiles or other bending abilities. It's useful while fighting off skeletons, or while trying to block bending abilities at low health.");
-			config.addDefault("Abilities.Fire.FireShield.Instructions", "Hold sneak to create a fire shield around you that will block projectiles and other bending abilities. Additionally, left click to create a temporary fire shield. If entities step inside this fire shield, they will be ignited.");
-			config.addDefault("Abilities.Fire.FireShield.DeathMessage", "{victim} scorched themselves on {attacker}'s {ability}");
-			config.addDefault("Abilities.Fire.FireManipulation.Description", "FireManipulation is an extremely advanced and unique Firebending technique that allows the bender to create fire and manipulate it to block incoming attacks. You can also manipulate the fire you create to be used as an offence ability.");
-			config.addDefault("Abilities.Fire.FireManipulation.Instructions", "Stream: Hold sneak and move your cursor around to create a fire where you look, blocking incoming attacks. Once you've created enough fire, left click to send the fire stream outwards, damaging anything it comes into contact with.");
-			config.addDefault("Abilities.Fire.FireManipulation.DeathMessage", "{victim} scorched themselves on {attacker}'s {ability}");
-			config.addDefault("Abilities.Fire.HeatControl.Description", "HeatControl is a fundamental firebending technique that allows the firebender to control and manipulate heat. This ability is extremely useful for ensuring that you're protected from your own fire and fire from that of other firebenders. It's also offers utility by melting ice or cooking food.");
-			config.addDefault("Abilities.Fire.HeatControl.Instructions", "\n" + "(Melt) To melt ice, simply left click while looking at ice." + "\n" + "(Solidify) To solidify lava, hold sneak while looking at lava while standing still and it will start to solidify the lava pool you're looking at." + "\n" + "(Extinguish) To extinguish nearby fire or yourself, simply tap sneak." + "\n" + "(Cook) To cook food, place the raw food on your HeatControl slot and hold sneak. The food will then begin to cook.");
-			config.addDefault("Abilities.Fire.Illumination.Description", "Illumination is a basic firebending technique that allows firebenders to manipulate their fire to create a light source. This ability will automatically activate when you're in low light.");
-			config.addDefault("Abilities.Fire.Illumination.Instructions", "Left click to enable. Additionally, left click to disable.");
-			config.addDefault("Abilities.Fire.Lightning.Description", "Lightning is an advanced firebending technique. It allows you to create lightning and manipulate it towards a target to deal immense damage.");
-			config.addDefault("Abilities.Fire.Lightning.Instructions", "\n" + "(Lightning) Hold sneak to create lightning until particles appear, then release sneak to send lightning in the direction you're looking. This deals damage to entities that it hits and has a chance to stun them for a short duration." + "\n" + "(Redirection) When someone has fired a lightning strike at you, you can hold sneak to absorb this lightning and then release sneak to fire it back.");
-			config.addDefault("Abilities.Fire.Lightning.DeathMessage", "{victim} was electrocuted by {attacker}'s {ability}");
-			config.addDefault("Abilities.Fire.WallOfFire.Description", "WallOfFire is an advanced firebending technique that can be used aggressively or defensively. It's incredibly useful when trying to block off opponents from chasing you or to back them into corners.");
-			config.addDefault("Abilities.Fire.WallOfFire.Instructions", "Left click to create a fire wall at the location you clicked. This fire wall will damage entities that run into it and deal knockback.");
-			config.addDefault("Abilities.Fire.WallOfFire.DeathMessage", "{victim} ran into {attacker}'s {ability}");
-			config.addDefault("Abilities.Fire.Combo.FireKick.Description", "A short ranged arc of fire launches from the player's feet dealing moderate damage to enemies.");
-			config.addDefault("Abilities.Fire.Combo.FireKick.DeathMessage", "{victim} was kicked to the floor, in flames, from {attacker}'s {ability}");
-			config.addDefault("Abilities.Fire.Combo.FireKick.Instructions", "FireBlast > FireBlast > (Hold sneak) > FireBlast");
-			config.addDefault("Abilities.Fire.Combo.FireSpin.Description", "A circular array of fire that causes damage and massive knockback to nearby enemies.");
-			config.addDefault("Abilities.Fire.Combo.FireSpin.DeathMessage", "{victim} was caught in {attacker}'s {ability} inferno");
-			config.addDefault("Abilities.Fire.Combo.FireSpin.Instructions", "FireBlast > FireBlast > FireShield (Left Click) > FireShield (Tap Shift)");
-			config.addDefault("Abilities.Fire.Combo.JetBlaze.Description", "Damages and burns all enemies in the proximity of your FireJet.");
-			config.addDefault("Abilities.Fire.Combo.JetBlaze.DeathMessage", "{victim} was lit ablaze by {attacker}'s {ability}");
-			config.addDefault("Abilities.Fire.Combo.JetBlaze.Instructions", "FireJet (Tap Shift) > FireJet (Tap Shift) > Blaze (Tap Shift) > FireJet");
-			config.addDefault("Abilities.Fire.Combo.JetBlast.Description", "Create an explosive blast that propels your FireJet at higher speeds.");
-			config.addDefault("Abilities.Fire.Combo.JetBlast.Instructions", "FireJet (Tap Shift) > FireJet (Tap Shift) > FireShield (Tap Shift) > FireJet");
-			config.addDefault("Abilities.Fire.Combo.FireWheel.Description", "A high-speed wheel of fire that travels along the ground for long distances dealing high damage.");
-			config.addDefault("Abilities.Fire.Combo.FireWheel.DeathMessage", "{victim} was incinerated by {attacker}'s {ability}");
-			config.addDefault("Abilities.Fire.Combo.FireWheel.Instructions", "FireShield (Hold Shift) > Right Click a block in front of you twice > Switch to Blaze > Release Shift");
-
-			config.addDefault("Commands.Help.Elements.Chi", "Chiblockers focus on bare handed combat, utilizing their agility and speed to stop any bender right in their path. Although they lack the ability to bend any of the other elements, they are great in combat, and a serious threat to any bender. Chiblocking was first shown to be used by Ty Lee in Avatar: The Last Airbender, then later by members of the Equalists in The Legend of Korra.\nEnter /b display Chi for a list of the available chi abilities.");
-			config.addDefault("Abilities.Chi.AcrobatStance.Description", "AcrobatStance gives a Chiblocker a higher probability of blocking a Bender's Chi while granting them a Speed and Jump Boost. It also increases the rate at which the hunger bar depletes.");
-			config.addDefault("Abilities.Chi.AcrobatStance.Instructions", "To use, simply left click to activate this stance. Left click once more to deactivate it.");
-			config.addDefault("Abilities.Chi.HighJump.Description", "HighJump gives the Chiblocker the ability to leap into the air. This ability is used for mobility, and is often used to dodge incoming attacks.");
-			config.addDefault("Abilities.Chi.HighJump.Instructions", "To use, simply left click while standing on the ground.");
-			config.addDefault("Abilities.Chi.Smokescreen.Description", "Smokescreen, if used correctly, can serve as a defensive and offensive ability for Chiblockers. When used, a smoke bomb is fired which will blind anyone within a small radius of the explosion, allowing you to either get away, or move in for the kill.");
-			config.addDefault("Abilities.Chi.Smokescreen.Instructions", "Left click and a smoke bomb will be fired in the direction you're looking.");
-			config.addDefault("Abilities.Chi.WarriorStance.Description", "WariorStance is an advanced chiblocker technique that gives the chiblocker increased damage but makes them a tad more vulnerable. This ability is useful when finishing off weak targets.");
-			config.addDefault("Abilities.Chi.WarriorStance.Instructions", "Left click to activate the warrior stance mode. Additionally, left click to disable it.");
-			config.addDefault("Abilities.Chi.Paralyze.Description", "Paralyzes the target, making them unable to do anything for a short period of time as they will be paralyzed where they're stood. ");
-			config.addDefault("Abilities.Chi.Paralyze.Instructions", "Punch a player to paralyze them.");
-			config.addDefault("Abilities.Chi.RapidPunch.Description", "This ability allows the chiblocker to punch rapidly in a short period. To use, simply punch. This has a short cooldown.");
-			config.addDefault("Abilities.Chi.RapidPunch.Instructions", "Punch a player to deal massive damage.");
-			config.addDefault("Abilities.Chi.RapidPunch.DeathMessage", "{victim} took all the hits from {attacker}'s {ability}");
-			config.addDefault("Abilities.Chi.QuickStrike.Description", "QuickStrike enables a chiblocker to quickly strike an enemy, potentially blocking their chi.");
-			config.addDefault("Abilities.Chi.QuickStrike.Instructions", "Left click on a player to quick strike them.");
-			config.addDefault("Abilities.Chi.QuickStrike.DeathMessage", "{victim} was struck down by {attacker}'s {ability}");
-			config.addDefault("Abilities.Chi.SwiftKick.Description", "SwiftKick allows a chiblocker to swiftly kick an enemy, potentially blocking their chi.");
-			config.addDefault("Abilities.Chi.SwiftKick.Instructions", "Jump and left click on a player to swift kick them.");
-			config.addDefault("Abilities.Chi.SwiftKick.DeathMessage", "{victim} was kicked to the floor by {attacker}'s {ability}");
-			config.addDefault("Abilities.Chi.Combo.Immobilize.Description", "Immobilizes the opponent for several seconds.");
-			config.addDefault("Abilities.Chi.Combo.Immobilize.Instructions", "QuickStrike > SwiftKick > QuickStrike > QuickStrike");
-			config.addDefault("Abilities.Chi.Passive.ChiAgility.Description", "ChiAgility is a passive ability which enables chiblockers to run faster and jump higher.");
-			config.addDefault("Abilities.Chi.Passive.ChiSaturation.Description", "ChiSaturation is a passive ability which causes chiblockers' hunger to deplete at a slower rate.");
-			config.addDefault("Abilities.Chi.Passive.Acrobatics.Description", "Acrobatics is a passive ability which negates all fall damage based on a percent chance.");
-
-			config.addDefault("Commands.Help.Elements.Avatar", "Avatars are the human embodiment of light and peace created through a connection with the Avatar Spirit. It is considered an Avatar's duty to master the four elements and use that power to keep balance among the four nations as well as act as the bridge between the physical and spiritual worlds.\nEnter /b display Avatar for a list of the available avatar abilities.");
-
-			languageConfig.save();
-		} else if (type == ConfigType.DEFAULT) {
-			config = defaultConfig.get();
-
-			final ArrayList<String> earthBlocks = new ArrayList<String>();
-			earthBlocks.add(Material.DIRT.toString());
-			earthBlocks.add(Material.MYCELIUM.toString());
-			earthBlocks.add(Material.STONE.toString());
-			earthBlocks.add(Material.GRAVEL.toString());
-			earthBlocks.add(Material.CLAY.toString());
-			earthBlocks.add(Material.COAL_ORE.toString());
-			earthBlocks.add(Material.REDSTONE_ORE.toString());
-			earthBlocks.add(Material.LAPIS_ORE.toString());
-			earthBlocks.add(Material.DIAMOND_ORE.toString());
-			earthBlocks.add(Material.EMERALD_ORE.toString());
-			earthBlocks.add(Material.NETHERRACK.toString());
-			earthBlocks.add(Material.COBBLESTONE.toString());
-			earthBlocks.add(Material.STONE_SLAB.toString());
-			earthBlocks.add(Material.COBBLESTONE_SLAB.toString());
-			earthBlocks.add(Material.GRASS_BLOCK.toString());
-			earthBlocks.add(Material.GRASS_PATH.toString());
-			earthBlocks.add(Material.ANDESITE.toString());
-			earthBlocks.add(Material.GRANITE.toString());
-			earthBlocks.add(Material.DIORITE.toString());
-
-			final ArrayList<String> metalBlocks = new ArrayList<String>();
-			metalBlocks.add(Material.IRON_ORE.toString());
-			metalBlocks.add(Material.GOLD_ORE.toString());
-			metalBlocks.add(Material.NETHER_QUARTZ_ORE.toString());
-			metalBlocks.add(Material.IRON_BLOCK.toString());
-			metalBlocks.add(Material.GOLD_BLOCK.toString());
-			metalBlocks.add(Material.QUARTZ_BLOCK.toString());
-
-			final ArrayList<String> sandBlocks = new ArrayList<String>();
-			sandBlocks.add(Material.SAND.toString());
-			sandBlocks.add(Material.SANDSTONE.toString());
-			sandBlocks.add(Material.SANDSTONE_SLAB.toString());
-			sandBlocks.add(Material.RED_SAND.toString());
-			sandBlocks.add(Material.RED_SANDSTONE.toString());
-			sandBlocks.add(Material.RED_SANDSTONE_SLAB.toString());
-
-			final ArrayList<String> iceBlocks = new ArrayList<String>();
-			iceBlocks.add(Material.ICE.toString());
-			iceBlocks.add(Material.PACKED_ICE.toString());
-			iceBlocks.add(Material.BLUE_ICE.toString());
-			iceBlocks.add(Material.FROSTED_ICE.toString());
-
-			final ArrayList<String> plantBlocks = new ArrayList<String>();
-			plantBlocks.add(Material.ACACIA_SAPLING.toString());
-			plantBlocks.add(Material.BIRCH_SAPLING.toString());
-			plantBlocks.add(Material.DARK_OAK_SAPLING.toString());
-			plantBlocks.add(Material.JUNGLE_SAPLING.toString());
-			plantBlocks.add(Material.OAK_SAPLING.toString());
-			plantBlocks.add(Material.SPRUCE_SAPLING.toString());
-			plantBlocks.add(Material.ACACIA_LEAVES.toString());
-			plantBlocks.add(Material.BIRCH_LEAVES.toString());
-			plantBlocks.add(Material.DARK_OAK_LEAVES.toString());
-			plantBlocks.add(Material.JUNGLE_LEAVES.toString());
-			plantBlocks.add(Material.OAK_LEAVES.toString());
-			plantBlocks.add(Material.SPRUCE_LEAVES.toString());
-			plantBlocks.add(Material.DEAD_BUSH.toString());
-			plantBlocks.add(Material.ORANGE_TULIP.toString());
-			plantBlocks.add(Material.PINK_TULIP.toString());
-			plantBlocks.add(Material.RED_TULIP.toString());
-			plantBlocks.add(Material.WHITE_TULIP.toString());
-			plantBlocks.add(Material.ROSE_BUSH.toString());
-			plantBlocks.add(Material.BLUE_ORCHID.toString());
-			plantBlocks.add(Material.ALLIUM.toString());
-			plantBlocks.add(Material.DANDELION.toString());
-			plantBlocks.add(Material.LILAC.toString());
-			plantBlocks.add(Material.OXEYE_DAISY.toString());
-			plantBlocks.add(Material.AZURE_BLUET.toString());
-			plantBlocks.add(Material.PEONY.toString());
-			plantBlocks.add(Material.SUNFLOWER.toString());
-			plantBlocks.add(Material.POPPY.toString());
-			plantBlocks.add(Material.FERN.toString());
-			plantBlocks.add(Material.LARGE_FERN.toString());
-			plantBlocks.add(Material.RED_MUSHROOM.toString());
-			plantBlocks.add(Material.RED_MUSHROOM_BLOCK.toString());
-			plantBlocks.add(Material.BROWN_MUSHROOM.toString());
-			plantBlocks.add(Material.BROWN_MUSHROOM_BLOCK.toString());
-			plantBlocks.add(Material.MUSHROOM_STEM.toString());
-			plantBlocks.add(Material.CACTUS.toString());
-			plantBlocks.add(Material.PUMPKIN.toString());
-			plantBlocks.add(Material.PUMPKIN_STEM.toString());
-			plantBlocks.add(Material.MELON.toString());
-			plantBlocks.add(Material.MELON_STEM.toString());
-			plantBlocks.add(Material.VINE.toString());
-			plantBlocks.add(Material.LILY_PAD.toString());
-			plantBlocks.add(Material.WHEAT.toString());
-			plantBlocks.add(Material.BEETROOTS.toString());
-			plantBlocks.add(Material.CARROTS.toString());
-			plantBlocks.add(Material.POTATOES.toString());
-			plantBlocks.add(Material.SUGAR_CANE.toString());
-			plantBlocks.add(Material.GRASS.toString());
-			plantBlocks.add(Material.TALL_GRASS.toString());
-
-			final ArrayList<String> snowBlocks = new ArrayList<>();
-			snowBlocks.add(Material.SNOW.toString());
-
-			config.addDefault("Properties.UpdateChecker", true);
-			config.addDefault("Properties.Statistics", true);
-			config.addDefault("Properties.DatabaseCooldowns", true);
-			config.addDefault("Properties.BendingPreview", true);
-			config.addDefault("Properties.BendingAffectFallingSand.Normal", true);
-			config.addDefault("Properties.BendingAffectFallingSand.NormalStrengthMultiplier", 1.0);
-			config.addDefault("Properties.BendingAffectFallingSand.TNT", true);
-			config.addDefault("Properties.BendingAffectFallingSand.TNTStrengthMultiplier", 1.0);
-			config.addDefault("Properties.GlobalCooldown", 500);
-			config.addDefault("Properties.TogglePassivesWithAllBending", true);
-			config.addDefault("Properties.SeaLevel", 62);
-			config.addDefault("Properties.ChooseCooldown", 0L);
-			config.addDefault("Properties.MaxPresets", 10);
-
-			config.addDefault("Properties.HorizontalCollisionPhysics.Enabled", true);
-			config.addDefault("Properties.HorizontalCollisionPhysics.DamageOnBarrierBlock", false);
-			config.addDefault("Properties.HorizontalCollisionPhysics.WallDamageMinimumDistance", 5.0);
-			config.addDefault("Properties.HorizontalCollisionPhysics.WallDamageCap", 5.0);
-
-			config.addDefault("Properties.RegionProtection.AllowHarmlessAbilities", true);
-			config.addDefault("Properties.RegionProtection.RespectWorldGuard", true);
-			config.addDefault("Properties.RegionProtection.RespectGriefPrevention", true);
-			config.addDefault("Properties.RegionProtection.RespectFactions", true);
-			config.addDefault("Properties.RegionProtection.RespectTowny", true);
-			config.addDefault("Properties.RegionProtection.RespectPreciousStones", true);
-			config.addDefault("Properties.RegionProtection.RespectLWC", true);
-			config.addDefault("Properties.RegionProtection.Residence.Flag", "bending");
-			config.addDefault("Properties.RegionProtection.Residence.Respect", true);
-			config.addDefault("Properties.RegionProtection.RespectKingdoms", true);
-			config.addDefault("Properties.RegionProtection.RespectPlotSquared", true);
-			config.addDefault("Properties.RegionProtection.RespectRedProtect", true);
-			config.addDefault("Properties.RegionProtection.CacheBlockTime", 5000);
-
-			config.addDefault("Properties.Air.CanBendWithWeapons", false);
-			config.addDefault("Properties.Air.Particles", "spell");
-			config.addDefault("Properties.Air.PlaySound", true);
-			config.addDefault("Properties.Air.Sound.Sound", "ENTITY_CREEPER_HURT");
-			config.addDefault("Properties.Air.Sound.Volume", 1);
-			config.addDefault("Properties.Air.Sound.Pitch", 2);
-
-			config.addDefault("Properties.Water.DynamicSourcing", true);
-			config.addDefault("Properties.Water.FreezePlayerHead", true);
-			config.addDefault("Properties.Water.FreezePlayerFeet", true);
-			config.addDefault("Properties.Water.CanBendWithWeapons", true);
-			config.addDefault("Properties.Water.IceBlocks", iceBlocks);
-			config.addDefault("Properties.Water.PlantBlocks", plantBlocks);
-			config.addDefault("Properties.Water.SnowBlocks", snowBlocks);
-			config.addDefault("Properties.Water.NightFactor", 1.5);
-			config.addDefault("Properties.Water.FullMoonFactor", 1.75);
-			config.addDefault("Properties.Water.PlaySound", true);
-			config.addDefault("Properties.Water.WaterSound.Sound", "BLOCK_WATER_AMBIENT");
-			config.addDefault("Properties.Water.WaterSound.Volume", 1);
-			config.addDefault("Properties.Water.WaterSound.Pitch", 1);
-			config.addDefault("Properties.Water.IceSound.Sound", "ITEM_FLINTANDSTEEL_USE");
-			config.addDefault("Properties.Water.IceSound.Volume", 1);
-			config.addDefault("Properties.Water.IceSound.Pitch", 1);
-			config.addDefault("Properties.Water.PlantSound.Sound", "BLOCK_GRASS_STEP");
-			config.addDefault("Properties.Water.IceSound.Volume", 1);
-			config.addDefault("Properties.Water.IceSound.Pitch", 1);
-
-			config.addDefault("Properties.Earth.DynamicSourcing", true);
-			config.addDefault("Properties.Earth.RevertEarthbending", true);
-			config.addDefault("Properties.Earth.SafeRevert", true);
-			config.addDefault("Properties.Earth.RevertCheckTime", 300000);
-			config.addDefault("Properties.Earth.CanBendWithWeapons", true);
-			config.addDefault("Properties.Earth.EarthBlocks", earthBlocks);
-			config.addDefault("Properties.Earth.MetalBlocks", metalBlocks);
-			config.addDefault("Properties.Earth.SandBlocks", sandBlocks);
-			config.addDefault("Properties.Earth.MetalPowerFactor", 1.5);
-			config.addDefault("Properties.Earth.PlaySound", true);
-			config.addDefault("Properties.Earth.EarthSound.Sound", "ENTITY_GHAST_SHOOT");
-			config.addDefault("Properties.Earth.EarthSound.Volume", 1);
-			config.addDefault("Properties.Earth.EarthSound.Pitch", 1);
-			config.addDefault("Properties.Earth.MetalSound.Sound", "ENTITY_IRON_GOLEM_HURT");
-			config.addDefault("Properties.Earth.MetalSound.Volume", 1);
-			config.addDefault("Properties.Earth.MetalSound.Pitch", 1.25);
-			config.addDefault("Properties.Earth.SandSound.Sound", "BLOCK_SAND_BREAK");
-			config.addDefault("Properties.Earth.SandSound.Volume", 1);
-			config.addDefault("Properties.Earth.SandSound.Pitch", 1);
-			config.addDefault("Properties.Earth.LavaSound.Sound", "BLOCK_LAVA_AMBIENT");
-			config.addDefault("Properties.Earth.LavaSound.Volume", 1);
-			config.addDefault("Properties.Earth.LavaSound.Pitch", 1);
-
-			config.addDefault("Properties.Fire.CanBendWithWeapons", true);
-			config.addDefault("Properties.Fire.DayFactor", 1.25);
-			config.addDefault("Properties.Fire.PlaySound", true);
-			config.addDefault("Properties.Fire.FireGriefing", false);
-			config.addDefault("Properties.Fire.RevertTicks", 12000L);
-			config.addDefault("Properties.Fire.FireSound.Sound", "BLOCK_FIRE_AMBIENT");
-			config.addDefault("Properties.Fire.FireSound.Volume", 1);
-			config.addDefault("Properties.Fire.FireSound.Pitch", 1);
-			config.addDefault("Properties.Fire.CombustionSound.Sound", "ENTITY_FIREWORK_ROCKET_BLAST");
-			config.addDefault("Properties.Fire.CombustionSound.Volume", 1);
-			config.addDefault("Properties.Fire.CombustionSound.Pitch", 0);
-			config.addDefault("Properties.Fire.LightningSound.Sound", "ENTITY_CREEPER_HURT");
-			config.addDefault("Properties.Fire.LightningSound.Volume", 1);
-			config.addDefault("Properties.Fire.LightningSound.Pitch", 0);
-
-			config.addDefault("Properties.Chi.CanBendWithWeapons", true);
-
-			final ArrayList<String> disabledWorlds = new ArrayList<String>();
-			disabledWorlds.add("TestWorld");
-			disabledWorlds.add("TestWorld2");
-			config.addDefault("Properties.DisabledWorlds", disabledWorlds);
-
-			config.addDefault("Abilities.Avatar.AvatarState.Enabled", true);
-			config.addDefault("Abilities.Avatar.AvatarState.Cooldown", 7200000);
-			config.addDefault("Abilities.Avatar.AvatarState.Duration", 480000);
-			config.addDefault("Abilities.Avatar.AvatarState.PotionEffects.Regeneration.Enabled", true);
-			config.addDefault("Abilities.Avatar.AvatarState.PotionEffects.Regeneration.Power", 3);
-			config.addDefault("Abilities.Avatar.AvatarState.PotionEffects.Speed.Enabled", true);
-			config.addDefault("Abilities.Avatar.AvatarState.PotionEffects.Speed.Power", 3);
-			config.addDefault("Abilities.Avatar.AvatarState.PotionEffects.DamageResistance.Enabled", true);
-			config.addDefault("Abilities.Avatar.AvatarState.PotionEffects.DamageResistance.Power", 3);
-			config.addDefault("Abilities.Avatar.AvatarState.PotionEffects.FireResistance.Enabled", true);
-			config.addDefault("Abilities.Avatar.AvatarState.PotionEffects.FireResistance.Power", 3);
-			config.addDefault("Abilities.Avatar.AvatarState.PowerMultiplier", 2);
-			config.addDefault("Abilities.Avatar.AvatarState.PlaySound", true);
-			config.addDefault("Abilities.Avatar.AvatarState.Sound.Sound", "BLOCK_ANVIL_LAND");
-			config.addDefault("Abilities.Avatar.AvatarState.Sound.Volume", 1);
-			config.addDefault("Abilities.Avatar.AvatarState.Sound.Pitch", 1.5);
-
-			config.addDefault("Abilities.Avatar.AvatarState.Air.AirBlast.Push.Entities", 4.5);
-			config.addDefault("Abilities.Avatar.AvatarState.Air.AirBlast.Push.Self", 4.0);
-			config.addDefault("Abilities.Avatar.AvatarState.Air.AirSpout.Height", 26);
-			config.addDefault("Abilities.Avatar.AvatarState.Air.AirSuction.Push", 3.5);
-			config.addDefault("Abilities.Avatar.AvatarState.Air.AirSwipe.Cooldown", 1000);
-			config.addDefault("Abilities.Avatar.AvatarState.Air.AirSwipe.Damage", 4.5);
-			config.addDefault("Abilities.Avatar.AvatarState.Air.AirSwipe.Push", 1.0);
-			config.addDefault("Abilities.Avatar.AvatarState.Air.AirSwipe.Range", 24);
-			config.addDefault("Abilities.Avatar.AvatarState.Air.AirSwipe.Radius", 3);
-			config.addDefault("Abilities.Avatar.AvatarState.Air.AirBurst.ChargeTime", 1000);
-			config.addDefault("Abilities.Avatar.AvatarState.Air.AirBurst.Damage", 3);
-			config.addDefault("Abilities.Avatar.AvatarState.Air.AirShield.IsAvatarStateToggle", true);
-			config.addDefault("Abilities.Avatar.AvatarState.Air.Suffocate.Cooldown", 0);
-			config.addDefault("Abilities.Avatar.AvatarState.Air.Suffocate.ChargeTime", 1000);
-			config.addDefault("Abilities.Avatar.AvatarState.Air.Suffocate.Damage", 3);
-			config.addDefault("Abilities.Avatar.AvatarState.Air.Suffocate.Range", 16);
-			config.addDefault("Abilities.Avatar.AvatarState.Air.AirStream.Range", 60);
-			config.addDefault("Abilities.Avatar.AvatarState.Air.AirStream.EntityCarry.Height", 21);
-			config.addDefault("Abilities.Avatar.AvatarState.Air.AirStream.EntityCarry.Duration", 20000);
-			config.addDefault("Abilities.Avatar.AvatarState.Air.AirSweep.Damage", 6);
-			config.addDefault("Abilities.Avatar.AvatarState.Air.AirSweep.Range", 21);
-			config.addDefault("Abilities.Avatar.AvatarState.Air.AirSweep.Knockback", 4);
-			config.addDefault("Abilities.Avatar.AvatarState.Air.Twister.Range", 24);
-			config.addDefault("Abilities.Avatar.AvatarState.Air.Twister.Height", 12);
-
-			config.addDefault("Abilities.Avatar.AvatarState.Earth.Catapult.MaxDistance", 80);
-			config.addDefault("Abilities.Avatar.AvatarState.Earth.Catapult.Cooldown", 0);
-			config.addDefault("Abilities.Avatar.AvatarState.Earth.LavaFlow.ShiftCooldown", 1500);
-			config.addDefault("Abilities.Avatar.AvatarState.Earth.LavaFlow.ClickLavaCooldown", 1500);
-			config.addDefault("Abilities.Avatar.AvatarState.Earth.LavaFlow.ClickLandCooldown", 1500);
-			config.addDefault("Abilities.Avatar.AvatarState.Earth.LavaFlow.ShiftPlatformRadius", 2);
-			config.addDefault("Abilities.Avatar.AvatarState.Earth.LavaFlow.ClickRadius", 10);
-			config.addDefault("Abilities.Avatar.AvatarState.Earth.LavaFlow.ShiftRadius", 12);
-			config.addDefault("Abilities.Avatar.AvatarState.Earth.MetalClips.Cooldown", 2000);
-			config.addDefault("Abilities.Avatar.AvatarState.Earth.MetalClips.Range", 20);
-			config.addDefault("Abilities.Avatar.AvatarState.Earth.MetalClips.CrushDamage", 3);
-			config.addDefault("Abilities.Avatar.AvatarState.Earth.RaiseEarth.Column.Height", 8);
-			config.addDefault("Abilities.Avatar.AvatarState.Earth.RaiseEarth.Wall.Height", 8);
-			config.addDefault("Abilities.Avatar.AvatarState.Earth.RaiseEarth.Wall.Width", 8);
-			config.addDefault("Abilities.Avatar.AvatarState.Earth.Collapse.Column.Height", 12);
-			config.addDefault("Abilities.Avatar.AvatarState.Earth.Collapse.Wall.Height", 12);
-			config.addDefault("Abilities.Avatar.AvatarState.Earth.EarthArmor.Cooldown", 2000);
-			config.addDefault("Abilities.Avatar.AvatarState.Earth.EarthArmor.GoldHearts", 6);
-			config.addDefault("Abilities.Avatar.AvatarState.Earth.EarthBlast.Cooldown", 500);
-			config.addDefault("Abilities.Avatar.AvatarState.Earth.EarthBlast.Damage", 5);
-			config.addDefault("Abilities.Avatar.AvatarState.Earth.EarthGrab.Cooldown", 0);
-			config.addDefault("Abilities.Avatar.AvatarState.Earth.EarthGrab.Height", 6);
-			config.addDefault("Abilities.Avatar.AvatarState.Earth.EarthGrab.Radius", 6);
-			config.addDefault("Abilities.Avatar.AvatarState.Earth.Shockwave.Range", 20);
-			config.addDefault("Abilities.Avatar.AvatarState.Earth.Shockwave.Cooldown", 0);
-			config.addDefault("Abilities.Avatar.AvatarState.Earth.Shockwave.ChargeTime", 1500);
-			config.addDefault("Abilities.Avatar.AvatarState.Earth.Shockwave.Damage", 5);
-			config.addDefault("Abilities.Avatar.AvatarState.Earth.Shockwave.Knockback", 2);
-			config.addDefault("Abilities.Avatar.AvatarState.Earth.EarthSmash.SelectRange", 16);
-			config.addDefault("Abilities.Avatar.AvatarState.Earth.EarthSmash.GrabRange", 16);
-			config.addDefault("Abilities.Avatar.AvatarState.Earth.EarthSmash.ChargeTime", 1500);
-			config.addDefault("Abilities.Avatar.AvatarState.Earth.EarthSmash.Cooldown", 0);
-			config.addDefault("Abilities.Avatar.AvatarState.Earth.EarthSmash.Damage", 7);
-			config.addDefault("Abilities.Avatar.AvatarState.Earth.EarthSmash.Knockback", 4.5);
-			config.addDefault("Abilities.Avatar.AvatarState.Earth.EarthSmash.FlightSpeed", 1.0);
-			config.addDefault("Abilities.Avatar.AvatarState.Earth.EarthSmash.FlightTimer", 10000);
-			config.addDefault("Abilities.Avatar.AvatarState.Earth.EarthSmash.ShootRange", 30);
-			config.addDefault("Abilities.Avatar.AvatarState.Earth.EarthTunnel.Radius", 0.5);
-
-			config.addDefault("Abilities.Avatar.AvatarState.Fire.Blaze.Ring.Range", 14);
-			config.addDefault("Abilities.Avatar.AvatarState.Fire.FireJet.IsAvatarStateToggle", true);
-			config.addDefault("Abilities.Avatar.AvatarState.Fire.Lightning.ChargeTime", 1500);
-			config.addDefault("Abilities.Avatar.AvatarState.Fire.Lightning.Damage", 6);
-			config.addDefault("Abilities.Avatar.AvatarState.Fire.Lightning.Cooldown", 1000);
-			config.addDefault("Abilities.Avatar.AvatarState.Fire.FireBurst.ChargeTime", 1);
-			config.addDefault("Abilities.Avatar.AvatarState.Fire.FireBurst.Damage", 3);
-			config.addDefault("Abilities.Avatar.AvatarState.Fire.FireBurst.Cooldown", 0);
-			config.addDefault("Abilities.Avatar.AvatarState.Fire.FireBlast.Charged.ChargeTime", 1500);
-			config.addDefault("Abilities.Avatar.AvatarState.Fire.FireBlast.Charged.Damage", 5);
-			config.addDefault("Abilities.Avatar.AvatarState.Fire.FireKick.Damage", 5);
-			config.addDefault("Abilities.Avatar.AvatarState.Fire.FireKick.Range", 9);
-			config.addDefault("Abilities.Avatar.AvatarState.Fire.FireSpin.Damage", 5);
-			config.addDefault("Abilities.Avatar.AvatarState.Fire.FireSpin.Range", 9);
-			config.addDefault("Abilities.Avatar.AvatarState.Fire.FireSpin.Knockback", 3);
-			config.addDefault("Abilities.Avatar.AvatarState.Fire.FireWheel.Damage", 5);
-			config.addDefault("Abilities.Avatar.AvatarState.Fire.FireWheel.Range", 35);
-			config.addDefault("Abilities.Avatar.AvatarState.Fire.FireWheel.Height", 3);
-			config.addDefault("Abilities.Avatar.AvatarState.Fire.FireWheel.Speed", 0.75);
-			config.addDefault("Abilities.Avatar.AvatarState.Fire.FireWheel.FireTicks", 4);
-			config.addDefault("Abilities.Avatar.AvatarState.Fire.WallOfFire.Height", 6);
-			config.addDefault("Abilities.Avatar.AvatarState.Fire.WallOfFire.Width", 6);
-			config.addDefault("Abilities.Avatar.AvatarState.Fire.WallOfFire.Duration", 8000);
-			config.addDefault("Abilities.Avatar.AvatarState.Fire.WallOfFire.Damage", 2);
-			config.addDefault("Abilities.Avatar.AvatarState.Fire.WallOfFire.FireTicks", 2);
-
-			config.addDefault("Abilities.Avatar.AvatarState.Water.OctopusForm.AttackRange", 3);
-			config.addDefault("Abilities.Avatar.AvatarState.Water.OctopusForm.Radius", 4);
-			config.addDefault("Abilities.Avatar.AvatarState.Water.OctopusForm.Damage", 4);
-			config.addDefault("Abilities.Avatar.AvatarState.Water.OctopusForm.Knockback", 2);
-			config.addDefault("Abilities.Avatar.AvatarState.Water.Surge.Wall.Radius", 4);
-			config.addDefault("Abilities.Avatar.AvatarState.Water.Surge.Wave.Radius", 20);
-			config.addDefault("Abilities.Avatar.AvatarState.Water.Torrent.InitialDamage", 4);
-			config.addDefault("Abilities.Avatar.AvatarState.Water.Torrent.SuccessiveDamage", 1.5);
-			config.addDefault("Abilities.Avatar.AvatarState.Water.Torrent.MaxHits", 3);
-			config.addDefault("Abilities.Avatar.AvatarState.Water.Torrent.Push", 1.5);
-			config.addDefault("Abilities.Avatar.AvatarState.Water.WaterManipulation.Damage", 5);
-			config.addDefault("Abilities.Avatar.AvatarState.Water.IceBlast.Damage", 4);
-			config.addDefault("Abilities.Avatar.AvatarState.Water.IceBlast.Range", 30);
-			config.addDefault("Abilities.Avatar.AvatarState.Water.IceBlast.Cooldown", 0);
-			config.addDefault("Abilities.Avatar.AvatarState.Water.IceBullet.Cooldown", 0);
-			config.addDefault("Abilities.Avatar.AvatarState.Water.IceSpike.Damage", 4);
-			config.addDefault("Abilities.Avatar.AvatarState.Water.IceSpike.Range", 30);
-			config.addDefault("Abilities.Avatar.AvatarState.Water.IceSpike.Push", 0.9);
-			config.addDefault("Abilities.Avatar.AvatarState.Water.IceSpike.Height", 7);
-			config.addDefault("Abilities.Avatar.AvatarState.Water.IceSpike.SlowPotency", 3);
-			config.addDefault("Abilities.Avatar.AvatarState.Water.IceSpike.SlowDuration", 90);
-			config.addDefault("Abilities.Avatar.AvatarState.Water.IceSpike.Field.Damage", 3);
-			config.addDefault("Abilities.Avatar.AvatarState.Water.IceSpike.Field.Radius", 8);
-			config.addDefault("Abilities.Avatar.AvatarState.Water.IceSpike.Field.Push", 1.2);
-			config.addDefault("Abilities.Avatar.AvatarState.Water.IceSpike.Blast.Range", 30);
-			config.addDefault("Abilities.Avatar.AvatarState.Water.IceSpike.Blast.Damage", 3);
-			config.addDefault("Abilities.Avatar.AvatarState.Water.IceSpike.Blast.SlowPotency", 3);
-			config.addDefault("Abilities.Avatar.AvatarState.Water.IceSpike.Blast.SlowDuration", 90);
-			config.addDefault("Abilities.Avatar.AvatarState.Water.IceBullet.Damage", 4);
-			config.addDefault("Abilities.Avatar.AvatarState.Water.IceBullet.Range", 16);
-			config.addDefault("Abilities.Avatar.AvatarState.Water.IceBullet.MaxShots", 45);
-			config.addDefault("Abilities.Avatar.AvatarState.Water.IceBullet.ShootTime", 12000);
-			config.addDefault("Abilities.Avatar.AvatarState.Water.IceWave.Damage", 4);
-			config.addDefault("Abilities.Avatar.AvatarState.Water.WaterSpout.Height", 20);
-			config.addDefault("Abilities.Avatar.AvatarState.Water.WaterSpout.Wave.FlightDuration", 5000);
-
-			config.addDefault("Abilities.Air.Passive.Factor", 0.3);
-			config.addDefault("Abilities.Air.Passive.AirAgility.Enabled", true);
-			config.addDefault("Abilities.Air.Passive.AirAgility.JumpPower", 3);
-			config.addDefault("Abilities.Air.Passive.AirAgility.SpeedPower", 2);
-			config.addDefault("Abilities.Air.Passive.AirSaturation.Enabled", true);
-			config.addDefault("Abilities.Air.Passive.GracefulDescent.Enabled", true);
-
-			config.addDefault("Abilities.Air.AirBlast.Enabled", true);
-			config.addDefault("Abilities.Air.AirBlast.Speed", 25);
-			config.addDefault("Abilities.Air.AirBlast.Range", 20);
-			config.addDefault("Abilities.Air.AirBlast.Radius", 2);
-			config.addDefault("Abilities.Air.AirBlast.SelectRange", 10);
-			config.addDefault("Abilities.Air.AirBlast.SelectParticles", 4);
-			config.addDefault("Abilities.Air.AirBlast.Particles", 6);
-			config.addDefault("Abilities.Air.AirBlast.Cooldown", 500);
-			config.addDefault("Abilities.Air.AirBlast.Push.Self", 2.0);
-			config.addDefault("Abilities.Air.AirBlast.Push.Entities", 1.6);
-			config.addDefault("Abilities.Air.AirBlast.CanFlickLevers", true);
-			config.addDefault("Abilities.Air.AirBlast.CanOpenDoors", true);
-			config.addDefault("Abilities.Air.AirBlast.CanPressButtons", true);
-			config.addDefault("Abilities.Air.AirBlast.CanCoolLava", true);
-
-			config.addDefault("Abilities.Air.AirBurst.Enabled", true);
-			config.addDefault("Abilities.Air.AirBurst.FallThreshold", 10);
-			config.addDefault("Abilities.Air.AirBurst.PushFactor", 2.8);
-			config.addDefault("Abilities.Air.AirBurst.ChargeTime", 1750);
-			config.addDefault("Abilities.Air.AirBurst.Damage", 0);
-			config.addDefault("Abilities.Air.AirBurst.Cooldown", 0);
-			config.addDefault("Abilities.Air.AirBurst.SneakParticles", 10);
-			config.addDefault("Abilities.Air.AirBurst.ParticlePercentage", 50);
-			config.addDefault("Abilities.Air.AirBurst.AnglePhi", 10);
-			config.addDefault("Abilities.Air.AirBurst.AngleTheta", 10);
-
-			config.addDefault("Abilities.Air.AirScooter.Enabled", true);
-			config.addDefault("Abilities.Air.AirScooter.ShowSitting", false);
-			config.addDefault("Abilities.Air.AirScooter.Speed", 0.675);
-			config.addDefault("Abilities.Air.AirScooter.Interval", 100);
-			config.addDefault("Abilities.Air.AirScooter.Radius", 1);
-			config.addDefault("Abilities.Air.AirScooter.Cooldown", 7000);
-			config.addDefault("Abilities.Air.AirScooter.Duration", 0);
-			config.addDefault("Abilities.Air.AirScooter.MaxHeightFromGround", 7);
-
-			config.addDefault("Abilities.Air.AirShield.Enabled", true);
-			config.addDefault("Abilities.Air.AirShield.Cooldown", 0);
-			config.addDefault("Abilities.Air.AirShield.Duration", 0);
-			config.addDefault("Abilities.Air.AirShield.MaxRadius", 7);
-			config.addDefault("Abilities.Air.AirShield.InitialRadius", 1);
-			config.addDefault("Abilities.Air.AirShield.Streams", 5);
-			config.addDefault("Abilities.Air.AirShield.Speed", 10);
-			config.addDefault("Abilities.Air.AirShield.Particles", 5);
-			config.addDefault("Abilities.Air.AirShield.DynamicCooldown", false);
-
-			config.addDefault("Abilities.Air.AirSpout.Enabled", true);
-			config.addDefault("Abilities.Air.AirSpout.Cooldown", 0);
-			config.addDefault("Abilities.Air.AirSpout.Duration", 0);
-			config.addDefault("Abilities.Air.AirSpout.Height", 16);
-			config.addDefault("Abilities.Air.AirSpout.Interval", 100);
-
-			config.addDefault("Abilities.Air.AirSuction.Enabled", true);
-			config.addDefault("Abilities.Air.AirSuction.Speed", 25);
-			config.addDefault("Abilities.Air.AirSuction.Range", 20);
-			config.addDefault("Abilities.Air.AirSuction.SelectRange", 10);
-			config.addDefault("Abilities.Air.AirSuction.Radius", 2);
-			config.addDefault("Abilities.Air.AirSuction.Push.Self", 2.0);
-			config.addDefault("Abilities.Air.AirSuction.Push.Others", 1.3);
-			config.addDefault("Abilities.Air.AirSuction.Cooldown", 500);
-			config.addDefault("Abilities.Air.AirSuction.Particles", 6);
-			config.addDefault("Abilities.Air.AirSuction.SelectParticles", 6);
-
-			config.addDefault("Abilities.Air.AirSwipe.Enabled", true);
-			config.addDefault("Abilities.Air.AirSwipe.Damage", 2);
-			config.addDefault("Abilities.Air.AirSwipe.Range", 14);
-			config.addDefault("Abilities.Air.AirSwipe.Radius", 2);
-			config.addDefault("Abilities.Air.AirSwipe.Push", 0.5);
-			config.addDefault("Abilities.Air.AirSwipe.Arc", 16);
-			config.addDefault("Abilities.Air.AirSwipe.Speed", 25);
-			config.addDefault("Abilities.Air.AirSwipe.Cooldown", 1500);
-			config.addDefault("Abilities.Air.AirSwipe.ChargeFactor", 3);
-			config.addDefault("Abilities.Air.AirSwipe.MaxChargeTime", 2500);
-			config.addDefault("Abilities.Air.AirSwipe.Particles", 3);
-			config.addDefault("Abilities.Air.AirSwipe.StepSize", 4);
-
-			config.addDefault("Abilities.Air.Flight.Enabled", true);
-			config.addDefault("Abilities.Air.Flight.Cooldown", 0);
-			config.addDefault("Abilities.Air.Flight.BaseSpeed", 1.2);
-			config.addDefault("Abilities.Air.Flight.Duration", 0);
-
-			config.addDefault("Abilities.Air.Suffocate.Enabled", true);
-			config.addDefault("Abilities.Air.Suffocate.ChargeTime", 500);
-			config.addDefault("Abilities.Air.Suffocate.Cooldown", 6500);
-			config.addDefault("Abilities.Air.Suffocate.Range", 20);
-			config.addDefault("Abilities.Air.Suffocate.Damage", 2);
-			config.addDefault("Abilities.Air.Suffocate.DamageInitialDelay", 2);
-			config.addDefault("Abilities.Air.Suffocate.DamageInterval", 1);
-			config.addDefault("Abilities.Air.Suffocate.SlowPotency", 1);
-			config.addDefault("Abilities.Air.Suffocate.SlowDelay", 0.5);
-			config.addDefault("Abilities.Air.Suffocate.SlowInterval", 1.25);
-			config.addDefault("Abilities.Air.Suffocate.BlindPotentcy", 30);
-			config.addDefault("Abilities.Air.Suffocate.BlindDelay", 2);
-			config.addDefault("Abilities.Air.Suffocate.BlindInterval", 1.5);
-			config.addDefault("Abilities.Air.Suffocate.CanBeUsedOnUndeadMobs", true);
-			config.addDefault("Abilities.Air.Suffocate.RequireConstantAim", true);
-			config.addDefault("Abilities.Air.Suffocate.RequireConstantAimRadius", 5);
-			config.addDefault("Abilities.Air.Suffocate.AnimationRadius", 2.0);
-			config.addDefault("Abilities.Air.Suffocate.AnimationParticleAmount", 1);
-			config.addDefault("Abilities.Air.Suffocate.AnimationSpeed", 1.0);
-
-			config.addDefault("Abilities.Air.Tornado.Enabled", true);
-			config.addDefault("Abilities.Air.Tornado.Cooldown", 0);
-			config.addDefault("Abilities.Air.Tornado.Duration", 0);
-			config.addDefault("Abilities.Air.Tornado.Radius", 10);
-			config.addDefault("Abilities.Air.Tornado.Height", 20);
-			config.addDefault("Abilities.Air.Tornado.Range", 25);
-			config.addDefault("Abilities.Air.Tornado.Speed", 1);
-			config.addDefault("Abilities.Air.Tornado.NpcPushFactor", 1);
-			config.addDefault("Abilities.Air.Tornado.PlayerPushFactor", 1);
-
-			config.addDefault("Abilities.Air.Twister.Enabled", true);
-			config.addDefault("Abilities.Air.Twister.Speed", 0.35);
-			config.addDefault("Abilities.Air.Twister.Range", 16);
-			config.addDefault("Abilities.Air.Twister.Height", 8);
-			config.addDefault("Abilities.Air.Twister.Radius", 3.5);
-			config.addDefault("Abilities.Air.Twister.RemoveDelay", 1500);
-			config.addDefault("Abilities.Air.Twister.Cooldown", 10000);
-			config.addDefault("Abilities.Air.Twister.DegreesPerParticle", 7);
-			config.addDefault("Abilities.Air.Twister.HeightPerParticle", 1.25);
-
-			config.addDefault("Abilities.Air.AirStream.Enabled", true);
-			config.addDefault("Abilities.Air.AirStream.Speed", 0.5);
-			config.addDefault("Abilities.Air.AirStream.Range", 40);
-			config.addDefault("Abilities.Air.AirStream.EntityCarry.Duration", 4000);
-			config.addDefault("Abilities.Air.AirStream.EntityCarry.Height", 14);
-			config.addDefault("Abilities.Air.AirStream.Cooldown", 7000);
-
-			config.addDefault("Abilities.Air.AirSweep.Enabled", true);
-			config.addDefault("Abilities.Air.AirSweep.Speed", 1.4);
-			config.addDefault("Abilities.Air.AirSweep.Range", 14);
-			config.addDefault("Abilities.Air.AirSweep.Damage", 3);
-			config.addDefault("Abilities.Air.AirSweep.Knockback", 3.5);
-			config.addDefault("Abilities.Air.AirSweep.Cooldown", 6000);
-
-			config.addDefault("Abilities.Water.Passive.FastSwim.Enabled", true);
-			config.addDefault("Abilities.Water.Passive.FastSwim.Cooldown", 0);
-			config.addDefault("Abilities.Water.Passive.FastSwim.Duration", 0);
-			config.addDefault("Abilities.Water.Passive.FastSwim.SpeedFactor", 0.7);
-			config.addDefault("Abilities.Water.Passive.Hydrosink.Enabled", true);
-
-			config.addDefault("Abilities.Water.Bloodbending.Enabled", true);
-			config.addDefault("Abilities.Water.Bloodbending.CanOnlyBeUsedAtNight", true);
-			config.addDefault("Abilities.Water.Bloodbending.CanBeUsedOnUndeadMobs", true);
-			config.addDefault("Abilities.Water.Bloodbending.Knockback", 2);
-			config.addDefault("Abilities.Water.Bloodbending.Range", 10);
-			config.addDefault("Abilities.Water.Bloodbending.Duration", 0);
-			config.addDefault("Abilities.Water.Bloodbending.Cooldown", 3000);
-			config.addDefault("Abilities.Water.Bloodbending.CanOnlyBeUsedDuringFullMoon", true);
-			config.addDefault("Abilities.Water.Bloodbending.CanBloodbendOtherBloodbenders", false);
-
-			config.addDefault("Abilities.Water.HealingWaters.Enabled", true);
-			config.addDefault("Abilities.Water.HealingWaters.Cooldown", 0);
-			config.addDefault("Abilities.Water.HealingWaters.Range", 5);
-			config.addDefault("Abilities.Water.HealingWaters.Interval", 750);
-			config.addDefault("Abilities.Water.HealingWaters.ChargeTime", 1000);
-			config.addDefault("Abilities.Water.HealingWaters.PotionPotency", 1);
-			config.addDefault("Abilities.Water.HealingWaters.Duration", 0);
-			config.addDefault("Abilities.Water.HealingWaters.EnableParticles", true);
-
-			config.addDefault("Abilities.Water.IceBlast.Enabled", true);
-			config.addDefault("Abilities.Water.IceBlast.Damage", 3);
-			config.addDefault("Abilities.Water.IceBlast.Range", 20);
-			config.addDefault("Abilities.Water.IceBlast.DeflectRange", 3);
-			config.addDefault("Abilities.Water.IceBlast.CollisionRadius", 1.5);
-			config.addDefault("Abilities.Water.IceBlast.Interval", 20);
-			config.addDefault("Abilities.Water.IceBlast.Cooldown", 1500);
-			config.addDefault("Abilities.Water.IceBlast.AllowSnow", false);
-
-			config.addDefault("Abilities.Water.IceSpike.Enabled", true);
-			config.addDefault("Abilities.Water.IceSpike.Cooldown", 2000);
-			config.addDefault("Abilities.Water.IceSpike.Damage", 2);
-			config.addDefault("Abilities.Water.IceSpike.Range", 20);
-			config.addDefault("Abilities.Water.IceSpike.Push", 0.7);
-			config.addDefault("Abilities.Water.IceSpike.Height", 6);
-			config.addDefault("Abilities.Water.IceSpike.Speed", 25);
-			config.addDefault("Abilities.Water.IceSpike.SlowCooldown", 5000);
-			config.addDefault("Abilities.Water.IceSpike.SlowPotency", 2);
-			config.addDefault("Abilities.Water.IceSpike.SlowDuration", 70);
-			config.addDefault("Abilities.Water.IceSpike.Field.Damage", 2);
-			config.addDefault("Abilities.Water.IceSpike.Field.Radius", 6);
-			config.addDefault("Abilities.Water.IceSpike.Field.Knockup", 1);
-			config.addDefault("Abilities.Water.IceSpike.Field.Cooldown", 2000);
-			config.addDefault("Abilities.Water.IceSpike.Blast.Range", 20);
-			config.addDefault("Abilities.Water.IceSpike.Blast.Damage", 1);
-			config.addDefault("Abilities.Water.IceSpike.Blast.CollisionRadius", 1.5);
-			config.addDefault("Abilities.Water.IceSpike.Blast.DeflectRange", 3);
-			config.addDefault("Abilities.Water.IceSpike.Blast.Cooldown", 500);
-			config.addDefault("Abilities.Water.IceSpike.Blast.SlowCooldown", 5000);
-			config.addDefault("Abilities.Water.IceSpike.Blast.SlowPotency", 2);
-			config.addDefault("Abilities.Water.IceSpike.Blast.SlowDuration", 70);
-			config.addDefault("Abilities.Water.IceSpike.Blast.Interval", 20);
-
-			config.addDefault("Abilities.Water.OctopusForm.Enabled", true);
-			config.addDefault("Abilities.Water.OctopusForm.Range", 10);
-			config.addDefault("Abilities.Water.OctopusForm.AttackRange", 2.5);
-			config.addDefault("Abilities.Water.OctopusForm.Radius", 3);
-			config.addDefault("Abilities.Water.OctopusForm.Damage", 2);
-			config.addDefault("Abilities.Water.OctopusForm.Knockback", 1.75);
-			config.addDefault("Abilities.Water.OctopusForm.FormDelay", 40);
-			config.addDefault("Abilities.Water.OctopusForm.Cooldown", 0);
-			config.addDefault("Abilities.Water.OctopusForm.Duration", 0);
-			config.addDefault("Abilities.Water.OctopusForm.UsageCooldown", 0);
-			config.addDefault("Abilities.Water.OctopusForm.AngleIncrement", 45);
-
-			config.addDefault("Abilities.Water.PhaseChange.Enabled", true);
-			config.addDefault("Abilities.Water.PhaseChange.SourceRange", 7);
-			config.addDefault("Abilities.Water.PhaseChange.Freeze.Cooldown", 500);
-			config.addDefault("Abilities.Water.PhaseChange.Freeze.Radius", 3);
-			config.addDefault("Abilities.Water.PhaseChange.Freeze.Depth", 1);
-			config.addDefault("Abilities.Water.PhaseChange.Freeze.ControlRadius", 25);
-			config.addDefault("Abilities.Water.PhaseChange.Melt.Cooldown", 2000);
-			config.addDefault("Abilities.Water.PhaseChange.Melt.Speed", 8.0);
-			config.addDefault("Abilities.Water.PhaseChange.Melt.Radius", 7);
-			config.addDefault("Abilities.Water.PhaseChange.Melt.AllowFlow", true);
-
-			config.addDefault("Abilities.Water.Surge.Enabled", true);
-			config.addDefault("Abilities.Water.Surge.Wave.Radius", 3);
-			config.addDefault("Abilities.Water.Surge.Wave.Range", 20);
-			config.addDefault("Abilities.Water.Surge.Wave.SelectRange", 12);
-			config.addDefault("Abilities.Water.Surge.Wave.Knockback", 1);
-			config.addDefault("Abilities.Water.Surge.Wave.Knockup", 0.2);
-			config.addDefault("Abilities.Water.Surge.Wave.MaxFreezeRadius", 7);
-			config.addDefault("Abilities.Water.Surge.Wave.Cooldown", 500);
-			config.addDefault("Abilities.Water.Surge.Wave.Interval", 30);
-			config.addDefault("Abilities.Water.Surge.Wall.Range", 5);
-			config.addDefault("Abilities.Water.Surge.Wall.Radius", 2);
-			config.addDefault("Abilities.Water.Surge.Wall.Cooldown", 0);
-			config.addDefault("Abilities.Water.Surge.Wall.Duration", 0);
-			config.addDefault("Abilities.Water.Surge.Wall.Interval", 30);
-			config.addDefault("Abilities.Water.Surge.Wave.IceRevertTime", 60000);
-
-			config.addDefault("Abilities.Water.Torrent.Enabled", true);
-			config.addDefault("Abilities.Water.Torrent.Range", 25);
-			config.addDefault("Abilities.Water.Torrent.SelectRange", 16);
-			config.addDefault("Abilities.Water.Torrent.InitialDamage", 3);
-			config.addDefault("Abilities.Water.Torrent.DeflectDamage", 1);
-			config.addDefault("Abilities.Water.Torrent.SuccessiveDamage", 1);
-			config.addDefault("Abilities.Water.Torrent.MaxLayer", 3);
-			config.addDefault("Abilities.Water.Torrent.MaxHits", 2);
-			config.addDefault("Abilities.Water.Torrent.Knockback", 1);
-			config.addDefault("Abilities.Water.Torrent.Angle", 20);
-			config.addDefault("Abilities.Water.Torrent.Radius", 3);
-			config.addDefault("Abilities.Water.Torrent.Knockup", 0.2);
-			config.addDefault("Abilities.Water.Torrent.Interval", 30);
-			config.addDefault("Abilities.Water.Torrent.Cooldown", 0);
-			config.addDefault("Abilities.Water.Torrent.Revert", true);
-			config.addDefault("Abilities.Water.Torrent.RevertTime", 60000);
-			config.addDefault("Abilities.Water.Torrent.Wave.Radius", 12);
-			config.addDefault("Abilities.Water.Torrent.Wave.Knockback", 1.5);
-			config.addDefault("Abilities.Water.Torrent.Wave.Height", 1);
-			config.addDefault("Abilities.Water.Torrent.Wave.GrowSpeed", 0.5);
-			config.addDefault("Abilities.Water.Torrent.Wave.Interval", 30);
-			config.addDefault("Abilities.Water.Torrent.Wave.Cooldown", 0);
-
-			config.addDefault("Abilities.Water.Plantbending.RegrowTime", 180000);
-
-			config.addDefault("Abilities.Water.WaterArms.Enabled", true);
-
-			config.addDefault("Abilities.Water.WaterArms.Arms.InitialLength", 4);
-			config.addDefault("Abilities.Water.WaterArms.Arms.SourceGrabRange", 12);
-			config.addDefault("Abilities.Water.WaterArms.Arms.MaxAttacks", 10);
-			config.addDefault("Abilities.Water.WaterArms.Arms.MaxAlternateUsage", 50);
-			config.addDefault("Abilities.Water.WaterArms.Arms.MaxIceShots", 8);
-			config.addDefault("Abilities.Water.WaterArms.Arms.Cooldown", 20000);
-			config.addDefault("Abilities.Water.WaterArms.Arms.AllowPlantSource", true);
-
-			config.addDefault("Abilities.Water.WaterArms.Arms.Lightning.Enabled", true);
-			config.addDefault("Abilities.Water.WaterArms.Arms.Lightning.Damage", Double.valueOf(10.0));
-			config.addDefault("Abilities.Water.WaterArms.Arms.Lightning.KillUser", false);
-
-			config.addDefault("Abilities.Water.WaterArms.Arms.Cooldowns.UsageCooldown.Enabled", false);
-			config.addDefault("Abilities.Water.WaterArms.Arms.Cooldowns.UsageCooldown.Pull", 200);
-			config.addDefault("Abilities.Water.WaterArms.Arms.Cooldowns.UsageCooldown.Punch", 200);
-			config.addDefault("Abilities.Water.WaterArms.Arms.Cooldowns.UsageCooldown.Grapple", 200);
-			config.addDefault("Abilities.Water.WaterArms.Arms.Cooldowns.UsageCooldown.Grab", 200);
-			config.addDefault("Abilities.Water.WaterArms.Arms.Cooldowns.UsageCooldown.Freeze", 200);
-			config.addDefault("Abilities.Water.WaterArms.Arms.Cooldowns.UsageCooldown.Spear", 200);
-
-			config.addDefault("Abilities.Water.WaterArms.Whip.MaxLength", 12);
-			config.addDefault("Abilities.Water.WaterArms.Whip.MaxLengthWeak", 8);
-
-			config.addDefault("Abilities.Water.WaterArms.Whip.NightAugments.MaxLength.Normal", 16);
-			config.addDefault("Abilities.Water.WaterArms.Whip.NightAugments.MaxLength.FullMoon", 20);
-
-			config.addDefault("Abilities.Water.WaterArms.Whip.Pull.Multiplier", 0.15);
-
-			config.addDefault("Abilities.Water.WaterArms.Whip.Punch.Damage", 0.5);
-			config.addDefault("Abilities.Water.WaterArms.Whip.Punch.MaxLength", 8);
-			config.addDefault("Abilities.Water.WaterArms.Whip.Punch.NightAugments.MaxLength.Normal", 11);
-			config.addDefault("Abilities.Water.WaterArms.Whip.Punch.NightAugments.MaxLength.FullMoon", 13);
-
-			config.addDefault("Abilities.Water.WaterArms.Whip.Grapple.RespectRegions", false);
-
-			config.addDefault("Abilities.Water.WaterArms.Whip.Grab.Duration", 3500);
-
-			config.addDefault("Abilities.Water.WaterArms.Freeze.Range", 20);
-			config.addDefault("Abilities.Water.WaterArms.Freeze.Damage", 2);
-
-			config.addDefault("Abilities.Water.WaterArms.Spear.Range", 30);
-			config.addDefault("Abilities.Water.WaterArms.Spear.Damage", 3);
-			config.addDefault("Abilities.Water.WaterArms.Spear.DamageEnabled", true);
-			config.addDefault("Abilities.Water.WaterArms.Spear.SphereRadius", 2);
-			config.addDefault("Abilities.Water.WaterArms.Spear.Duration", 4500);
-			config.addDefault("Abilities.Water.WaterArms.Spear.Length", 18);
-
-			config.addDefault("Abilities.Water.WaterArms.Spear.NightAugments.Range.Normal", 45);
-			config.addDefault("Abilities.Water.WaterArms.Spear.NightAugments.Range.FullMoon", 60);
-			config.addDefault("Abilities.Water.WaterArms.Spear.NightAugments.Sphere.Normal", 3);
-			config.addDefault("Abilities.Water.WaterArms.Spear.NightAugments.Sphere.FullMoon", 6);
-			config.addDefault("Abilities.Water.WaterArms.Spear.NightAugments.Duration.Normal", 7000);
-			config.addDefault("Abilities.Water.WaterArms.Spear.NightAugments.Duration.FullMoon", 12000);
-
-			config.addDefault("Abilities.Water.WaterBubble.Enabled", true);
-			config.addDefault("Abilities.Water.WaterBubble.Cooldown.Shift", 0);
-			config.addDefault("Abilities.Water.WaterBubble.Cooldown.Click", 0);
-			config.addDefault("Abilities.Water.WaterBubble.Radius", 4.0);
-			config.addDefault("Abilities.Water.WaterBubble.Speed", 0.5);
-			config.addDefault("Abilities.Water.WaterBubble.ClickDuration", 2000L);
-			config.addDefault("Abilities.Water.WaterBubble.MustStartAboveWater", false);
-
-			config.addDefault("Abilities.Water.WaterManipulation.Enabled", true);
-			config.addDefault("Abilities.Water.WaterManipulation.Damage", 3.0);
-			config.addDefault("Abilities.Water.WaterManipulation.Range", 25);
-			config.addDefault("Abilities.Water.WaterManipulation.SelectRange", 16);
-			config.addDefault("Abilities.Water.WaterManipulation.CollisionRadius", 1.5);
-			config.addDefault("Abilities.Water.WaterManipulation.DeflectRange", 3);
-			config.addDefault("Abilities.Water.WaterManipulation.Speed", 35);
-			config.addDefault("Abilities.Water.WaterManipulation.Knockback", 0.3);
-			config.addDefault("Abilities.Water.WaterManipulation.Cooldown", 1000);
-
-			config.addDefault("Abilities.Water.WaterSpout.Enabled", true);
-			config.addDefault("Abilities.Water.WaterSpout.Cooldown", 0);
-			config.addDefault("Abilities.Water.WaterSpout.Duration", 0);
-			config.addDefault("Abilities.Water.WaterSpout.Height", 16);
-			config.addDefault("Abilities.Water.WaterSpout.Interval", 50);
-			config.addDefault("Abilities.Water.WaterSpout.BlockSpiral", true);
-			config.addDefault("Abilities.Water.WaterSpout.Particles", false);
-			config.addDefault("Abilities.Water.WaterSpout.Wave.Particles", false);
-			config.addDefault("Abilities.Water.WaterSpout.Wave.Enabled", true);
-			config.addDefault("Abilities.Water.WaterSpout.Wave.AllowPlantSource", true);
-			config.addDefault("Abilities.Water.WaterSpout.Wave.Radius", 3.8);
-			config.addDefault("Abilities.Water.WaterSpout.Wave.WaveRadius", 1.5);
-			config.addDefault("Abilities.Water.WaterSpout.Wave.SelectRange", 6);
-			config.addDefault("Abilities.Water.WaterSpout.Wave.AnimationSpeed", 1.2);
-			config.addDefault("Abilities.Water.WaterSpout.Wave.ChargeTime", 500);
-			config.addDefault("Abilities.Water.WaterSpout.Wave.FlightDuration", 2500);
-			config.addDefault("Abilities.Water.WaterSpout.Wave.Speed", 1.3);
-			config.addDefault("Abilities.Water.WaterSpout.Wave.Cooldown", 6000);
-
-			config.addDefault("Abilities.Water.IceWave.Enabled", true);
-			config.addDefault("Abilities.Water.IceWave.Damage", 3);
-			config.addDefault("Abilities.Water.IceWave.Cooldown", 6000);
-			config.addDefault("Abilities.Water.IceWave.ThawRadius", 10);
-			config.addDefault("Abilities.Water.IceWave.RevertSphere", true);
-			config.addDefault("Abilities.Water.IceWave.RevertSphereTime", 30000L);
-
-			config.addDefault("Abilities.Water.IceBullet.Enabled", true);
-			config.addDefault("Abilities.Water.IceBullet.Damage", 2);
-			config.addDefault("Abilities.Water.IceBullet.Radius", 2.5);
-			config.addDefault("Abilities.Water.IceBullet.Range", 12);
-			config.addDefault("Abilities.Water.IceBullet.MaxShots", 30);
-			config.addDefault("Abilities.Water.IceBullet.AnimationSpeed", 1);
-			config.addDefault("Abilities.Water.IceBullet.ShootTime", 10000);
-			config.addDefault("Abilities.Water.IceBullet.Cooldown", 10000);
-			config.addDefault("Abilities.Water.IceBullet.ShotCooldown", 500);
-
-			config.addDefault("Abilities.Earth.Passive.Duration", 2500);
-			config.addDefault("Abilities.Earth.Passive.DensityShift.Enabled", true);
-			config.addDefault("Abilities.Earth.Passive.FerroControl.Enabled", true);
-
-			config.addDefault("Abilities.Earth.Catapult.Enabled", true);
-			config.addDefault("Abilities.Earth.Catapult.Cooldown", 7000);
-			config.addDefault("Abilities.Earth.Catapult.StageTimeMult", 2.0);
-			config.addDefault("Abilities.Earth.Catapult.Angle", 45);
-			config.addDefault("Abilities.Earth.Catapult.CancelWithAngle", false);
-
-			config.addDefault("Abilities.Earth.Collapse.Enabled", true);
-			config.addDefault("Abilities.Earth.Collapse.SelectRange", 20);
-			config.addDefault("Abilities.Earth.Collapse.Radius", 7);
-			config.addDefault("Abilities.Earth.Collapse.Speed", 8);
-			config.addDefault("Abilities.Earth.Collapse.Column.Height", 6);
-			config.addDefault("Abilities.Earth.Collapse.Column.Cooldown", 500);
-			config.addDefault("Abilities.Earth.Collapse.Wall.Height", 6);
-			config.addDefault("Abilities.Earth.Collapse.Wall.Cooldown", 500);
-
-			config.addDefault("Abilities.Earth.EarthArmor.Enabled", true);
-			config.addDefault("Abilities.Earth.EarthArmor.SelectRange", 10);
-			config.addDefault("Abilities.Earth.EarthArmor.GoldHearts", 4);
-			config.addDefault("Abilities.Earth.EarthArmor.Cooldown", 7500);
-			config.addDefault("Abilities.Earth.EarthArmor.MaxDuration", 17500);
-
-			config.addDefault("Abilities.Earth.EarthBlast.Enabled", true);
-			config.addDefault("Abilities.Earth.EarthBlast.CanHitSelf", false);
-			config.addDefault("Abilities.Earth.EarthBlast.SelectRange", 10);
-			config.addDefault("Abilities.Earth.EarthBlast.Range", 30);
-			config.addDefault("Abilities.Earth.EarthBlast.Speed", 35);
-			config.addDefault("Abilities.Earth.EarthBlast.Revert", true);
-			config.addDefault("Abilities.Earth.EarthBlast.Damage", 3);
-			config.addDefault("Abilities.Earth.EarthBlast.Push", 0.3);
-			config.addDefault("Abilities.Earth.EarthBlast.Cooldown", 500);
-			config.addDefault("Abilities.Earth.EarthBlast.DeflectRange", 3);
-			config.addDefault("Abilities.Earth.EarthBlast.CollisionRadius", 1.5);
-
-			config.addDefault("Abilities.Earth.EarthDome.Enabled", true);
-			config.addDefault("Abilities.Earth.EarthDome.Cooldown", 10000);
-			config.addDefault("Abilities.Earth.EarthDome.Radius", 2);
-			config.addDefault("Abilities.Earth.EarthDome.Range", 14);
-			config.addDefault("Abilities.Earth.EarthDome.Height", 3);
-
-			config.addDefault("Abilities.Earth.EarthGrab.Enabled", true);
-			config.addDefault("Abilities.Earth.EarthGrab.SelectRange", 7);
-			config.addDefault("Abilities.Earth.EarthGrab.DragSpeed", 0.8);
-			config.addDefault("Abilities.Earth.EarthGrab.Cooldown", 5000);
-			config.addDefault("Abilities.Earth.EarthGrab.Range", 14);
-			config.addDefault("Abilities.Earth.EarthGrab.TrapHitInterval", 400);
-			config.addDefault("Abilities.Earth.EarthGrab.TrapHP", 3);
-			config.addDefault("Abilities.Earth.EarthGrab.DamageThreshold", 4);
-
-			config.addDefault("Abilities.Earth.EarthTunnel.Enabled", true);
-			config.addDefault("Abilities.Earth.EarthTunnel.Cooldown", 0);
-			config.addDefault("Abilities.Earth.EarthTunnel.MaxRadius", 1);
-			config.addDefault("Abilities.Earth.EarthTunnel.Range", 10);
-			config.addDefault("Abilities.Earth.EarthTunnel.Radius", 0.25);
-			config.addDefault("Abilities.Earth.EarthTunnel.Revert", true);
-			config.addDefault("Abilities.Earth.EarthTunnel.DropLootIfNotRevert", false);
-			config.addDefault("Abilities.Earth.EarthTunnel.IgnoreOres", false);
-			config.addDefault("Abilities.Earth.EarthTunnel.Interval", 30);
-			config.addDefault("Abilities.Earth.EarthTunnel.BlocksPerInterval", 1);
-
-			config.addDefault("Abilities.Earth.Extraction.Enabled", true);
-			config.addDefault("Abilities.Earth.Extraction.SelectRange", 5);
-			config.addDefault("Abilities.Earth.Extraction.Cooldown", 500);
-			config.addDefault("Abilities.Earth.Extraction.TripleLootChance", 10);
-			config.addDefault("Abilities.Earth.Extraction.DoubleLootChance", 30);
-
-			config.addDefault("Abilities.Earth.LavaFlow.Enabled", true);
-			config.addDefault("Abilities.Earth.LavaFlow.ShiftCooldown", 20000);
-			config.addDefault("Abilities.Earth.LavaFlow.ClickLavaCooldown", 10000);
-			config.addDefault("Abilities.Earth.LavaFlow.ClickLandCooldown", 500);
-			config.addDefault("Abilities.Earth.LavaFlow.ShiftCleanupDelay", 10000);
-			config.addDefault("Abilities.Earth.LavaFlow.ClickLavaCleanupDelay", 7000);
-			config.addDefault("Abilities.Earth.LavaFlow.ClickLandCleanupDelay", 20000);
-			config.addDefault("Abilities.Earth.LavaFlow.ClickRange", 10.0);
-			config.addDefault("Abilities.Earth.LavaFlow.ShiftRadius", 7.0);
-			config.addDefault("Abilities.Earth.LavaFlow.ShiftPlatformRadius", 1.5);
-			config.addDefault("Abilities.Earth.LavaFlow.ClickRadius", 5.0);
-			config.addDefault("Abilities.Earth.LavaFlow.ClickLavaCreateSpeed", 0.045);
-			config.addDefault("Abilities.Earth.LavaFlow.ClickLandCreateSpeed", 0.10);
-			config.addDefault("Abilities.Earth.LavaFlow.ShiftFlowSpeed", 0.01);
-			config.addDefault("Abilities.Earth.LavaFlow.ShiftRemoveSpeed", 3.0);
-			config.addDefault("Abilities.Earth.LavaFlow.ClickLavaStartDelay", 1500);
-			config.addDefault("Abilities.Earth.LavaFlow.ClickLandStartDelay", 0);
-			config.addDefault("Abilities.Earth.LavaFlow.UpwardFlow", 2);
-			config.addDefault("Abilities.Earth.LavaFlow.DownwardFlow", 4);
-			config.addDefault("Abilities.Earth.LavaFlow.AllowNaturalFlow", false);
-			config.addDefault("Abilities.Earth.LavaFlow.ParticleDensity", 0.11);
-			config.addDefault("Abilities.Earth.LavaFlow.RevertMaterial", "STONE");
-
-			config.addDefault("Abilities.Earth.EarthSmash.Enabled", true);
-			config.addDefault("Abilities.Earth.EarthSmash.Duration", 30000);
-			config.addDefault("Abilities.Earth.EarthSmash.SelectRange", 12);
-			config.addDefault("Abilities.Earth.EarthSmash.ChargeTime", 1500);
-			config.addDefault("Abilities.Earth.EarthSmash.Cooldown", 3000);
-			config.addDefault("Abilities.Earth.EarthSmash.Damage", 5);
-			config.addDefault("Abilities.Earth.EarthSmash.Knockback", 3.5);
-			config.addDefault("Abilities.Earth.EarthSmash.Knockup", 0.15);
-			config.addDefault("Abilities.Earth.EarthSmash.Flight.Enabled", true);
-			config.addDefault("Abilities.Earth.EarthSmash.Flight.Speed", 0.72);
-			config.addDefault("Abilities.Earth.EarthSmash.Flight.Duration", 3000);
-			config.addDefault("Abilities.Earth.EarthSmash.Flight.AnimationInterval", 0);
-			config.addDefault("Abilities.Earth.EarthSmash.Flight.DetectionRadius", 3.5);
-			config.addDefault("Abilities.Earth.EarthSmash.Grab.Enabled", true);
-			config.addDefault("Abilities.Earth.EarthSmash.Grab.Range", 16);
-			config.addDefault("Abilities.Earth.EarthSmash.Grab.DetectionRadius", 2.5);
-			config.addDefault("Abilities.Earth.EarthSmash.Shoot.Range", 25);
-			config.addDefault("Abilities.Earth.EarthSmash.Shoot.AnimationInterval", 25);
-			config.addDefault("Abilities.Earth.EarthSmash.RequiredBendableBlocks", 11);
-			config.addDefault("Abilities.Earth.EarthSmash.MaxBlocksToPassThrough", 3);
-			config.addDefault("Abilities.Earth.EarthSmash.LiftAnimationInterval", 30);
-
-			config.addDefault("Abilities.Earth.MetalClips.Enabled", true);
-			config.addDefault("Abilities.Earth.MetalClips.Damage", 2);
-			config.addDefault("Abilities.Earth.MetalClips.Range", 10);
-			config.addDefault("Abilities.Earth.MetalClips.Cooldown", 6000);
-			config.addDefault("Abilities.Earth.MetalClips.Duration", 10000);
-			config.addDefault("Abilities.Earth.MetalClips.Magnet.Range", 20);
-			config.addDefault("Abilities.Earth.MetalClips.Magnet.Speed", 0.6);
-			config.addDefault("Abilities.Earth.MetalClips.Magnet.Cooldown", 1000);
-			config.addDefault("Abilities.Earth.MetalClips.Crush.Damage", 1);
-			config.addDefault("Abilities.Earth.MetalClips.Crush.Cooldown", 2000);
-			config.addDefault("Abilities.Earth.MetalClips.ThrowEnabled", true);
-
-			config.addDefault("Abilities.Earth.RaiseEarth.Enabled", true);
-			config.addDefault("Abilities.Earth.RaiseEarth.Speed", 10);
-			config.addDefault("Abilities.Earth.RaiseEarth.Column.SelectRange", 20);
-			config.addDefault("Abilities.Earth.RaiseEarth.Column.Height", 6);
-			config.addDefault("Abilities.Earth.RaiseEarth.Column.Cooldown", 500);
-			config.addDefault("Abilities.Earth.RaiseEarth.Wall.SelectRange", 20);
-			config.addDefault("Abilities.Earth.RaiseEarth.Wall.Height", 6);
-			config.addDefault("Abilities.Earth.RaiseEarth.Wall.Width", 6);
-			config.addDefault("Abilities.Earth.RaiseEarth.Wall.Cooldown", 500);
-
-			config.addDefault("Abilities.Earth.Shockwave.Enabled", true);
-			config.addDefault("Abilities.Earth.Shockwave.FallThreshold", 12);
-			config.addDefault("Abilities.Earth.Shockwave.ChargeTime", 2500);
-			config.addDefault("Abilities.Earth.Shockwave.Cooldown", 6000);
-			config.addDefault("Abilities.Earth.Shockwave.Damage", 4);
-			config.addDefault("Abilities.Earth.Shockwave.Knockback", 1.1);
-			config.addDefault("Abilities.Earth.Shockwave.Range", 15);
-			config.addDefault("Abilities.Earth.Shockwave.Angle", 40);
-
-			config.addDefault("Abilities.Earth.Tremorsense.Enabled", true);
-			config.addDefault("Abilities.Earth.Tremorsense.MaxDepth", 10);
-			config.addDefault("Abilities.Earth.Tremorsense.Radius", 5);
-			config.addDefault("Abilities.Earth.Tremorsense.LightThreshold", 7);
-			config.addDefault("Abilities.Earth.Tremorsense.Cooldown", 1000);
-			config.addDefault("Abilities.Earth.Tremorsense.StickyRange", 3);
-
-			config.addDefault("Abilities.Earth.EarthPillars.Enabled", true);
-			config.addDefault("Abilities.Earth.EarthPillars.Cooldown", 8000);
-			config.addDefault("Abilities.Earth.EarthPillars.Radius", 9);
-			config.addDefault("Abilities.Earth.EarthPillars.Knockup", 1.2);
-			config.addDefault("Abilities.Earth.EarthPillars.Damage.Enabled", true);
-			config.addDefault("Abilities.Earth.EarthPillars.Damage.Value", 2);
-			config.addDefault("Abilities.Earth.EarthPillars.FallThreshold", 12);
-
-			config.addDefault("Abilities.Fire.Blaze.Enabled", true);
-			config.addDefault("Abilities.Fire.Blaze.Arc", 14);
-			config.addDefault("Abilities.Fire.Blaze.Range", 7);
-			config.addDefault("Abilities.Fire.Blaze.Speed", 15);
-			config.addDefault("Abilities.Fire.Blaze.Cooldown", 500);
-			config.addDefault("Abilities.Fire.Blaze.Ring.Range", 7);
-			config.addDefault("Abilities.Fire.Blaze.Ring.Angle", 10);
-			config.addDefault("Abilities.Fire.Blaze.Ring.Cooldown", 1000);
-
-			config.addDefault("Abilities.Fire.Combustion.Enabled", true);
-			config.addDefault("Abilities.Fire.Combustion.Cooldown", 10000);
-			config.addDefault("Abilities.Fire.Combustion.BreakBlocks", false);
-			config.addDefault("Abilities.Fire.Combustion.ExplosivePower", 1.0);
-			config.addDefault("Abilities.Fire.Combustion.Damage", 4);
-			config.addDefault("Abilities.Fire.Combustion.Radius", 4);
-			config.addDefault("Abilities.Fire.Combustion.Range", 35);
-			config.addDefault("Abilities.Fire.Combustion.Speed", 25);
-
-			config.addDefault("Abilities.Fire.FireBlast.Enabled", true);
-			config.addDefault("Abilities.Fire.FireBlast.Speed", 20);
-			config.addDefault("Abilities.Fire.FireBlast.Range", 20);
-			config.addDefault("Abilities.Fire.FireBlast.CollisionRadius", 1.5);
-			config.addDefault("Abilities.Fire.FireBlast.Knockback", 0.3);
-			config.addDefault("Abilities.Fire.FireBlast.Damage", 3);
-			config.addDefault("Abilities.Fire.FireBlast.Cooldown", 1500);
-			config.addDefault("Abilities.Fire.FireBlast.Dissipate", false);
-			config.addDefault("Abilities.Fire.FireBlast.FireTicks", 0);
-			config.addDefault("Abilities.Fire.FireBlast.SmokeParticleRadius", 0.3);
-			config.addDefault("Abilities.Fire.FireBlast.FlameParticleRadius", 0.275);
-			config.addDefault("Abilities.Fire.FireBlast.Charged.ChargeTime", 3000);
-			config.addDefault("Abilities.Fire.FireBlast.Charged.Cooldown", 2000);
-			config.addDefault("Abilities.Fire.FireBlast.Charged.CollisionRadius", 2);
-			config.addDefault("Abilities.Fire.FireBlast.Charged.Damage", 4);
-			config.addDefault("Abilities.Fire.FireBlast.Charged.DamageRadius", 4);
-			config.addDefault("Abilities.Fire.FireBlast.Charged.DamageBlocks", true);
-			config.addDefault("Abilities.Fire.FireBlast.Charged.ExplosionRadius", 1);
-			config.addDefault("Abilities.Fire.FireBlast.Charged.Range", 20);
-			config.addDefault("Abilities.Fire.FireBlast.Charged.FireTicks", 0);
-
-			config.addDefault("Abilities.Fire.FireBurst.Enabled", true);
-			config.addDefault("Abilities.Fire.FireBurst.Damage", 2);
-			config.addDefault("Abilities.Fire.FireBurst.Ignite", true);
-			config.addDefault("Abilities.Fire.FireBurst.ChargeTime", 3500);
-			config.addDefault("Abilities.Fire.FireBurst.Cooldown", 0);
-			config.addDefault("Abilities.Fire.FireBurst.Range", 14);
-			config.addDefault("Abilities.Fire.FireBurst.AnglePhi", 10);
-			config.addDefault("Abilities.Fire.FireBurst.AngleTheta", 10);
-			config.addDefault("Abilities.Fire.FireBurst.ParticlesPercentage", 5);
-
-			config.addDefault("Abilities.Fire.FireJet.Enabled", true);
-			config.addDefault("Abilities.Fire.FireJet.Speed", 0.8);
-			config.addDefault("Abilities.Fire.FireJet.Duration", 2000);
-			config.addDefault("Abilities.Fire.FireJet.Cooldown", 7000);
-			config.addDefault("Abilities.Fire.FireJet.ShowGliding", false);
-
-			config.addDefault("Abilities.Fire.FireManipulation.Enabled", false);
-
-			config.addDefault("Abilities.Fire.FireManipulation.Stream.Cooldown", 12000);
-			config.addDefault("Abilities.Fire.FireManipulation.Stream.Range", 50);
-			config.addDefault("Abilities.Fire.FireManipulation.Stream.Damage", 2);
-			config.addDefault("Abilities.Fire.FireManipulation.Stream.Speed", 0.75);
-			config.addDefault("Abilities.Fire.FireManipulation.Stream.Particles", 50);
-
-			config.addDefault("Abilities.Fire.FireManipulation.Shield.Cooldown", 6000);
-			config.addDefault("Abilities.Fire.FireManipulation.Shield.Range", 4);
-			config.addDefault("Abilities.Fire.FireManipulation.Shield.Damage", 1);
-			config.addDefault("Abilities.Fire.FireManipulation.Shield.MaxDuration", 5000L);
-			config.addDefault("Abilities.Fire.FireManipulation.Shield.Particles", 12);
-
-			config.addDefault("Abilities.Fire.FireShield.Enabled", true);
-			config.addDefault("Abilities.Fire.FireShield.Shield.Radius", 3);
-			config.addDefault("Abilities.Fire.FireShield.Shield.Duration", 0);
-			config.addDefault("Abilities.Fire.FireShield.Shield.Cooldown", 0);
-			config.addDefault("Abilities.Fire.FireShield.Disc.Radius", 1.5);
-			config.addDefault("Abilities.Fire.FireShield.Disc.Duration", 1000);
-			config.addDefault("Abilities.Fire.FireShield.Disc.Cooldown", 500);
-			config.addDefault("Abilities.Fire.FireShield.Shield.FireTicks", 2);
-			config.addDefault("Abilities.Fire.FireShield.Disc.FireTicks", 2);
-
-			config.addDefault("Abilities.Fire.HeatControl.Enabled", true);
-			config.addDefault("Abilities.Fire.HeatControl.Cook.Interval", 1000);
-			config.addDefault("Abilities.Fire.HeatControl.Extinguish.Cooldown", 5000);
-			config.addDefault("Abilities.Fire.HeatControl.Extinguish.Radius", 6);
-			config.addDefault("Abilities.Fire.HeatControl.Melt.Range", 15);
-			config.addDefault("Abilities.Fire.HeatControl.Melt.Radius", 5);
-			config.addDefault("Abilities.Fire.HeatControl.Solidify.MaxRadius", 10);
-			config.addDefault("Abilities.Fire.HeatControl.Solidify.Range", 7);
-			config.addDefault("Abilities.Fire.HeatControl.Solidify.Revert", true);
-			config.addDefault("Abilities.Fire.HeatControl.Solidify.RevertTime", 120000);
-
-			config.addDefault("Abilities.Fire.Illumination.Enabled", true);
-			config.addDefault("Abilities.Fire.Illumination.Passive", true);
-			config.addDefault("Abilities.Fire.Illumination.Range", 5);
-			config.addDefault("Abilities.Fire.Illumination.Cooldown", 500);
-			config.addDefault("Abilities.Fire.Illumination.LightThreshold", 7);
-
-			config.addDefault("Abilities.Fire.Lightning.Enabled", true);
-			config.addDefault("Abilities.Fire.Lightning.Damage", 4.0);
-			config.addDefault("Abilities.Fire.Lightning.Range", 20.0);
-			config.addDefault("Abilities.Fire.Lightning.ChargeTime", 2500);
-			config.addDefault("Abilities.Fire.Lightning.Cooldown", 500);
-			config.addDefault("Abilities.Fire.Lightning.StunChance", 0.20);
-			config.addDefault("Abilities.Fire.Lightning.StunDuration", 30.0);
-			config.addDefault("Abilities.Fire.Lightning.MaxArcAngle", 2.5);
-			config.addDefault("Abilities.Fire.Lightning.SubArcChance", 0.00125);
-			config.addDefault("Abilities.Fire.Lightning.ChainArcRange", 6.0);
-			config.addDefault("Abilities.Fire.Lightning.ChainArcChance", 0.50);
-			config.addDefault("Abilities.Fire.Lightning.MaxChainArcs", 2);
-			config.addDefault("Abilities.Fire.Lightning.WaterArcs", 4);
-			config.addDefault("Abilities.Fire.Lightning.WaterArcRange", 20.0);
-			config.addDefault("Abilities.Fire.Lightning.SelfHitWater", true);
-			config.addDefault("Abilities.Fire.Lightning.SelfHitClose", false);
-			config.addDefault("Abilities.Fire.Lightning.ArcOnIce", false);
-
-			config.addDefault("Abilities.Fire.WallOfFire.Enabled", true);
-			config.addDefault("Abilities.Fire.WallOfFire.Range", 3);
-			config.addDefault("Abilities.Fire.WallOfFire.Height", 4);
-			config.addDefault("Abilities.Fire.WallOfFire.Width", 4);
-			config.addDefault("Abilities.Fire.WallOfFire.Duration", 5000);
-			config.addDefault("Abilities.Fire.WallOfFire.Damage", 1);
-			config.addDefault("Abilities.Fire.WallOfFire.Cooldown", 11000);
-			config.addDefault("Abilities.Fire.WallOfFire.Interval", 250);
-			config.addDefault("Abilities.Fire.WallOfFire.DamageInterval", 500);
-			config.addDefault("Abilities.Fire.WallOfFire.FireTicks", 0);
-			config.addDefault("Abilities.Fire.WallOfFire.MaxAngle", 50);
-
-			config.addDefault("Abilities.Fire.FireKick.Enabled", true);
-			config.addDefault("Abilities.Fire.FireKick.Range", 7.0);
-			config.addDefault("Abilities.Fire.FireKick.Damage", 3.0);
-			config.addDefault("Abilities.Fire.FireKick.Cooldown", 6000);
-			config.addDefault("Abilities.Fire.FireKick.Speed", 1);
-
-			config.addDefault("Abilities.Fire.FireSpin.Enabled", true);
-			config.addDefault("Abilities.Fire.FireSpin.Range", 7);
-			config.addDefault("Abilities.Fire.FireSpin.Damage", 3.0);
-			config.addDefault("Abilities.Fire.FireSpin.Knockback", 3.0);
-			config.addDefault("Abilities.Fire.FireSpin.Cooldown", 5000);
-			config.addDefault("Abilities.Fire.FireSpin.Speed", 0.3);
-
-			config.addDefault("Abilities.Fire.FireWheel.Enabled", true);
-			config.addDefault("Abilities.Fire.FireWheel.Range", 20.0);
-			config.addDefault("Abilities.Fire.FireWheel.Damage", 4.0);
-			config.addDefault("Abilities.Fire.FireWheel.Speed", 0.55);
-			config.addDefault("Abilities.Fire.FireWheel.Cooldown", 6000);
-			config.addDefault("Abilities.Fire.FireWheel.FireTicks", 2.5);
-			config.addDefault("Abilities.Fire.FireWheel.Height", 2);
-
-			config.addDefault("Abilities.Fire.JetBlast.Enabled", true);
-			config.addDefault("Abilities.Fire.JetBlast.Speed", 1.2);
-			config.addDefault("Abilities.Fire.JetBlast.Cooldown", 6000);
-			config.addDefault("Abilities.Fire.JetBlast.Duration", 5000);
-
-			config.addDefault("Abilities.Fire.JetBlaze.Enabled", true);
-			config.addDefault("Abilities.Fire.JetBlaze.Speed", 1.1);
-			config.addDefault("Abilities.Fire.JetBlaze.Damage", 4);
-			config.addDefault("Abilities.Fire.JetBlaze.Cooldown", 6000);
-			config.addDefault("Abilities.Fire.JetBlaze.FireTicks", 2.5);
-			config.addDefault("Abilities.Fire.JetBlaze.Duration", 5000);
-
-			config.addDefault("Abilities.Chi.Passive.Acrobatics.Enabled", true);
-			config.addDefault("Abilities.Chi.Passive.Acrobatics.FallReductionFactor", 0.5);
-			config.addDefault("Abilities.Chi.Passive.FallReductionFactor", 0.5);
-			config.addDefault("Abilities.Chi.Passive.ChiAgility.Enabled", true);
-			config.addDefault("Abilities.Chi.Passive.ChiAgility.JumpPower", 1);
-			config.addDefault("Abilities.Chi.Passive.ChiAgility.SpeedPower", 1);
-			config.addDefault("Abilities.Chi.Passive.ChiSaturation.Enabled", true);
-			config.addDefault("Abilities.Chi.Passive.ChiSaturation.ExhaustionFactor", 0.3);
-			config.addDefault("Abilities.Chi.Passive.BlockChi.Chance", 25);
-			config.addDefault("Abilities.Chi.Passive.BlockChi.Duration", 1000);
-
-			config.addDefault("Abilities.Chi.Immobilize.Enabled", true);
-			config.addDefault("Abilities.Chi.Immobilize.ParalyzeDuration", 3500);
-			config.addDefault("Abilities.Chi.Immobilize.Cooldown", 15000);
-
-			config.addDefault("Abilities.Chi.AcrobatStance.Enabled", true);
-			config.addDefault("Abilities.Chi.AcrobatStance.Cooldown", 0);
-			config.addDefault("Abilities.Chi.AcrobatStance.Duration", 0);
-			config.addDefault("Abilities.Chi.AcrobatStance.ChiBlockBoost", 3);
-			config.addDefault("Abilities.Chi.AcrobatStance.Speed", 3);
-			config.addDefault("Abilities.Chi.AcrobatStance.Jump", 3);
-
-			config.addDefault("Abilities.Chi.HighJump.Enabled", true);
-			config.addDefault("Abilities.Chi.HighJump.Height", 1.3);
-			config.addDefault("Abilities.Chi.HighJump.Cooldown", 3000);
-
-			config.addDefault("Abilities.Chi.Paralyze.Enabled", true);
-			config.addDefault("Abilities.Chi.Paralyze.Cooldown", 10000);
-			config.addDefault("Abilities.Chi.Paralyze.Duration", 1500);
-
-			config.addDefault("Abilities.Chi.RapidPunch.Enabled", true);
-			config.addDefault("Abilities.Chi.RapidPunch.Damage", 1);
-			config.addDefault("Abilities.Chi.RapidPunch.Cooldown", 6000);
-			config.addDefault("Abilities.Chi.RapidPunch.Punches", 3);
-			config.addDefault("Abilities.Chi.RapidPunch.Interval", 500);
-
-			config.addDefault("Abilities.Chi.Smokescreen.Enabled", true);
-			config.addDefault("Abilities.Chi.Smokescreen.Cooldown", 25000);
-			config.addDefault("Abilities.Chi.Smokescreen.Radius", 4);
-			config.addDefault("Abilities.Chi.Smokescreen.Duration", 12);
-
-			config.addDefault("Abilities.Chi.WarriorStance.Enabled", true);
-			config.addDefault("Abilities.Chi.WarriorStance.Cooldown", 0);
-			config.addDefault("Abilities.Chi.WarriorStance.Duration", 0);
-			config.addDefault("Abilities.Chi.WarriorStance.Strength", 1);
-			config.addDefault("Abilities.Chi.WarriorStance.Resistance", -3);
-
-			config.addDefault("Abilities.Chi.QuickStrike.Enabled", true);
-			config.addDefault("Abilities.Chi.QuickStrike.Damage", 2);
-			config.addDefault("Abilities.Chi.QuickStrike.Cooldown", 3000);
-			config.addDefault("Abilities.Chi.QuickStrike.ChiBlockChance", 10);
-
-			config.addDefault("Abilities.Chi.SwiftKick.Enabled", true);
-			config.addDefault("Abilities.Chi.SwiftKick.Damage", 2);
-			config.addDefault("Abilities.Chi.SwiftKick.ChiBlockChance", 15);
-			config.addDefault("Abilities.Chi.SwiftKick.Cooldown", 4000);
-
-			config.addDefault("Storage.engine", "sqlite");
-
-			config.addDefault("Storage.MySQL.host", "localhost");
-			config.addDefault("Storage.MySQL.port", 3306);
-			config.addDefault("Storage.MySQL.pass", "");
-			config.addDefault("Storage.MySQL.db", "minecraft");
-			config.addDefault("Storage.MySQL.user", "root");
-
-			config.addDefault("debug", false);
-
-			defaultConfig.save();
-		}
-	}
-
-	public static FileConfiguration getConfig() {
-		return ConfigManager.defaultConfig.get();
-	}
-}
->>>>>>> a8a8daa6
+}