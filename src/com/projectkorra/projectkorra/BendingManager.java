--- conflicted
+++ resolved
@@ -1,181 +1,174 @@
-package com.projectkorra.projectkorra;
-
-import java.util.HashMap;
-import java.util.UUID;
-
-<<<<<<< HEAD
-import co.aikar.timings.lib.MCTiming;
-
-import com.projectkorra.projectkorra.cooldown.CooldownManager;
-=======
->>>>>>> 7fd3186d
-import org.bukkit.Bukkit;
-import org.bukkit.ChatColor;
-import org.bukkit.World;
-import org.bukkit.entity.Player;
-
-import com.projectkorra.projectkorra.ability.CoreAbility;
-import com.projectkorra.projectkorra.ability.ElementalAbility;
-import com.projectkorra.projectkorra.configuration.ConfigManager;
-import com.projectkorra.projectkorra.configuration.configs.properties.FirePropertiesConfig;
-import com.projectkorra.projectkorra.configuration.configs.properties.WaterPropertiesConfig;
-import com.projectkorra.projectkorra.earthbending.metal.MetalClips;
-import com.projectkorra.projectkorra.object.HorizontalVelocityTracker;
-import com.projectkorra.projectkorra.util.ActionBar;
-import com.projectkorra.projectkorra.util.RevertChecker;
-import com.projectkorra.projectkorra.util.TempArmor;
-import com.projectkorra.projectkorra.util.TempPotionEffect;
-import com.projectkorra.projectkorra.waterbending.blood.Bloodbending;
-
-import co.aikar.timings.lib.MCTiming;
-
-public class BendingManager implements Runnable {
-
-	private static BendingManager instance;
-	public static HashMap<World, String> events = new HashMap<World, String>(); // holds any current event.
-
-	long time;
-	long interval;
-	private final HashMap<World, Boolean> times = new HashMap<World, Boolean>(); // true if day time
-
-	private final MCTiming CORE_ABILITY_TIMING, TEMP_POTION_TIMING, DAY_NIGHT_TIMING, HORIZONTAL_VELOCITY_TRACKER_TIMING, COOLDOWN_TIMING, TEMP_ARMOR_TIMING, ACTIONBAR_STATUS_TIMING;
-
-	public BendingManager() {
-		instance = this;
-		this.time = System.currentTimeMillis();
-
-		this.CORE_ABILITY_TIMING = ProjectKorra.timing("CoreAbility#ProgressAll");
-		this.TEMP_POTION_TIMING = ProjectKorra.timing("TempPotion#ProgressAll");
-		this.DAY_NIGHT_TIMING = ProjectKorra.timing("HandleDayNight");
-		this.HORIZONTAL_VELOCITY_TRACKER_TIMING = ProjectKorra.timing("HorizontalVelocityTracker#UpdateAll");
-		this.COOLDOWN_TIMING = ProjectKorra.timing("HandleCooldowns");
-		this.TEMP_ARMOR_TIMING = ProjectKorra.timing("TempArmor#Cleanup");
-		this.ACTIONBAR_STATUS_TIMING = ProjectKorra.timing("ActionBarCheck");
-	}
-
-	public static BendingManager getInstance() {
-		return instance;
-	}
-
-	/**
-	 * @deprecated handled by {@link CooldownManager}.
-	 */
-	@Deprecated
-	public void handleCooldowns() {
-		for (final UUID uuid : BendingPlayer.getPlayers().keySet()) {
-			final BendingPlayer bPlayer = BendingPlayer.getPlayers().get(uuid);
-			for (final String abil : bPlayer.getCooldowns().keySet()) {
-				if (System.currentTimeMillis() >= bPlayer.getCooldown(abil)) {
-					bPlayer.removeCooldown(abil);
-				}
-			}
-		}
-	}
-
-	public void handleDayNight() {
-		for (final World world : Bukkit.getServer().getWorlds()) {
-			if (!this.times.containsKey(world)) {
-				if (ElementalAbility.isDay(world)) {
-					this.times.put(world, true);
-				} else {
-					this.times.put(world, false);
-				}
-			} else {
-				if (this.times.get(world) && !ElementalAbility.isDay(world)) {
-					// The hashmap says it is day, but it is not.
-					this.times.put(world, false); // Sets time to night.
-					for (final Player player : world.getPlayers()) {
-						final BendingPlayer bPlayer = BendingPlayer.getBendingPlayer(player);
-						if (bPlayer == null) {
-							continue;
-						}
-						if (bPlayer.hasElement(Element.WATER) && player.hasPermission("bending.message.daymessage")) {
-							player.sendMessage(Element.WATER.getColor() + getMoonriseMessage());
-						}
-						if (bPlayer.hasElement(Element.FIRE) && player.hasPermission("bending.message.nightmessage")) {
-							player.sendMessage(Element.FIRE.getColor() + getSunsetMessage());
-						}
-					}
-				}
-
-				if (!this.times.get(world) && ElementalAbility.isDay(world)) {
-					// The hashmap says it is night, but it is day.
-					this.times.put(world, true);
-					for (final Player player : world.getPlayers()) {
-						final BendingPlayer bPlayer = BendingPlayer.getBendingPlayer(player);
-						if (bPlayer == null) {
-							continue;
-						}
-
-						if (bPlayer.hasElement(Element.WATER) && player.hasPermission("bending.message.nightmessage")) {
-							player.sendMessage(Element.WATER.getColor() + getMoonsetMessage());
-						}
-						if (bPlayer.hasElement(Element.FIRE) && player.hasPermission("bending.message.daymessage")) {
-							player.sendMessage(Element.FIRE.getColor() + getSunriseMessage());
-						}
-					}
-				}
-			}
-		}
-	}
-
-	@Override
-	public void run() {
-		this.interval = System.currentTimeMillis() - this.time;
-		this.time = System.currentTimeMillis();
-		ProjectKorra.time_step = this.interval;
-
-		try (MCTiming timing = this.CORE_ABILITY_TIMING.startTiming()) {
-			CoreAbility.progressAll();
-		}
-
-		try (MCTiming timing = this.TEMP_POTION_TIMING.startTiming()) {
-			TempPotionEffect.progressAll();
-		}
-
-		try (MCTiming timing = this.DAY_NIGHT_TIMING.startTiming()) {
-			this.handleDayNight();
-		}
-
-		RevertChecker.revertAirBlocks();
-
-		try (MCTiming timing = this.HORIZONTAL_VELOCITY_TRACKER_TIMING.startTiming()) {
-			HorizontalVelocityTracker.updateAll();
-		}
-
-		try (MCTiming timing = this.COOLDOWN_TIMING.startTiming()) {
-			this.handleCooldowns();
-		}
-
-		try (MCTiming timing = this.TEMP_ARMOR_TIMING.startTiming()) {
-			TempArmor.cleanup();
-		}
-
-		try (MCTiming timing = this.ACTIONBAR_STATUS_TIMING.startTiming()) {
-			for (final Player player : Bukkit.getOnlinePlayers()) {
-				if (Bloodbending.isBloodbent(player)) {
-					ActionBar.sendActionBar(Element.BLOOD.getColor() + "* Bloodbent *", player);
-				} else if (MetalClips.isControlled(player)) {
-					ActionBar.sendActionBar(Element.METAL.getColor() + "* MetalClipped *", player);
-				}
-			}
-		}
-	}
-
-	public static String getSunriseMessage() {
-		return ChatColor.translateAlternateColorCodes('&', ConfigManager.getConfig(FirePropertiesConfig.class).DayMessage);
-	}
-
-	public static String getSunsetMessage() {
-		return ChatColor.translateAlternateColorCodes('&', ConfigManager.getConfig(FirePropertiesConfig.class).NightMessage);
-	}
-
-	public static String getMoonriseMessage() {
-		return ChatColor.translateAlternateColorCodes('&', ConfigManager.getConfig(WaterPropertiesConfig.class).NightMessage);
-	}
-
-	public static String getMoonsetMessage() {
-		return ChatColor.translateAlternateColorCodes('&', ConfigManager.getConfig(WaterPropertiesConfig.class).DayMessage);
-	}
-
-}
+package com.projectkorra.projectkorra;
+
+import co.aikar.timings.lib.MCTiming;
+import com.projectkorra.projectkorra.ability.CoreAbility;
+import com.projectkorra.projectkorra.ability.ElementalAbility;
+import com.projectkorra.projectkorra.configuration.ConfigManager;
+import com.projectkorra.projectkorra.configuration.configs.properties.FirePropertiesConfig;
+import com.projectkorra.projectkorra.configuration.configs.properties.WaterPropertiesConfig;
+import com.projectkorra.projectkorra.cooldown.CooldownManager;
+import com.projectkorra.projectkorra.earthbending.metal.MetalClips;
+import com.projectkorra.projectkorra.object.HorizontalVelocityTracker;
+import com.projectkorra.projectkorra.util.ActionBar;
+import com.projectkorra.projectkorra.util.RevertChecker;
+import com.projectkorra.projectkorra.util.TempArmor;
+import com.projectkorra.projectkorra.util.TempPotionEffect;
+import com.projectkorra.projectkorra.waterbending.blood.Bloodbending;
+import org.bukkit.Bukkit;
+import org.bukkit.ChatColor;
+import org.bukkit.World;
+import org.bukkit.entity.Player;
+
+import java.util.HashMap;
+import java.util.UUID;
+
+public class BendingManager implements Runnable {
+
+	private static BendingManager instance;
+	public static HashMap<World, String> events = new HashMap<World, String>(); // holds any current event.
+
+	long time;
+	long interval;
+	private final HashMap<World, Boolean> times = new HashMap<World, Boolean>(); // true if day time
+
+	private final MCTiming CORE_ABILITY_TIMING, TEMP_POTION_TIMING, DAY_NIGHT_TIMING, HORIZONTAL_VELOCITY_TRACKER_TIMING, COOLDOWN_TIMING, TEMP_ARMOR_TIMING, ACTIONBAR_STATUS_TIMING;
+
+	public BendingManager() {
+		instance = this;
+		this.time = System.currentTimeMillis();
+
+		this.CORE_ABILITY_TIMING = ProjectKorra.timing("CoreAbility#ProgressAll");
+		this.TEMP_POTION_TIMING = ProjectKorra.timing("TempPotion#ProgressAll");
+		this.DAY_NIGHT_TIMING = ProjectKorra.timing("HandleDayNight");
+		this.HORIZONTAL_VELOCITY_TRACKER_TIMING = ProjectKorra.timing("HorizontalVelocityTracker#UpdateAll");
+		this.COOLDOWN_TIMING = ProjectKorra.timing("HandleCooldowns");
+		this.TEMP_ARMOR_TIMING = ProjectKorra.timing("TempArmor#Cleanup");
+		this.ACTIONBAR_STATUS_TIMING = ProjectKorra.timing("ActionBarCheck");
+	}
+
+	public static BendingManager getInstance() {
+		return instance;
+	}
+
+	/**
+	 * @deprecated handled by {@link CooldownManager}.
+	 */
+	@Deprecated
+	public void handleCooldowns() {
+		for (final UUID uuid : BendingPlayer.getPlayers().keySet()) {
+			final BendingPlayer bPlayer = BendingPlayer.getPlayers().get(uuid);
+			for (final String abil : bPlayer.getCooldowns().keySet()) {
+				if (System.currentTimeMillis() >= bPlayer.getCooldown(abil)) {
+					bPlayer.removeCooldown(abil);
+				}
+			}
+		}
+	}
+
+	public void handleDayNight() {
+		for (final World world : Bukkit.getServer().getWorlds()) {
+			if (!this.times.containsKey(world)) {
+				if (ElementalAbility.isDay(world)) {
+					this.times.put(world, true);
+				} else {
+					this.times.put(world, false);
+				}
+			} else {
+				if (this.times.get(world) && !ElementalAbility.isDay(world)) {
+					// The hashmap says it is day, but it is not.
+					this.times.put(world, false); // Sets time to night.
+					for (final Player player : world.getPlayers()) {
+						final BendingPlayer bPlayer = BendingPlayer.getBendingPlayer(player);
+						if (bPlayer == null) {
+							continue;
+						}
+						if (bPlayer.hasElement(Element.WATER) && player.hasPermission("bending.message.daymessage")) {
+							player.sendMessage(Element.WATER.getColor() + getMoonriseMessage());
+						}
+						if (bPlayer.hasElement(Element.FIRE) && player.hasPermission("bending.message.nightmessage")) {
+							player.sendMessage(Element.FIRE.getColor() + getSunsetMessage());
+						}
+					}
+				}
+
+				if (!this.times.get(world) && ElementalAbility.isDay(world)) {
+					// The hashmap says it is night, but it is day.
+					this.times.put(world, true);
+					for (final Player player : world.getPlayers()) {
+						final BendingPlayer bPlayer = BendingPlayer.getBendingPlayer(player);
+						if (bPlayer == null) {
+							continue;
+						}
+
+						if (bPlayer.hasElement(Element.WATER) && player.hasPermission("bending.message.nightmessage")) {
+							player.sendMessage(Element.WATER.getColor() + getMoonsetMessage());
+						}
+						if (bPlayer.hasElement(Element.FIRE) && player.hasPermission("bending.message.daymessage")) {
+							player.sendMessage(Element.FIRE.getColor() + getSunriseMessage());
+						}
+					}
+				}
+			}
+		}
+	}
+
+	@Override
+	public void run() {
+		this.interval = System.currentTimeMillis() - this.time;
+		this.time = System.currentTimeMillis();
+		ProjectKorra.time_step = this.interval;
+
+		try (MCTiming timing = this.CORE_ABILITY_TIMING.startTiming()) {
+			CoreAbility.progressAll();
+		}
+
+		try (MCTiming timing = this.TEMP_POTION_TIMING.startTiming()) {
+			TempPotionEffect.progressAll();
+		}
+
+		try (MCTiming timing = this.DAY_NIGHT_TIMING.startTiming()) {
+			this.handleDayNight();
+		}
+
+		RevertChecker.revertAirBlocks();
+
+		try (MCTiming timing = this.HORIZONTAL_VELOCITY_TRACKER_TIMING.startTiming()) {
+			HorizontalVelocityTracker.updateAll();
+		}
+
+		try (MCTiming timing = this.COOLDOWN_TIMING.startTiming()) {
+			this.handleCooldowns();
+		}
+
+		try (MCTiming timing = this.TEMP_ARMOR_TIMING.startTiming()) {
+			TempArmor.cleanup();
+		}
+
+		try (MCTiming timing = this.ACTIONBAR_STATUS_TIMING.startTiming()) {
+			for (final Player player : Bukkit.getOnlinePlayers()) {
+				if (Bloodbending.isBloodbent(player)) {
+					ActionBar.sendActionBar(Element.BLOOD.getColor() + "* Bloodbent *", player);
+				} else if (MetalClips.isControlled(player)) {
+					ActionBar.sendActionBar(Element.METAL.getColor() + "* MetalClipped *", player);
+				}
+			}
+		}
+	}
+
+	public static String getSunriseMessage() {
+		return ChatColor.translateAlternateColorCodes('&', ConfigManager.getConfig(FirePropertiesConfig.class).DayMessage);
+	}
+
+	public static String getSunsetMessage() {
+		return ChatColor.translateAlternateColorCodes('&', ConfigManager.getConfig(FirePropertiesConfig.class).NightMessage);
+	}
+
+	public static String getMoonriseMessage() {
+		return ChatColor.translateAlternateColorCodes('&', ConfigManager.getConfig(WaterPropertiesConfig.class).NightMessage);
+	}
+
+	public static String getMoonsetMessage() {
+		return ChatColor.translateAlternateColorCodes('&', ConfigManager.getConfig(WaterPropertiesConfig.class).DayMessage);
+	}
+
+}