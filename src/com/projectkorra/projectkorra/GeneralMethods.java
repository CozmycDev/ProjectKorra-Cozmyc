package com.projectkorra.projectkorra;

import java.io.BufferedReader;
import java.io.BufferedWriter;
import java.io.DataInputStream;
import java.io.DataOutputStream;
import java.io.File;
import java.io.FileInputStream;
import java.io.FileOutputStream;
import java.io.FileWriter;
import java.io.IOException;
import java.io.InputStreamReader;
import java.io.OutputStreamWriter;
import java.io.PrintWriter;
import java.lang.reflect.Field;
import java.lang.reflect.Method;
import java.sql.ResultSet;
import java.sql.SQLException;
import java.text.DateFormat;
import java.text.SimpleDateFormat;
import java.util.ArrayList;
import java.util.Arrays;
import java.util.Collection;
import java.util.Collections;
import java.util.Date;
import java.util.HashSet;
import java.util.List;
import java.util.Map;
import java.util.UUID;
import java.util.concurrent.ConcurrentHashMap;
<<<<<<< HEAD
import java.util.concurrent.CopyOnWriteArrayList;

import com.bekvon.bukkit.residence.Residence;
import com.bekvon.bukkit.residence.api.ResidenceInterface;
import com.bekvon.bukkit.residence.protection.ClaimedResidence;
import com.bekvon.bukkit.residence.protection.ResidencePermissions;
import com.google.common.reflect.ClassPath;
import com.griefcraft.lwc.LWC;
import com.griefcraft.lwc.LWCPlugin;
import com.griefcraft.model.Protection;
import com.palmergames.bukkit.towny.Towny;
import com.palmergames.bukkit.towny.TownyMessaging;
import com.palmergames.bukkit.towny.TownySettings;
import com.palmergames.bukkit.towny.object.Coord;
import com.palmergames.bukkit.towny.object.PlayerCache;
import com.palmergames.bukkit.towny.object.PlayerCache.TownBlockStatus;
import com.palmergames.bukkit.towny.object.TownyPermission;
import com.palmergames.bukkit.towny.object.TownyUniverse;
import com.palmergames.bukkit.towny.object.TownyWorld;
import com.palmergames.bukkit.towny.object.WorldCoord;
import com.palmergames.bukkit.towny.utils.PlayerCacheUtil;
import com.palmergames.bukkit.towny.war.flagwar.TownyWar;
import com.palmergames.bukkit.towny.war.flagwar.TownyWarConfig;
import com.projectkorra.projectkorra.cooldown.CooldownManager;
import com.projectkorra.projectkorra.element.ElementManager;
import com.projectkorra.projectkorra.player.BendingPlayerManager;
import com.sk89q.worldedit.bukkit.BukkitAdapter;
import com.sk89q.worldguard.WorldGuard;
import com.sk89q.worldguard.bukkit.WorldGuardPlugin;
import com.sk89q.worldguard.protection.flags.Flags;
import com.sk89q.worldguard.protection.flags.StateFlag;
import com.songoda.kingdoms.constants.land.Land;
import com.songoda.kingdoms.constants.land.SimpleChunkLocation;
import com.songoda.kingdoms.constants.player.KingdomPlayer;
import com.songoda.kingdoms.manager.game.GameManagement;
=======
>>>>>>> 7fd3186d

import org.bukkit.Bukkit;
import org.bukkit.ChatColor;
import org.bukkit.Color;
import org.bukkit.GameMode;
import org.bukkit.Location;
import org.bukkit.Material;
import org.bukkit.World;
import org.bukkit.block.Block;
import org.bukkit.block.BlockFace;
import org.bukkit.block.BlockState;
import org.bukkit.block.data.BlockData;
import org.bukkit.block.data.Levelled;
import org.bukkit.command.CommandSender;
import org.bukkit.entity.Entity;
import org.bukkit.entity.FallingBlock;
import org.bukkit.entity.LivingEntity;
import org.bukkit.entity.Player;
import org.bukkit.entity.TNTPrimed;
import org.bukkit.inventory.ItemStack;
import org.bukkit.inventory.MainHand;
import org.bukkit.plugin.Plugin;
import org.bukkit.plugin.PluginManager;
import org.bukkit.plugin.java.JavaPlugin;
import org.bukkit.scheduler.BukkitRunnable;
import org.bukkit.util.Vector;

import com.bekvon.bukkit.residence.Residence;
import com.bekvon.bukkit.residence.api.ResidenceInterface;
import com.bekvon.bukkit.residence.protection.ClaimedResidence;
import com.bekvon.bukkit.residence.protection.ResidencePermissions;
import com.google.common.reflect.ClassPath;
import com.griefcraft.lwc.LWC;
import com.griefcraft.lwc.LWCPlugin;
import com.griefcraft.model.Protection;
import com.palmergames.bukkit.towny.Towny;
import com.palmergames.bukkit.towny.TownyMessaging;
import com.palmergames.bukkit.towny.TownySettings;
import com.palmergames.bukkit.towny.object.Coord;
import com.palmergames.bukkit.towny.object.PlayerCache;
import com.palmergames.bukkit.towny.object.PlayerCache.TownBlockStatus;
import com.palmergames.bukkit.towny.object.TownyPermission;
import com.palmergames.bukkit.towny.object.TownyUniverse;
import com.palmergames.bukkit.towny.object.TownyWorld;
import com.palmergames.bukkit.towny.object.WorldCoord;
import com.palmergames.bukkit.towny.utils.PlayerCacheUtil;
import com.palmergames.bukkit.towny.war.flagwar.TownyWar;
import com.palmergames.bukkit.towny.war.flagwar.TownyWarConfig;
import com.projectkorra.projectkorra.Element.SubElement;
import com.projectkorra.projectkorra.ability.Ability;
import com.projectkorra.projectkorra.ability.AddonAbility;
import com.projectkorra.projectkorra.ability.CoreAbility;
import com.projectkorra.projectkorra.ability.EarthAbility;
import com.projectkorra.projectkorra.ability.ElementalAbility;
import com.projectkorra.projectkorra.ability.FireAbility;
import com.projectkorra.projectkorra.ability.PassiveAbility;
import com.projectkorra.projectkorra.ability.WaterAbility;
import com.projectkorra.projectkorra.ability.util.Collision;
import com.projectkorra.projectkorra.ability.util.CollisionInitializer;
import com.projectkorra.projectkorra.ability.util.CollisionManager;
import com.projectkorra.projectkorra.ability.util.ComboManager;
import com.projectkorra.projectkorra.ability.util.ComboManager.AbilityInformation;
import com.projectkorra.projectkorra.ability.util.MultiAbilityManager;
import com.projectkorra.projectkorra.ability.util.PassiveManager;
import com.projectkorra.projectkorra.airbending.AirBlast;
import com.projectkorra.projectkorra.airbending.AirShield;
import com.projectkorra.projectkorra.airbending.AirSpout;
import com.projectkorra.projectkorra.airbending.AirSuction;
import com.projectkorra.projectkorra.airbending.AirSwipe;
import com.projectkorra.projectkorra.configuration.ConfigManager;
import com.projectkorra.projectkorra.configuration.configs.commands.BindCommandConfig;
import com.projectkorra.projectkorra.configuration.configs.properties.ChatPropertiesConfig;
import com.projectkorra.projectkorra.configuration.configs.properties.GeneralPropertiesConfig;
import com.projectkorra.projectkorra.earthbending.EarthBlast;
import com.projectkorra.projectkorra.earthbending.passive.EarthPassive;
import com.projectkorra.projectkorra.event.BendingPlayerCreationEvent;
import com.projectkorra.projectkorra.event.BendingReloadEvent;
import com.projectkorra.projectkorra.event.PlayerBindChangeEvent;
import com.projectkorra.projectkorra.firebending.FireBlast;
import com.projectkorra.projectkorra.firebending.FireShield;
import com.projectkorra.projectkorra.firebending.combustion.Combustion;
import com.projectkorra.projectkorra.object.Preset;
import com.projectkorra.projectkorra.storage.DBConnection;
import com.projectkorra.projectkorra.util.ActionBar;
import com.projectkorra.projectkorra.util.BlockCacheElement;
import com.projectkorra.projectkorra.util.ColoredParticle;
import com.projectkorra.projectkorra.util.MovementHandler;
import com.projectkorra.projectkorra.util.ParticleEffect;
import com.projectkorra.projectkorra.util.ReflectionHandler;
import com.projectkorra.projectkorra.util.ReflectionHandler.PackageType;
import com.projectkorra.projectkorra.util.TempArmor;
import com.projectkorra.projectkorra.util.TempArmorStand;
import com.projectkorra.projectkorra.util.TempBlock;
import com.projectkorra.projectkorra.waterbending.WaterManipulation;
import com.projectkorra.projectkorra.waterbending.WaterSpout;
import com.sk89q.worldedit.bukkit.BukkitAdapter;
import com.sk89q.worldguard.WorldGuard;
import com.sk89q.worldguard.bukkit.WorldGuardPlugin;
import com.sk89q.worldguard.protection.flags.Flags;
import com.sk89q.worldguard.protection.flags.StateFlag;
import com.songoda.kingdoms.constants.land.Land;
import com.songoda.kingdoms.constants.land.SimpleChunkLocation;
import com.songoda.kingdoms.constants.player.KingdomPlayer;
import com.songoda.kingdoms.manager.game.GameManagement;

import br.net.fabiozumbi12.RedProtect.Bukkit.RedProtect;
import br.net.fabiozumbi12.RedProtect.Bukkit.Region;
import br.net.fabiozumbi12.RedProtect.Bukkit.API.RedProtectAPI;
import me.markeh.factionsframework.entities.FPlayer;
import me.markeh.factionsframework.entities.FPlayers;
import me.markeh.factionsframework.entities.Faction;
import me.markeh.factionsframework.entities.Factions;
import me.markeh.factionsframework.enums.Rel;
import me.ryanhamshire.GriefPrevention.Claim;
import me.ryanhamshire.GriefPrevention.GriefPrevention;
import net.md_5.bungee.api.chat.ClickEvent;
import net.md_5.bungee.api.chat.ComponentBuilder;
import net.md_5.bungee.api.chat.HoverEvent;
import net.md_5.bungee.api.chat.TextComponent;

@SuppressWarnings("rawtypes")
public class GeneralMethods {

	// Represents PlayerName, previously checked blocks, and whether they were true or false
	private static final Map<String, Map<Block, BlockCacheElement>> BLOCK_CACHE = new ConcurrentHashMap<>();
	private static final ArrayList<Ability> INVINCIBLE = new ArrayList<>();
	private static ProjectKorra plugin;

	private static Method getAbsorption;
	private static Method setAbsorption;

	public GeneralMethods(final ProjectKorra plugin) {
		GeneralMethods.plugin = plugin;

		try {
			getAbsorption = ReflectionHandler.getMethod("EntityHuman", PackageType.MINECRAFT_SERVER, "getAbsorptionHearts");
			setAbsorption = ReflectionHandler.getMethod("EntityHuman", PackageType.MINECRAFT_SERVER, "setAbsorptionHearts", Float.class);
		} catch (final Exception e) {
			e.printStackTrace();
		}
	}

	/**
	 * Checks to see if an AbilityExists. Uses method
	 * {@link #getAbility(String)} to check if it exists.
	 *
	 * @param string Ability Name
	 * @return true if ability exists
	 */
	public static boolean abilityExists(final String string) {
		return CoreAbility.getAbility(string) != null;
	}

	/**
	 * Binds a Ability to the hotbar slot that the player is on.
	 *
	 * @param player The player to bind to
	 * @param ability The ability name to Bind
	 * @see #bindAbility(Player, String, int)
	 */
	public static void bindAbility(final Player player, final String ability) {
		final int slot = player.getInventory().getHeldItemSlot();
		bindAbility(player, ability, slot);
	}

	/**
	 * Binds a Ability to a specific hotbar slot.
	 *
	 * @param player The player to bind to
	 * @param ability
	 * @param slot
	 * @see #bindAbility(Player, String)
	 */
	public static void bindAbility(final Player player, final String ability, final int slot) {
		if (MultiAbilityManager.playerAbilities.containsKey(player)) {
			GeneralMethods.sendBrandingMessage(player, ChatColor.RED + "You can't edit your binds right now!");
			return;
		}

		final BendingPlayer bPlayer = BendingPlayer.getBendingPlayer(player.getName());
		final CoreAbility coreAbil = CoreAbility.getAbility(ability);

		if (bPlayer == null) {
			return;
		}
		bPlayer.getAbilities()[slot] = ability;

		if (coreAbil != null) {
			GeneralMethods.sendBrandingMessage(player, coreAbil.getElement().getColor() + ConfigManager.getConfig(BindCommandConfig.class).SuccessfullyBoundMessage.replace("{ability}", ability).replace("{slot}", String.valueOf(slot + 1)));
		}
		saveAbility(bPlayer, slot, ability);
	}

	/**
	 * This method was used for the old collision detection system. Please see
	 * {@link Collision} for the new system.
	 * <p>
	 * Cycles through a list of ability names to check if any instances of the
	 * abilities exist at a specific location. If an instance of the ability is
	 * found then it will be removed, with the exception FireShield, and
	 * AirShield.
	 */
	@Deprecated
	public static boolean blockAbilities(final Player player, final List<String> abilitiesToBlock, final Location loc, final double radius) {
		boolean hasBlocked = false;
		for (final String ability : abilitiesToBlock) {
			if (ability.equalsIgnoreCase("FireBlast")) {
				hasBlocked = FireBlast.annihilateBlasts(loc, radius, player) || hasBlocked;
			} else if (ability.equalsIgnoreCase("EarthBlast")) {
				hasBlocked = EarthBlast.annihilateBlasts(loc, radius, player) || hasBlocked;
			} else if (ability.equalsIgnoreCase("WaterManipulation")) {
				hasBlocked = WaterManipulation.annihilateBlasts(loc, radius, player) || hasBlocked;
			} else if (ability.equalsIgnoreCase("AirSwipe")) {
				hasBlocked = AirSwipe.removeSwipesAroundPoint(loc, radius) || hasBlocked;
			} else if (ability.equalsIgnoreCase("AirBlast")) {
				hasBlocked = AirBlast.removeAirBlastsAroundPoint(loc, radius) || hasBlocked;
			} else if (ability.equalsIgnoreCase("AirSuction")) {
				hasBlocked = AirSuction.removeAirSuctionsAroundPoint(loc, radius) || hasBlocked;
			} else if (ability.equalsIgnoreCase("Combustion")) {
				hasBlocked = Combustion.removeAroundPoint(loc, radius) || hasBlocked;
			} else if (ability.equalsIgnoreCase("FireShield")) {
				hasBlocked = FireShield.isWithinShield(loc) || hasBlocked;
			} else if (ability.equalsIgnoreCase("AirShield")) {
				hasBlocked = AirShield.isWithinShield(loc) || hasBlocked;
			} else if (ability.equalsIgnoreCase("WaterSpout")) {
				hasBlocked = WaterSpout.removeSpouts(loc, radius, player) || hasBlocked;
			} else if (ability.equalsIgnoreCase("AirSpout")) {
				hasBlocked = AirSpout.removeSpouts(loc, radius, player) || hasBlocked;
			} else if (ability.equalsIgnoreCase("Twister")) {
				// hasBlocked = AirCombo.removeAroundPoint(player, "Twister", loc, radius) || hasBlocked;
			} else if (ability.equalsIgnoreCase("AirStream")) {
				// hasBlocked = AirCombo.removeAroundPoint(player, "AirStream", loc, radius) || hasBlocked;
			} else if (ability.equalsIgnoreCase("AirSweep")) {
				// hasBlocked = AirCombo.removeAroundPoint(player, "AirSweep", loc, radius) || hasBlocked;
			} else if (ability.equalsIgnoreCase("FireKick")) {
				// hasBlocked = FireCombo.removeAroundPoint(player, "FireKick", loc, radius) || hasBlocked;
			} else if (ability.equalsIgnoreCase("FireSpin")) {
				// hasBlocked = FireCombo.removeAroundPoint(player, "FireSpin", loc, radius) || hasBlocked;
			} else if (ability.equalsIgnoreCase("FireWheel")) {
				// hasBlocked = FireCombo.removeAroundPoint(player, "FireWheel", loc, radius) || hasBlocked;
			}
		}
		return hasBlocked;
	}

	/**
	 * Breaks a block and sets it to {@link Material#AIR AIR}.
	 *
	 * @param block The block to break
	 */
	public static void breakBlock(final Block block) {
		block.breakNaturally(new ItemStack(Material.AIR));
	}

	public static boolean canView(final Player player, final String ability) {
		return player.hasPermission("bending.ability." + ability);
	}

	/**
	 * Checks if there is a diagonal wall in front of the location in the given
	 * direction, in any 2 dimensions and all 3
	 *
	 * @param location spot to check
	 * @param direction which way to check
	 * @return true if diagonal wall is found
	 */
	public static boolean checkDiagonalWall(final Location location, final Vector direction) {
		final boolean[] xyzsolid = { false, false, false };
		for (int i = 0; i < 3; i++) {
			double value;
			if (i == 0) {
				value = direction.getX();
			} else if (i == 1) {
				value = direction.getY();
			} else {
				value = direction.getZ();
			}
			final BlockFace face = GeneralMethods.getBlockFaceFromValue(i, value);
			if (face == null) {
				continue;
			}
			xyzsolid[i] = location.getBlock().getRelative(face).getType().isSolid();
		}
		final boolean a = xyzsolid[0] && xyzsolid[2];
		final boolean b = xyzsolid[0] && xyzsolid[1];
		final boolean c = xyzsolid[1] && xyzsolid[2];
		return (a || b || c || (a && b));
	}

	/**
	 * Creates a {@link BendingPlayer} with the data from the database. This
	 * runs when a player logs in.
	 *
	 * @param uuid The UUID of the player
	 * @param player The player name
	 * @throws SQLException
	 *
	 * @deprecated use {@link BendingPlayerManager} and {@link ElementManager}.
	 */
	@Deprecated
	public static void createBendingPlayer(final UUID uuid, final String player) {
		new BukkitRunnable() {

			@Override
			public void run() {
				createBendingPlayerAsynchronously(uuid, player);
			}

		}.runTaskAsynchronously(ProjectKorra.plugin);
	}

	@Deprecated
	private static void createBendingPlayerAsynchronously(final UUID uuid, final String player) {
		ResultSet rs = DBConnection.sql.readQuery("SELECT * FROM pk_players WHERE uuid = '" + uuid.toString() + "'");
		try {
			if (!rs.next()) { // Data doesn't exist, we want a completely new player.
				DBConnection.sql.modifyQuery("INSERT INTO pk_players (uuid, player, slot1, slot2, slot3, slot4, slot5, slot6, slot7, slot8, slot9) VALUES ('" + uuid.toString() + "', '" + player + "', 'null', 'null', 'null', 'null', 'null', 'null', 'null', 'null', 'null');");
				new BukkitRunnable() {
					@Override
					public void run() {
						new BendingPlayer(uuid, player, new ArrayList<>(), new ArrayList<>(), new String[9], false);
						ProjectKorra.log.info("Created new BendingPlayer for " + player);
					}
				}.runTask(ProjectKorra.plugin);
			} else {
				// The player has at least played before.
				final String player2 = rs.getString("player");
				if (!player.equalsIgnoreCase(player2)) {
					DBConnection.sql.modifyQuery("UPDATE pk_players SET player = '" + player + "' WHERE uuid = '" + uuid.toString() + "';");
					// They have changed names.
					ProjectKorra.log.info("Updating Player Name for " + player);
				}
				final boolean permaremoved = rs.getBoolean("permaremoved");
				final List<Element> elements = new ArrayList<>();
				final List<SubElement> subelements = new ArrayList<>();
				final String[] abilities = new String[9];
				
				for (int i = 0; i < 9; i++) {
					final String ability = rs.getString("slot" + (i + 1));
					if (CoreAbility.getAbility(ability) != null && CoreAbility.getAbility(ability).isEnabled()) {
						abilities[i] = ability;
					}
				}
				
				ResultSet rs2 = DBConnection.sql.readQuery("SELECT * FROM pk_player_elements WHERE uuid = '" + uuid.toString() + "';");
				while (rs2.next()) {
					String elementName = rs2.getString("element");
					boolean isSub = rs2.getBoolean("sub_element");
					
					Element element = Element.fromString(elementName);
					
					if (element == null) {
						continue;
					}
					
					if (isSub) {
						subelements.add((SubElement)element);
					} else {
						elements.add(element);
					}
				}

				new BukkitRunnable() {
					@Override
					public void run() {
						new BendingPlayer(uuid, player, elements, subelements, abilities, permaremoved);
					}
				}.runTask(ProjectKorra.plugin);
			}
		} catch (final SQLException ex) {
			ex.printStackTrace();
		}
	}

	/**
	 * Deserializes the configuration file "bendingPlayers.yml" of the old
	 * BendingPlugin and creates a converted.yml ready for conversion.
	 *
	 * @throws IOException If the "bendingPlayers.yml" file is not found
	 */
	public static void deserializeFile() {
		final File readFile = new File(".", "bendingPlayers.yml");
		final File writeFile = new File(".", "converted.yml");
		if (readFile.exists()) {
			try (DataInputStream input = new DataInputStream(new FileInputStream(readFile)); BufferedReader reader = new BufferedReader(new InputStreamReader(input));

					DataOutputStream output = new DataOutputStream(new FileOutputStream(writeFile)); BufferedWriter writer = new BufferedWriter(new OutputStreamWriter(output))) {

				String line;
				while ((line = reader.readLine()) != null) {
					if (!line.trim().contains("==: BendingPlayer")) {
						writer.write(line + "\n");
					}
				}
			} catch (final IOException e) {
				e.printStackTrace();
			}
		}
	}

	@Deprecated
	public static void displayColoredParticle(final Location loc, ParticleEffect type, final String hexVal, final float xOffset, final float yOffset, final float zOffset) {
		int r = 0;
		int g = 0;
		int b = 0;
		if (hexVal.length() <= 6) {
			r = Integer.valueOf(hexVal.substring(0, 2), 16).intValue();
			g = Integer.valueOf(hexVal.substring(2, 4), 16).intValue();
			b = Integer.valueOf(hexVal.substring(4, 6), 16).intValue();
		} else if (hexVal.length() <= 7 && hexVal.substring(0, 1).equals("#")) {
			r = Integer.valueOf(hexVal.substring(1, 3), 16).intValue();
			g = Integer.valueOf(hexVal.substring(3, 5), 16).intValue();
			b = Integer.valueOf(hexVal.substring(5, 7), 16).intValue();
		}
		float red = r / 255.0F;
		final float green = g / 255.0F;
		final float blue = b / 255.0F;
		if (red <= 0) {
			red = 1 / 255.0F;
		}
		loc.setX(loc.getX() + (Math.random() * 2 - 1) * xOffset);
		loc.setY(loc.getY() + (Math.random() * 2 - 1) * yOffset);
		loc.setZ(loc.getZ() + (Math.random() * 2 - 1) * zOffset);

		if (type != ParticleEffect.RED_DUST && type != ParticleEffect.REDSTONE && type != ParticleEffect.SPELL_MOB && type != ParticleEffect.MOB_SPELL && type != ParticleEffect.SPELL_MOB_AMBIENT && type != ParticleEffect.MOB_SPELL_AMBIENT) {
			type = ParticleEffect.RED_DUST;
		}
		type.display(loc, 0, red, green, blue);
	}

	@Deprecated
	public static void displayColoredParticle(final Location loc, final String hexVal) {
		displayColoredParticle(loc, ParticleEffect.RED_DUST, hexVal, 0, 0, 0);
	}

	@Deprecated
	public static void displayColoredParticle(final Location loc, final String hexVal, final float xOffset, final float yOffset, final float zOffset) {
		displayColoredParticle(loc, ParticleEffect.RED_DUST, hexVal, xOffset, yOffset, zOffset);
	}

	public static void displayColoredParticle(String hexVal, final Location loc, final int amount, final double offsetX, final double offsetY, final double offsetZ) {
		int r = 0;
		int g = 0;
		int b = 0;

		if (hexVal.startsWith("#")) {
			hexVal = hexVal.substring(1);
		}

		if (hexVal.length() <= 6) {
			r = Integer.valueOf(hexVal.substring(0, 2), 16).intValue();
			g = Integer.valueOf(hexVal.substring(2, 4), 16).intValue();
			b = Integer.valueOf(hexVal.substring(4, 6), 16).intValue();
		}

		new ColoredParticle(Color.fromRGB(r, g, b), 1F).display(loc, amount, offsetX, offsetY, offsetZ);
	}

	public static void displayColoredParticle(final String hexVal, final Location loc) {
		displayColoredParticle(hexVal, loc, 1, 0, 0, 0);
	}

	/**
	 * Drops a {@code Collection<ItemStack>} of items on a specified block.
	 *
	 * @param block The block to drop items on.
	 * @param items The items to drop.
	 */
	public static void dropItems(final Block block, final Collection<ItemStack> items) {
		for (final ItemStack item : items) {
			block.getWorld().dropItem(block.getLocation(), item);
		}
	}

	public static void displayMovePreview(final Player player) {
		displayMovePreview(player, player.getInventory().getHeldItemSlot());
	}

	public static void displayMovePreview(final Player player, final int slot) {
		if (!ConfigManager.getConfig(GeneralPropertiesConfig.class).BendingPreview) {
			return;
		}

		final BendingPlayer bPlayer = BendingPlayer.getBendingPlayer(player);
		if (bPlayer == null) {
			return;
		}
		String displayedMessage = bPlayer.getAbilities()[slot];
		final CoreAbility ability = CoreAbility.getAbility(displayedMessage);

		if (ability != null && bPlayer != null) {
			displayedMessage = ability.getMovePreview(player);
		} else if (displayedMessage == null || displayedMessage.isEmpty() || displayedMessage.equals("")) {
			displayedMessage = "";
		}

		ActionBar.sendActionBar(displayedMessage, player);
	}

	public static float getAbsorbationHealth(final Player player) {

		try {
			final Object entityplayer = ActionBar.getHandle.invoke(player);
			final Object hearts = getAbsorption.invoke(entityplayer);
			return (float) hearts;
		} catch (final Exception e) {
			e.printStackTrace();
		}
		return 0;
	}

	public static void setAbsorbationHealth(final Player player, final float hearts) {

		try {
			final Object entityplayer = ActionBar.getHandle.invoke(player);
			setAbsorption.invoke(entityplayer, hearts);
		} catch (final Exception e) {
			e.printStackTrace();
		}
	}

	/**
	 * This gets the BlockFace in the specified dimension of a certain value
	 *
	 * @param xyz 0 for x, 1 for y, 2 for z
	 * @param value vector value for which direction to check
	 * @return BlockFace for block in specified dimension and value
	 */
	public static BlockFace getBlockFaceFromValue(final int xyz, final double value) {
		switch (xyz) {
			case 0:
				if (value > 0) {
					return BlockFace.EAST;
				} else if (value < 0) {
					return BlockFace.WEST;
				} else {
					return BlockFace.SELF;
				}
			case 1:
				if (value > 0) {
					return BlockFace.UP;
				} else if (value < 0) {
					return BlockFace.DOWN;
				} else {
					return BlockFace.SELF;
				}
			case 2:
				if (value > 0) {
					return BlockFace.SOUTH;
				} else if (value < 0) {
					return BlockFace.NORTH;
				} else {
					return BlockFace.SELF;
				}
			default:
				return null;
		}
	}

	public static List<Block> getBlocksAlongLine(final Location ploc, final Location tloc, final World w) {
		final List<Block> blocks = new ArrayList<Block>();

		// Next we will name each coordinate
		final int x1 = ploc.getBlockX();
		final int y1 = ploc.getBlockY();
		final int z1 = ploc.getBlockZ();

		final int x2 = tloc.getBlockX();
		final int y2 = tloc.getBlockY();
		final int z2 = tloc.getBlockZ();

		// Then we create the following integers
		int xMin, yMin, zMin;
		int xMax, yMax, zMax;
		int x, y, z;

		// Now we need to make sure xMin is always lower then xMax
		if (x1 > x2) { // If x1 is a higher number then x2
			xMin = x2;
			xMax = x1;
		} else {
			xMin = x1;
			xMax = x2;
		}
		// Same with Y
		if (y1 > y2) {
			yMin = y2;
			yMax = y1;
		} else {
			yMin = y1;
			yMax = y2;
		}

		// And Z
		if (z1 > z2) {
			zMin = z2;
			zMax = z1;
		} else {
			zMin = z1;
			zMax = z2;
		}

		// Now it's time for the loop
		for (x = xMin; x <= xMax; x++) {
			for (y = yMin; y <= yMax; y++) {
				for (z = zMin; z <= zMax; z++) {
					final Block b = new Location(w, x, y, z).getBlock();
					blocks.add(b);
				}
			}
		}

		// And last but not least, we return with the list
		return blocks;
	}

	/**
	 * Gets a {@code List<Blocks>} within the specified radius around the
	 * specified location.
	 *
	 * @param location The base location
	 * @param radius The block radius from location to include within the list
	 *            of blocks
	 * @return The list of Blocks
	 */
	public static List<Block> getBlocksAroundPoint(final Location location, final double radius) {
		final List<Block> blocks = new ArrayList<Block>();

		final int xorg = location.getBlockX();
		final int yorg = location.getBlockY();
		final int zorg = location.getBlockZ();

		final int r = (int) radius * 4;

		for (int x = xorg - r; x <= xorg + r; x++) {
			for (int y = yorg - r; y <= yorg + r; y++) {
				for (int z = zorg - r; z <= zorg + r; z++) {
					final Block block = location.getWorld().getBlockAt(x, y, z);
					if (block.getLocation().distanceSquared(location) <= radius * radius) {
						blocks.add(block);
					}
				}
			}
		}
		return blocks;
	}

	public static BlockFace getCardinalDirection(final Vector vector) {
		final BlockFace[] faces = { BlockFace.NORTH, BlockFace.NORTH_EAST, BlockFace.EAST, BlockFace.SOUTH_EAST, BlockFace.SOUTH, BlockFace.SOUTH_WEST, BlockFace.WEST, BlockFace.NORTH_WEST };
		Vector n, ne, e, se, s, sw, w, nw;
		w = new Vector(-1, 0, 0);
		n = new Vector(0, 0, -1);
		s = n.clone().multiply(-1);
		e = w.clone().multiply(-1);
		ne = n.clone().add(e.clone()).normalize();
		se = s.clone().add(e.clone()).normalize();
		nw = n.clone().add(w.clone()).normalize();
		sw = s.clone().add(w.clone()).normalize();

		final Vector[] vectors = { n, ne, e, se, s, sw, w, nw };

		double comp = 0;
		int besti = 0;
		for (int i = 0; i < vectors.length; i++) {
			final double dot = vector.dot(vectors[i]);
			if (dot > comp) {
				comp = dot;
				besti = i;
			}
		}
		return faces[besti];
	}

	public static List<Location> getCircle(final Location loc, final int radius, final int height, final boolean hollow, final boolean sphere, final int plusY) {
		final List<Location> circleblocks = new ArrayList<Location>();
		final int cx = loc.getBlockX();
		final int cy = loc.getBlockY();
		final int cz = loc.getBlockZ();

		for (int x = cx - radius; x <= cx + radius; x++) {
			for (int z = cz - radius; z <= cz + radius; z++) {
				for (int y = (sphere ? cy - radius : cy); y < (sphere ? cy + radius : cy + height); y++) {
					final double dist = (cx - x) * (cx - x) + (cz - z) * (cz - z) + (sphere ? (cy - y) * (cy - y) : 0);

					if (dist < radius * radius && !(hollow && dist < (radius - 1) * (radius - 1))) {
						final Location l = new Location(loc.getWorld(), x, y + plusY, z);
						circleblocks.add(l);
					}
				}
			}
		}
		return circleblocks;
	}
	
	/**
	 * Gets the closest entity within the specified radius around a point
	 * @param center point to check around
	 * @param radius distance from center to check within
	 * @return null if not found
	 */
	public static Entity getClosestEntity(Location center, double radius) {
		Entity found = null;
		Double distance = null;
		
		for (Entity entity : GeneralMethods.getEntitiesAroundPoint(center, radius)) {
			double check = center.distanceSquared(entity.getLocation());
			
			if (distance == null || check < distance) {
				found = entity;
				distance = check;
			}
		}

		return found;
	}
	
	/**
	 * Gets the closest LivingEntity within the specified radius around a point
	 * @param center point to check around
	 * @param radius distance from center to check within
	 * @return null if not found
	 */
	public static LivingEntity getClosestLivingEntity(Location center, double radius) {
		LivingEntity le = null;
		Double distance = null;
		
		for (Entity entity : GeneralMethods.getEntitiesAroundPoint(center, radius)) {
			double check = center.distanceSquared(entity.getLocation());
			
			if (entity instanceof LivingEntity && (distance == null || check < distance)) {
				le = (LivingEntity) entity;
				distance = check;
			}
		}
		
		return le;
	}

	public static String getCurrentDate() {
		final DateFormat dateFormat = new SimpleDateFormat("yyyy/MM/dd HH:mm:ss");
		final Date date = new Date();
		return dateFormat.format(date);
	}

	public static Vector getDirection(final Location location, final Location destination) {
		double x1, y1, z1;
		double x0, y0, z0;

		x1 = destination.getX();
		y1 = destination.getY();
		z1 = destination.getZ();

		x0 = location.getX();
		y0 = location.getY();
		z0 = location.getZ();

		return new Vector(x1 - x0, y1 - y0, z1 - z0);
	}

	public static double getDistanceFromLine(final Vector line, final Location pointonline, final Location point) {
		final Vector AP = new Vector();
		double Ax, Ay, Az;
		Ax = pointonline.getX();
		Ay = pointonline.getY();
		Az = pointonline.getZ();

		double Px, Py, Pz;
		Px = point.getX();
		Py = point.getY();
		Pz = point.getZ();

		AP.setX(Px - Ax);
		AP.setY(Py - Ay);
		AP.setZ(Pz - Az);

		return (AP.crossProduct(line).length()) / (line.length());
	}

	/**
	 * Gets a {@code Collection<ItemStack>} of item drops from a single block.
	 *
	 * @param block The single block
	 * @param type The Material type to change the block into
	 * @param data The block data to change the block into
	 * @param breakitem Unused
	 * @return The item drops fromt the specified block
	 */
	public static Collection<ItemStack> getDrops(final Block block, final Material type, final BlockData data) {
		final BlockState tempstate = block.getState();
		block.setType(type);
		block.setBlockData(data);
		final Collection<ItemStack> item = block.getDrops();
		tempstate.update(true);
		return item;
	}

	/**
	 * Gets a {@code List<Entity>} of entities around a specified radius from
	 * the specified area
	 *
	 * @param location The base location
	 * @param radius The radius of blocks to look for entities from the location
	 * @return A list of entities around a point
	 */
	public static List<Entity> getEntitiesAroundPoint(final Location location, final double radius) {
		return new ArrayList<>(location.getWorld().getNearbyEntities(location, radius, radius, radius, entity -> !(entity.isDead() || (entity instanceof Player && ((Player) entity).getGameMode().equals(GameMode.SPECTATOR)))));
	}

	public static long getGlobalCooldown() {
		return ConfigManager.getConfig(GeneralPropertiesConfig.class).GlobalCooldown;
	}

	/**
	 *
	 * @param one One location being tested
	 * @param two Another location being tested
	 * @return The horizontal distance between two locations
	 */
	public static double getHorizontalDistance(final Location one, final Location two) {
		final double x = one.getX() - two.getX();
		final double z = one.getZ() - two.getZ();
		return Math.sqrt((x * x) + (z * z));
	}

	public static int getIntCardinalDirection(final Vector vector) {
		final BlockFace face = getCardinalDirection(vector);

		switch (face) {
			case SOUTH:
				return 7;
			case SOUTH_WEST:
				return 6;
			case WEST:
				return 3;
			case NORTH_WEST:
				return 0;
			case NORTH:
				return 1;
			case NORTH_EAST:
				return 2;
			case EAST:
				return 5;
			case SOUTH_EAST:
				return 8;
			default:
				return 4;
		}
	}

	public static Plugin getItems() {
		if (hasItems()) {
			return Bukkit.getServer().getPluginManager().getPlugin("ProjectKorraItems");
		}
		return null;
	}

	/**
	 * Returns the last ability used by a player. Also checks if a combo was
	 * used.
	 *
	 * @param player The player to check
	 * @return name of last ability used
	 */
	public static String getLastUsedAbility(final Player player, final boolean checkCombos) {
		final List<AbilityInformation> lastUsedAbility = ComboManager.getRecentlyUsedAbilities(player, 1);
		if (!lastUsedAbility.isEmpty()) {
			if (ComboManager.checkForValidCombo(player) != null && checkCombos) {
				return ComboManager.checkForValidCombo(player).getName();
			} else {
				return lastUsedAbility.get(0).getAbilityName();
			}
		}
		return null;
	}

	/**
	 * Gets a location with a specified distance away from the left side of a
	 * location.
	 *
	 * @param location The origin location
	 * @param distance The distance to the left
	 * @return the location of the distance to the left
	 */
	public static Location getLeftSide(final Location location, final double distance) {
		final float angle = location.getYaw() / 60;
		return location.clone().add(new Vector(Math.cos(angle), 0, Math.sin(angle)).normalize().multiply(distance));
	}

	public static int getMaxPresets(final Player player) {
		int max = ConfigManager.getConfig(GeneralPropertiesConfig.class).MaxPresets;
		if (player.isOp()) {
			return max;
		}
		while (max > 0) {
			if (player.hasPermission("bending.command.preset.create." + max)) {
				return max;
			}
			max--;
		}
		return 0;
	}

	public static Vector getOrthogonalVector(final Vector axis, final double degrees, final double length) {
		Vector ortho = new Vector(axis.getY(), -axis.getX(), 0);
		ortho = ortho.normalize();
		ortho = ortho.multiply(length);

		return rotateVectorAroundVector(axis, ortho, degrees);
	}

	public static Collection<Player> getPlayersAroundPoint(final Location location, final double distance) {
		final Collection<Player> players = new HashSet<Player>();
		for (final Player player : Bukkit.getOnlinePlayers()) {
			if (player.getLocation().getWorld().equals(location.getWorld())) {
				if (player.getLocation().distanceSquared(location) <= distance * distance) {
					players.add(player);
				}
			}
		}
		return players;
	}

	public static Location getPointOnLine(final Location origin, final Location target, final double distance) {
		return origin.clone().add(getDirection(origin, target).normalize().multiply(distance));
	}

	/**
	 * Returns a location with a specified distance away from the right side of
	 * a location.
	 *
	 * @param location The origin location
	 * @param distance The distance to the right
	 * @return the location of the distance to the right
	 */
	public static Location getRightSide(final Location location, final double distance) {
		final float angle = location.getYaw() / 60;
		return location.clone().subtract(new Vector(Math.cos(angle), 0, Math.sin(angle)).normalize().multiply(distance));
	}

	public static Location getMainHandLocation(final Player player) {
		Location loc;
		if (player.getMainHand() == MainHand.LEFT) {
			loc = GeneralMethods.getLeftSide(player.getLocation(), .55).add(0, 1.2, 0);
		} else {
			loc = GeneralMethods.getRightSide(player.getLocation(), .55).add(0, 1.2, 0);
		}
		return loc;
	}

	public static Plugin getProbending() {
		if (hasProbending()) {
			return Bukkit.getServer().getPluginManager().getPlugin("Probending");
		}
		return null;
	}

	public static Plugin getRPG() {
		if (hasRPG()) {
			return Bukkit.getServer().getPluginManager().getPlugin("ProjectKorraRPG");
		}
		return null;
	}

	public static Plugin getSpirits() {
		if (hasSpirits()) {
			return Bukkit.getServer().getPluginManager().getPlugin("ProjectKorraSpirits");
		}
		return null;
	}

	public static BlockData getLavaData(final int level) {
		final BlockData data = Material.LAVA.createBlockData();
		if (data instanceof Levelled) {
			((Levelled) data).setLevel(level);
		}
		return data;
	}

	public static BlockData getWaterData(final int level) {
		final BlockData data = Material.WATER.createBlockData();
		if (data instanceof Levelled) {
			((Levelled) data).setLevel(level);
		}
		return data;
	}

	public static Entity getTargetedEntity(final Player player, final double range, final List<Entity> avoid) {
		double longestr = range + 1;
		Entity target = null;
		final Location origin = player.getEyeLocation();
		final Vector direction = player.getEyeLocation().getDirection().normalize();
		for (final Entity entity : getEntitiesAroundPoint(origin, range)) {
			if (entity instanceof Player) {
				if (((Player) entity).isDead() || ((Player) entity).getGameMode().equals(GameMode.SPECTATOR)) {
					continue;
				}
			}
			if (avoid.contains(entity)) {
				continue;
			}
			if (entity.getWorld().equals(origin.getWorld())) {
				if (entity.getLocation().distanceSquared(origin) < longestr * longestr && getDistanceFromLine(direction, origin, entity.getLocation()) < 2 && (entity instanceof LivingEntity) && entity.getEntityId() != player.getEntityId() && entity.getLocation().distanceSquared(origin.clone().add(direction)) < entity.getLocation().distanceSquared(origin.clone().add(direction.clone().multiply(-1)))) {
					target = entity;
					longestr = entity.getLocation().distance(origin);
				}
			}
		}
		if (target != null) {
			if (GeneralMethods.isObstructed(origin, target.getLocation())) {
				target = null;
			}
		}
		return target;
	}

	public static Entity getTargetedEntity(final Player player, final double range) {
		return getTargetedEntity(player, range, new ArrayList<Entity>());
	}
	
	public static Location getTargetedLocation(final Player player, final double range, final boolean ignoreTempBlocks, final boolean checkDiagonals, final Material... nonOpaque2) {
		final Location origin = player.getEyeLocation();
		final Vector direction = origin.getDirection();

		final HashSet<Material> trans = new HashSet<Material>();
		trans.add(Material.AIR);
		trans.add(Material.CAVE_AIR);
		trans.add(Material.VOID_AIR);

		if (nonOpaque2 != null) {
			for (final Material material : nonOpaque2) {
				trans.add(material);
			}
		}

		final Location location = origin.clone();
		final Vector vec = direction.normalize().multiply(0.2);

		for (double i = 0; i < range; i += 0.2) {
			location.add(vec);
			
			if (checkDiagonals && checkDiagonalWall(location, vec)) {
				location.subtract(vec);
				break;
			}

			final Block block = location.getBlock();

			if (trans.contains(block.getType())) {
				continue;
			} else if (ignoreTempBlocks && (TempBlock.isTempBlock(block) && !WaterAbility.isBendableWaterTempBlock(block))) {
				continue;
			} else {
				location.subtract(vec);
				break;
			}
		}

		return location;
	}

	public static Location getTargetedLocation(final Player player, final double range, final boolean ignoreTempBlocks, final Material... nonOpaque2) {
		return getTargetedLocation(player, range, ignoreTempBlocks, true, nonOpaque2);
	}

	public static Location getTargetedLocation(final Player player, final double range, final Material... nonOpaque2) {
		return getTargetedLocation(player, range, false, nonOpaque2);
	}

	public static Location getTargetedLocation(final Player player, final int range) {
		return getTargetedLocation(player, range, false);
	}

	public static Block getTopBlock(final Location loc, final int range) {
		return getTopBlock(loc, range, range);
	}

	/**
	 * Returns the top block based around loc. PositiveY is the maximum amount
	 * of distance it will check upward. Similarly, negativeY is for downward.
	 */
	public static Block getTopBlock(final Location loc, final int positiveY, final int negativeY) {
		Block blockHolder = loc.getBlock();
		int y = 0;
		// Only one of these while statements will go
		while (!ElementalAbility.isAir(blockHolder.getType()) && Math.abs(y) < Math.abs(positiveY)) {
			y++;
			final Block tempBlock = loc.clone().add(0, y, 0).getBlock();
			if (ElementalAbility.isAir(tempBlock.getType())) {
				return blockHolder;
			}
			blockHolder = tempBlock;
		}

		while (ElementalAbility.isAir(blockHolder.getType()) && Math.abs(y) < Math.abs(negativeY)) {
			y--;
			blockHolder = loc.clone().add(0, y, 0).getBlock();
			if (!ElementalAbility.isAir(blockHolder.getType())) {
				return blockHolder;
			}
		}
		return blockHolder;
	}

	public static Block getBottomBlock(final Location loc, final int positiveY, final int negativeY) {
		Block blockHolder = loc.getBlock();
		int y = 0;
		// Only one of these while statements will go
		while (!ElementalAbility.isAir(blockHolder.getType()) && Math.abs(y) < Math.abs(negativeY)) {
			y--;
			final Block tempblock = loc.clone().add(0, y, 0).getBlock();
			if (ElementalAbility.isAir(tempblock.getType())) {
				return blockHolder;
			}

			blockHolder = tempblock;
		}

		while (!ElementalAbility.isAir(blockHolder.getType()) && Math.abs(y) < Math.abs(positiveY)) {
			y++;
			blockHolder = loc.clone().add(0, y, 0).getBlock();
			if (ElementalAbility.isAir(blockHolder.getType())) {
				return blockHolder;
			}
		}

		return blockHolder;
	}

	public static ArrayList<Element> getElementsWithNoWeaponBending() {
		final ArrayList<Element> elements = new ArrayList<Element>();

		if (!plugin.getConfig().getBoolean("Properties.Air.CanBendWithWeapons")) {
			elements.add(Element.AIR);
		}
		if (!plugin.getConfig().getBoolean("Properties.Water.CanBendWithWeapons")) {
			elements.add(Element.WATER);
		}
		if (!plugin.getConfig().getBoolean("Properties.Earth.CanBendWithWeapons")) {
			elements.add(Element.EARTH);
		}
		if (!plugin.getConfig().getBoolean("Properties.Fire.CanBendWithWeapons")) {
			elements.add(Element.FIRE);
		}
		if (!plugin.getConfig().getBoolean("Properties.Chi.CanBendWithWeapons")) {
			elements.add(Element.CHI);
		}

		return elements;
	}

	public static boolean hasItems() {
		return Bukkit.getServer().getPluginManager().getPlugin("ProjectKorraItems") != null;
	}

	public static boolean hasProbending() {
		return Bukkit.getServer().getPluginManager().getPlugin("Probending") != null;
	}

	public static boolean hasRPG() {
		return Bukkit.getServer().getPluginManager().getPlugin("ProjectKorraRPG") != null;
	}

	public static boolean hasSpirits() {
		return Bukkit.getServer().getPluginManager().getPlugin("ProjectKorraSpirits") != null;
	}

	public static boolean isAdjacentToThreeOrMoreSources(final Block block) {
		return isAdjacentToThreeOrMoreSources(block, false);
	}

	public static boolean isAdjacentToThreeOrMoreSources(final Block block, final boolean lava) {
		if (block == null || (TempBlock.isTempBlock(block) && (!lava && !WaterAbility.isBendableWaterTempBlock(block)))) {
			return false;
		}
		int sources = 0;
		final BlockFace[] faces = { BlockFace.EAST, BlockFace.WEST, BlockFace.NORTH, BlockFace.SOUTH };
		for (final BlockFace face : faces) {
			final Block blocki = block.getRelative(face);
			if (lava) {
				if (!(blocki.getType() == Material.LAVA && EarthPassive.canPhysicsChange(blocki))) {
					continue;
				}
			} else {
				if (!((ElementalAbility.isWater(blocki) || ElementalAbility.isIce(blocki)) && WaterManipulation.canPhysicsChange(blocki))) {
					continue;
				}
			}

			//At this point it should either be water or lava
			if (blocki.getBlockData() instanceof Levelled) {
				final Levelled level = (Levelled) blocki.getBlockData();
				if (level.getLevel() == 0) {
					sources++;
				}
			} else { //ice
				sources++;
			}
		}
		return sources >= 2;
	}

	public static boolean isImportEnabled() {
		return ConfigManager.getConfig(GeneralPropertiesConfig.class).ImportEnabled;
	}

	public static boolean isInteractable(final Block block) {
		return isInteractable(block.getType());
	}

	public static boolean isInteractable(final Material material) {
		return material.isInteractable();
	}

	public static boolean isObstructed(final Location location1, final Location location2) {
		final Vector loc1 = location1.toVector();
		final Vector loc2 = location2.toVector();

		final Vector direction = loc2.subtract(loc1);
		direction.normalize();

		Location loc;

		double max = 0;
		if (location1.getWorld().equals(location2.getWorld())) {
			max = location1.distance(location2);
		}

		for (double i = 0; i <= max; i++) {
			loc = location1.clone().add(direction.clone().multiply(i));
			final Material type = loc.getBlock().getType();
			if (type != Material.AIR && !(ElementalAbility.getTransparentMaterialSet().contains(type) || ElementalAbility.isWater(loc.getBlock()))) {
				return true;
			}
		}
		return false;
	}

	/**
	 * isRegionProtectedFromBuild is one of the most server intensive methods in
	 * the plugin. It uses a blockCache that keeps track of recent blocks that
	 * may have already been checked. Abilities like TremorSense call this
	 * ability 5 times per tick even though it only needs to check a single
	 * block, instead of doing all 5 of those checks this method will now look
	 * in the map first.
	 */
	public static boolean isRegionProtectedFromBuild(final Player player, final String ability, final Location loc) {
		if (!BLOCK_CACHE.containsKey(player.getName())) {
			BLOCK_CACHE.put(player.getName(), new ConcurrentHashMap<Block, BlockCacheElement>());
		}

		final Map<Block, BlockCacheElement> blockMap = BLOCK_CACHE.get(player.getName());
		final Block block = loc.getBlock();
		if (blockMap.containsKey(block)) {
			final BlockCacheElement elem = blockMap.get(block);

			// both abilities must be equal to each other to use the cache
			if ((ability == null && elem.getAbility() == null) || (ability != null && elem.getAbility() != null && elem.getAbility().equals(ability))) {
				return elem.isAllowed();
			}
		}

		final boolean value = isRegionProtectedFromBuildPostCache(player, ability, loc);
		blockMap.put(block, new BlockCacheElement(player, block, ability, value, System.currentTimeMillis()));
		return value;
	}

	public static boolean isRegionProtectedFromBuild(final Ability ability, final Location loc) {
		return isRegionProtectedFromBuild(ability.getPlayer(), ability.getName(), loc);
	}

	public static boolean isRegionProtectedFromBuild(final Player player, final Location loc) {
		return isRegionProtectedFromBuild(player, null, loc);
	}

	public static boolean isRegionProtectedFromBuildPostCache(final Player player, final String ability, final Location loc) {
		boolean isIgnite = false;
		boolean isExplosive = false;
		boolean isHarmless = false;
		final CoreAbility coreAbil = CoreAbility.getAbility(ability);
		if (coreAbil != null) {
			isIgnite = coreAbil.isIgniteAbility();
			isExplosive = coreAbil.isExplosiveAbility();
			isHarmless = coreAbil.isHarmlessAbility();
		}

		if (ability == null && ConfigManager.getConfig(GeneralPropertiesConfig.class).RegionProtection.AllowHarmlessAbilities) {
			return false;
		}
		if (isHarmless && ConfigManager.getConfig(GeneralPropertiesConfig.class).RegionProtection.AllowHarmlessAbilities) {
			return false;
		}

		final PluginManager pm = Bukkit.getPluginManager();

		final Plugin wgp = pm.getPlugin("WorldGuard");
		final Plugin facsfw = pm.getPlugin("FactionsFramework");
		final Plugin twnp = pm.getPlugin("Towny");
		final Plugin gpp = pm.getPlugin("GriefPrevention");
		final Plugin lwc = pm.getPlugin("LWC");
		final Plugin residence = pm.getPlugin("Residence");
		final Plugin kingdoms = pm.getPlugin("Kingdoms");
		final Plugin redprotect = pm.getPlugin("RedProtect");

		for (final Location location : new Location[] { loc, player.getLocation() }) {
			final World world = location.getWorld();

			if (lwc != null && ConfigManager.getConfig(GeneralPropertiesConfig.class).RegionProtection.RespectLWC) {
				final LWCPlugin lwcp = (LWCPlugin) lwc;
				final LWC lwc2 = lwcp.getLWC();
				final Protection protection = lwc2.getProtectionCache().getProtection(location.getBlock());
				if (protection != null) {
					if (!lwc2.canAccessProtection(player, protection)) {
						return true;
					}
				}
			}
			if (wgp != null && ConfigManager.getConfig(GeneralPropertiesConfig.class).RegionProtection.RespectWorldGuard && !player.hasPermission("worldguard.region.bypass." + world.getName())) {
				final WorldGuard wg = WorldGuard.getInstance();
				if (!player.isOnline()) {
					return true;
				}
				if (isIgnite) {
					if (!player.hasPermission("worldguard.override.lighter")) {
						if (wg.getPlatform().getGlobalStateManager().get(BukkitAdapter.adapt(world)).blockLighter) {
							return true;
						}
					}
				}

				if (isExplosive) {
					if (wg.getPlatform().getGlobalStateManager().get(BukkitAdapter.adapt(location.getWorld())).blockTNTExplosions) {
						return true;
					}
					final StateFlag.State tntflag = wg.getPlatform().getRegionContainer().createQuery().queryState(BukkitAdapter.adapt(location), WorldGuardPlugin.inst().wrapPlayer(player), Flags.TNT);
					if (tntflag != null && tntflag.equals(StateFlag.State.DENY)) {
						return true;
					}
				}
				final StateFlag bendingflag = (StateFlag) WorldGuard.getInstance().getFlagRegistry().get("bending");
				if (bendingflag != null) {
					final StateFlag.State bendingflagstate = wg.getPlatform().getRegionContainer().createQuery().queryState(BukkitAdapter.adapt(location), WorldGuardPlugin.inst().wrapPlayer(player), bendingflag);
					if (bendingflagstate == null && !wg.getPlatform().getRegionContainer().createQuery().testState(BukkitAdapter.adapt(location), WorldGuardPlugin.inst().wrapPlayer(player), Flags.BUILD)) {
						return true;
					}
					if (bendingflagstate != null && bendingflagstate.equals(StateFlag.State.DENY)) {
						return true;
					}
				} else {
					if (!wg.getPlatform().getRegionContainer().createQuery().testState(BukkitAdapter.adapt(location), WorldGuardPlugin.inst().wrapPlayer(player), Flags.BUILD)) {
						return true;
					}
				}
			}

			if (facsfw != null && ConfigManager.getConfig(GeneralPropertiesConfig.class).RegionProtection.RespectFactions) {
				final FPlayer fPlayer = FPlayers.getBySender(player);
				final Faction faction = Factions.getFactionAt(location);
				final Rel relation = fPlayer.getRelationTo(faction);

				if (!(faction.isNone() || fPlayer.getFaction().equals(faction) || relation == Rel.ALLY)) {
					return true;
				}
			}

			if (twnp != null && ConfigManager.getConfig(GeneralPropertiesConfig.class).RegionProtection.RespectTowny) {
				final Towny twn = (Towny) twnp;

				WorldCoord worldCoord;

				try {
					final TownyWorld tWorld = TownyUniverse.getDataSource().getWorld(world.getName());
					worldCoord = new WorldCoord(tWorld.getName(), Coord.parseCoord(location));
					final boolean bBuild = PlayerCacheUtil.getCachePermission(player, location, Material.DIRT, TownyPermission.ActionType.BUILD);

					if (!bBuild) {
						final PlayerCache cache = twn.getCache(player);
						final TownBlockStatus status = cache.getStatus();

						if (((status == TownBlockStatus.ENEMY) && TownyWarConfig.isAllowingAttacks())) {
							try {
								TownyWar.callAttackCellEvent(twn, player, location.getBlock(), worldCoord);
							} catch (final Exception e) {
								TownyMessaging.sendErrorMsg(player, e.getMessage());
							}
							return true;
						} else if (status == TownBlockStatus.WARZONE) {

						} else {
							return true;
						}

						if ((cache.hasBlockErrMsg())) {
							TownyMessaging.sendErrorMsg(player, cache.getBlockErrMsg());
						}
					}
				} catch (final Exception e1) {
					TownyMessaging.sendErrorMsg(player, TownySettings.getLangString("msg_err_not_configured"));
				}
			}

			if (gpp != null && ConfigManager.getConfig(GeneralPropertiesConfig.class).RegionProtection.RespectGriefPrevention) {
				Material type = player.getWorld().getBlockAt(location).getType();
				if (type == null) {
					type = Material.AIR;
				}
				final String reason = GriefPrevention.instance.allowBuild(player, location); // WORKING with WorldGuard 6.0 BETA 4.

				final Claim claim = GriefPrevention.instance.dataStore.getClaimAt(loc, true, null);

				if (reason != null && claim != null) {
					return true;
				}
			}

			if (residence != null && ConfigManager.getConfig(GeneralPropertiesConfig.class).RegionProtection.RespectResidence) {
				final ResidenceInterface res = Residence.getInstance().getResidenceManagerAPI();
				final ClaimedResidence claim = res.getByLoc(location);
				if (claim != null) {
					final ResidencePermissions perms = claim.getPermissions();
					if (!perms.hasApplicableFlag(player.getName(), ConfigManager.getConfig(GeneralPropertiesConfig.class).RegionProtection.ResidenceFlag)) {
						return true;
					}
				}
			}

			if (kingdoms != null && ConfigManager.getConfig(GeneralPropertiesConfig.class).RegionProtection.RespectKingdoms) {
				final KingdomPlayer kPlayer = GameManagement.getPlayerManager().getOfflineKingdomPlayer(player).getKingdomPlayer();
				if (kPlayer.getKingdom() != null) {
					final SimpleChunkLocation chunkLocation = new SimpleChunkLocation(location.getChunk());
					final Land land = GameManagement.getLandManager().getOrLoadLand(chunkLocation);
					final UUID owner = land.getOwnerUUID();
					if (owner != null) {
						if (!kPlayer.getKingdom().getKing().equals(owner)) {
							return true;
						}
					}
				}

			}

			if (redprotect != null && ConfigManager.getConfig(GeneralPropertiesConfig.class).RegionProtection.RespectRedProtect) {
				final RedProtectAPI api = RedProtect.get().getAPI();
				final Region region = api.getRegion(location);
				if (!(region != null && region.canBuild(player))) {
					return true;
				}
			}
		}
		return false;
	}

	public static boolean isSolid(final Block block) {
		return isSolid(block.getType());
	}

	public static boolean isSolid(final Material material) {
		return material.isSolid();
	}

	public static boolean isTransparent(final Block block) {
		return isTransparent(block.getType());
	}

	public static boolean isTransparent(final Material material) {
		return !material.isOccluding() && !material.isSolid();
	}

	/** Checks if an entity is Undead **/
	public static boolean isUndead(final Entity entity) {
		if (entity == null) {
			return false;
		}
		
		switch (entity.getType()) {
			case SKELETON:
			case STRAY:
			case WITHER_SKELETON:
			case WITHER:
			case ZOMBIE:
			case HUSK:
			case ZOMBIE_VILLAGER:
			case PIG_ZOMBIE:
			case DROWNED:
			case ZOMBIE_HORSE:
			case SKELETON_HORSE:
			case PHANTOM:
				return true;
			default:
				return false;
		}
	}

	public static boolean isWeapon(final Material mat) {
		return mat != null && (mat == Material.WOODEN_AXE || mat == Material.WOODEN_PICKAXE || mat == Material.WOODEN_SHOVEL || mat == Material.WOODEN_SWORD || mat == Material.STONE_AXE || mat == Material.STONE_PICKAXE || mat == Material.STONE_SHOVEL || mat == Material.STONE_SWORD || mat == Material.IRON_AXE || mat == Material.IRON_PICKAXE || mat == Material.IRON_SWORD || mat == Material.IRON_SHOVEL || mat == Material.DIAMOND_AXE || mat == Material.DIAMOND_PICKAXE || mat == Material.DIAMOND_SWORD || mat == Material.DIAMOND_SHOVEL || mat == Material.GOLDEN_AXE || mat == Material.GOLDEN_HOE || mat == Material.GOLDEN_SWORD || mat == Material.GOLDEN_PICKAXE || mat == Material.GOLDEN_SHOVEL || mat == Material.TRIDENT);
	}

	public static void loadBendingPlayer(final BendingPlayer pl) {
		final Player player = Bukkit.getPlayer(pl.getUUID());
		final BendingPlayer bPlayer = BendingPlayer.getBendingPlayer(player);

		if (bPlayer == null) {
			return;
		}

		if (PKListener.getToggledOut().contains(player.getUniqueId())) {
			bPlayer.toggleBending();
			player.sendMessage(ChatColor.YELLOW + "Reminder, you toggled your bending before signing off. Enable it again with /bending toggle.");
		}

		Preset.loadPresets(player);
		Element element = null;
		String prefix = "";

		prefix = ChatColor.WHITE + ChatColor.translateAlternateColorCodes('&', ConfigManager.getConfig(ChatPropertiesConfig.class).NonbenderPrefix) + " ";
		if (player.hasPermission("bending.avatar") || (bPlayer.hasElement(Element.AIR) && bPlayer.hasElement(Element.EARTH) && bPlayer.hasElement(Element.FIRE) && bPlayer.hasElement(Element.WATER))) {
			prefix = Element.AVATAR.getPrefix();
		} else if (bPlayer.getElements().size() > 0) {
			element = bPlayer.getElements().get(0);
			prefix = element.getPrefix();
		}

		if (ConfigManager.getConfig(ChatPropertiesConfig.class).Enabled) {
			player.setDisplayName(player.getName());
			player.setDisplayName(prefix + ChatColor.RESET + player.getDisplayName());
		}

		// Handle the AirSpout/WaterSpout login glitches.
		if (player.getGameMode() != GameMode.CREATIVE) {
			final String[] bound = bPlayer.getAbilities();
			for (final String str : bound) {
				if (str.equalsIgnoreCase("AirSpout") || str.equalsIgnoreCase("WaterSpout") || str.equalsIgnoreCase("SandSpout")) {
					final Player fplayer = player;
					new BukkitRunnable() {
						@Override
						public void run() {
							fplayer.setFlying(false);
							fplayer.setAllowFlight(false);
						}
					}.runTaskLater(ProjectKorra.plugin, 2);
					break;
				}
			}
		}
		Bukkit.getServer().getPluginManager().callEvent(new BendingPlayerCreationEvent(bPlayer));
	}

	public static void reloadPlugin(final CommandSender sender) {
		ProjectKorra.log.info("Reloading ProjectKorra and configuration");
		final BendingReloadEvent event = new BendingReloadEvent(sender);
		Bukkit.getServer().getPluginManager().callEvent(event);
		if (event.isCancelled()) {
			sender.sendMessage(ChatColor.RED + "Reload event cancelled");
			return;
		}
		if (DBConnection.isOpen()) {
			DBConnection.sql.close();
		}
		GeneralMethods.stopBending();
		ConfigManager.clearCache();
		Preset.loadExternalPresets();
		new MultiAbilityManager();
		new ComboManager();
		// Stop the previous collision detection task before creating new manager.
		ProjectKorra.collisionManager.stopCollisionDetection();
		ProjectKorra.collisionManager = new CollisionManager();
		ProjectKorra.collisionInitializer = new CollisionInitializer(ProjectKorra.collisionManager);
		CoreAbility.registerAbilities();
		reloadAddonPlugins();
		ProjectKorra.collisionInitializer.initializeDefaultCollisions(); // must be called after abilities have been registered.
		ProjectKorra.collisionManager.startCollisionDetection();

		DBConnection.init();

		if (!DBConnection.isOpen()) {
			ProjectKorra.log.severe("Unable to enable ProjectKorra due to the database not being open");
			stopPlugin();
		}
		for (final Player player : Bukkit.getOnlinePlayers()) {
			Preset.unloadPreset(player);
			GeneralMethods.createBendingPlayer(player.getUniqueId(), player.getName());
			PassiveManager.registerPassives(player);
		}
		plugin.updater.checkUpdate();
		ProjectKorra.log.info("Reload complete");
	}

	public static void reloadAddonPlugins() {
		for (int i = CoreAbility.getAddonPlugins().size() - 1; i > -1; i--) {
			final String entry = CoreAbility.getAddonPlugins().get(i);
			final String[] split = entry.split("::");
			if (Bukkit.getServer().getPluginManager().isPluginEnabled(split[0])) {
				CoreAbility.registerPluginAbilities((JavaPlugin) Bukkit.getServer().getPluginManager().getPlugin(split[0]), split[1]);
			} else {
				CoreAbility.getAddonPlugins().remove(i);
			}
		}
	}

	public static void removeBlock(final Block block) {
		if (isAdjacentToThreeOrMoreSources(block, false)) {
			block.setType(Material.WATER);
			if (block.getBlockData() instanceof Levelled) {
				((Levelled) block.getBlockData()).setLevel(1);
			}
		} else {
			block.setType(Material.AIR);
		}
	}

	public static void removeUnusableAbilities(final String player) {
		final BendingPlayer bPlayer = BendingPlayer.getBendingPlayer(player);
		if (bPlayer == null) {
			return;
		}

		// Remove all active instances of abilities that will become unusable.
		// We need to do this prior to filtering binds in case the player has a MultiAbility running.
		for (final CoreAbility coreAbility : CoreAbility.getAbilities()) {
			final CoreAbility playerAbility = CoreAbility.getAbility(bPlayer.getPlayer(), coreAbility.getClass());
			if (playerAbility != null) {
				if (playerAbility instanceof PassiveAbility && PassiveManager.hasPassive(bPlayer.getPlayer(), playerAbility)) {
					// The player will be able to keep using the given PassiveAbility.
					continue;
				} else if (bPlayer.canBend(playerAbility)) {
					// The player will still be able to use this given Ability, do not end it.
					continue;
				}

				playerAbility.remove();
			}
		}

		// Remove all bound abilities that will become unusable.
		String[] currentAbilities = bPlayer.getAbilities();
		String[] finalAbilities = new String[9];
		for (int i = 0; i < 9; i++) {
			if (bPlayer.canBind(CoreAbility.getAbility(currentAbilities[i]))) {
				// The player will still be able to use this given Ability, do not remove it from their binds.
				finalAbilities[i] = currentAbilities[i];
			}
		}

		bPlayer.setAbilities(finalAbilities);
	}

	public static Vector rotateVectorAroundVector(final Vector axis, final Vector rotator, final double degrees) {
		final double angle = Math.toRadians(degrees);
		Vector rotation = axis.clone();
		final Vector rotate = rotator.clone();
		rotation = rotation.normalize();

		final Vector thirdaxis = rotation.crossProduct(rotate).normalize().multiply(rotate.length());

		return rotate.multiply(Math.cos(angle)).add(thirdaxis.multiply(Math.sin(angle)));
	}

	/**
	 * Rotates a vector around the Y plane.
	 */
	public static Vector rotateXZ(final Vector vec, final double theta) {
		final Vector vec2 = vec.clone();
		final double x = vec2.getX();
		final double z = vec2.getZ();
		vec2.setX(x * Math.cos(Math.toRadians(theta)) - z * Math.sin(Math.toRadians(theta)));
		vec2.setZ(x * Math.sin(Math.toRadians(theta)) + z * Math.cos(Math.toRadians(theta)));
		return vec2;
	}

	public static void runDebug() {
		final File debugFile = new File(plugin.getDataFolder(), "debug.txt");
		if (debugFile.exists()) {
			debugFile.delete(); // We're starting brand new.
		}
		writeToDebug("ProjectKorra Debug: Paste this on http://pastie.org and put it in your bug report thread.");
		writeToDebug("====================");
		writeToDebug("");
		writeToDebug("");
		writeToDebug("Date Created: " + getCurrentDate());
		writeToDebug("Java Version: " + Runtime.class.getPackage().getImplementationVersion());
		writeToDebug("Bukkit Version: " + Bukkit.getServer().getVersion());
		writeToDebug("");
		writeToDebug("ProjectKorra (Core) Information");
		writeToDebug("====================");
		writeToDebug("Version: " + plugin.getDescription().getVersion());
		writeToDebug("Author: " + plugin.getDescription().getAuthors());
		final List<String> officialSidePlugins = new ArrayList<String>();
		if (hasRPG()) {
			officialSidePlugins.add("ProjectKorra RPG v" + getRPG().getDescription().getVersion());
		}
		if (hasItems()) {
			officialSidePlugins.add("ProjectKorra Items v" + getItems().getDescription().getVersion());
		}
		if (hasSpirits()) {
			officialSidePlugins.add("ProjectKorra Spirits v" + getSpirits().getDescription().getVersion());
		}
		if (hasProbending()) {
			officialSidePlugins.add("Probending v" + getProbending().getDescription().getVersion());
		}
		if (!officialSidePlugins.isEmpty()) {
			writeToDebug("");
			writeToDebug("ProjectKorra (Side Plugin) Information");
			writeToDebug("====================");
			for (final String line : officialSidePlugins) {
				writeToDebug(line);
			}
		}

		writeToDebug("");
		writeToDebug("Supported Plugins");
		writeToDebug("====================");

		final PluginManager pm = Bukkit.getPluginManager();

		final Plugin wgp = pm.getPlugin("WorldGuard");
		final Plugin fcp = pm.getPlugin("FactionsFramework");
		final Plugin twnp = pm.getPlugin("Towny");
		final Plugin gpp = pm.getPlugin("GriefPrevention");
		final Plugin lwc = pm.getPlugin("LWC");
		final Plugin residence = pm.getPlugin("Residence");
		final Plugin kingdoms = pm.getPlugin("Kingdoms");
		final Plugin redprotect = pm.getPlugin("RedProtect");

		if (wgp != null && ConfigManager.getConfig(GeneralPropertiesConfig.class).RegionProtection.RespectWorldGuard) {
			writeToDebug("WorldGuard v" + wgp.getDescription().getVersion());
		}
		if (fcp != null && ConfigManager.getConfig(GeneralPropertiesConfig.class).RegionProtection.RespectFactions) {
			writeToDebug("FactionsFramework v" + fcp.getDescription().getVersion());
		}
		if (twnp != null && ConfigManager.getConfig(GeneralPropertiesConfig.class).RegionProtection.RespectTowny) {
			writeToDebug("Towny v" + twnp.getDescription().getVersion());
		}
		if (gpp != null && ConfigManager.getConfig(GeneralPropertiesConfig.class).RegionProtection.RespectGriefPrevention) {
			writeToDebug("GriefPrevention v" + gpp.getDescription().getVersion());
		}
		if (lwc != null && ConfigManager.getConfig(GeneralPropertiesConfig.class).RegionProtection.RespectLWC) {
			writeToDebug("LWC v" + lwc.getDescription().getVersion());
		}
		if (residence != null && ConfigManager.getConfig(GeneralPropertiesConfig.class).RegionProtection.RespectResidence) {
			writeToDebug("Residence v" + residence.getDescription().getVersion());
		}
		if (kingdoms != null && ConfigManager.getConfig(GeneralPropertiesConfig.class).RegionProtection.RespectKingdoms) {
			writeToDebug("Kingdoms v" + kingdoms.getDescription().getVersion());
		}
		if (redprotect != null && ConfigManager.getConfig(GeneralPropertiesConfig.class).RegionProtection.RespectRedProtect) {
			writeToDebug("RedProtect v" + redprotect.getDescription().getVersion());
		}

		writeToDebug("");
		writeToDebug("Plugins Hooking Into ProjectKorra (Core)");
		writeToDebug("====================");

		final String[] pkPlugins = new String[] { "projectkorrarpg", "projectkorraitems", "projectkorraspirits", "probending" };
		for (final Plugin plugin : Bukkit.getPluginManager().getPlugins()) {
			if (plugin.getDescription().getDepend() != null && plugin.getDescription().getDepend().contains("ProjectKorra") && !Arrays.asList(pkPlugins).contains(plugin.getName().toLowerCase())) {
				writeToDebug(plugin.getDescription().getName() + " v" + plugin.getDescription().getVersion());
			}
		}

		writeToDebug("");
		writeToDebug("Ability Information");
		writeToDebug("====================");
		final ArrayList<String> stockAbils = new ArrayList<String>();
		final ArrayList<String> unofficialAbils = new ArrayList<String>();
		for (final CoreAbility ability : CoreAbility.getAbilities()) {
			if (ability.getClass().getPackage().getName().startsWith("com.projectkorra")) {
				stockAbils.add(ability.getName());
			} else {
				unofficialAbils.add(ability.getName());
			}
		}
		if (!stockAbils.isEmpty()) {
			Collections.sort(stockAbils);
			for (final String ability : stockAbils) {
				writeToDebug(ability + " - STOCK");
			}
		}
		if (!unofficialAbils.isEmpty()) {
			Collections.sort(unofficialAbils);
			for (final String ability : unofficialAbils) {
				writeToDebug(ability + " - UNOFFICAL");
			}
		}

		writeToDebug("");
		writeToDebug("Collection Sizes");
		writeToDebug("====================");
		final ClassLoader loader = ProjectKorra.class.getClassLoader();
		try {
			for (final ClassPath.ClassInfo info : ClassPath.from(loader).getTopLevelClasses()) {
				if (info.getName().startsWith("com.projectkorra.")) {
					final Class<?> clazz = info.load();
					for (final Field field : clazz.getDeclaredFields()) {
						final String simpleName = clazz.getSimpleName();
						field.setAccessible(true);
						try {
							final Object obj = field.get(null);
							if (obj instanceof Collection) {
								writeToDebug(simpleName + ": " + field.getName() + " size=" + ((Collection<?>) obj).size());
							} else if (obj instanceof Map) {
								writeToDebug(simpleName + ": " + field.getName() + " size=" + ((Map<?, ?>) obj).size());
							}
						} catch (final Exception e) {

						}
					}
				}
			}
		} catch (final IOException e) {
			e.printStackTrace();
		}

		writeToDebug("");
		writeToDebug("CoreAbility Debugger");
		writeToDebug("====================");
		for (final String line : CoreAbility.getDebugString().split("\\n")) {
			writeToDebug(line);
		}

	}

	public static void saveAbility(final BendingPlayer bPlayer, final int slot, final String ability) {
		if (bPlayer == null) {
			return;
		}
		final String uuid = bPlayer.getUUIDString();

		final PlayerBindChangeEvent event = new PlayerBindChangeEvent(Bukkit.getPlayer(UUID.fromString(uuid)), ability, slot, false);
		Bukkit.getServer().getPluginManager().callEvent(event);
		if (event.isCancelled()) {
			return;
		}
		// Temp code to block modifications of binds, Should be replaced when bind event is added.
		if (MultiAbilityManager.playerAbilities.containsKey(Bukkit.getPlayer(bPlayer.getUUID()))) {
			return;
		}
		final String[] abilities = bPlayer.getAbilities();

		DBConnection.sql.modifyQuery("UPDATE pk_players SET slot" + (slot + 1) + " = '" + (abilities[slot] == null ? null : abilities[slot - 1]) + "' WHERE uuid = '" + uuid + "'");
	}

	public static void saveElements(final BendingPlayer bPlayer, List<Element> e) {
		if (bPlayer == null) {
			return;
		}
		final String uuid = bPlayer.getUUIDString();

		StringBuilder queryBuilder = new StringBuilder();
		e.forEach(element -> {
			queryBuilder.append("INSERT INTO pk_player_elements (uuid, element, sub_element) VALUES ('" + uuid + "', '" + element.getName().toLowerCase() + "', " + String.valueOf(e instanceof SubElement) + ");");
		});
		final String query = queryBuilder.toString();
		
		DBConnection.sql.modifyQuery(query);
	}
	
	public static void saveElement(final BendingPlayer bPlayer, Element e) {
		if (bPlayer == null) {
			return;
		}
		
		final String uuid = bPlayer.getUUIDString();
		final String element = e.getName().toLowerCase();
		final boolean subElement = e instanceof SubElement;
		
		DBConnection.sql.modifyQuery("INSERT INTO pk_player_elements (uuid, element, sub_element) VALUES ('" + uuid + "', '" + element + "', " + String.valueOf(subElement) + ");");
	}
	
	public static void deleteElements(final BendingPlayer bPlayer, List<Element> e) {
		if (bPlayer == null) {
			return;
		}
		final String uuid = bPlayer.getUUIDString();

		StringBuilder queryBuilder = new StringBuilder();
		e.forEach(element -> {
			queryBuilder.append("DELETE FROM pk_player_elements WHERE uuid='" + uuid + "' AND element='" + element.getName().toLowerCase() + "';");
		});
		final String query = queryBuilder.toString();
		
		DBConnection.sql.modifyQuery(query);
	}
	
	public static void deleteElement(final BendingPlayer bPlayer, Element e) {
		if (bPlayer == null) {
			return;
		}
		
		final String uuid = bPlayer.getUUIDString();
		final String element = e.getName().toLowerCase();
		
		DBConnection.sql.modifyQuery("DELETE FROM pk_player_elements WHERE uuid='" + uuid + "' AND element='" + element + "';");
	}

	public static void savePermaRemoved(final BendingPlayer bPlayer) {
		if (bPlayer == null) {
			return;
		}
		final String uuid = bPlayer.getUUIDString();
		final boolean permaRemoved = bPlayer.isPermaRemoved();
		DBConnection.sql.modifyQuery("UPDATE pk_players SET permaremoved = " + String.valueOf(permaRemoved) + " WHERE uuid = '" + uuid + "'");
	}

	public static void setVelocity(final Entity entity, final Vector velocity) {
		if (entity instanceof TNTPrimed) {
			if (ConfigManager.getConfig(GeneralPropertiesConfig.class).BendingAffectFallingSand_TNT) {
				velocity.multiply(ConfigManager.getConfig(GeneralPropertiesConfig.class).BendingAffectFallingSand_TNT_StrengthMultiplier);
			}
		} else if (entity instanceof FallingBlock) {
			if (ConfigManager.getConfig(GeneralPropertiesConfig.class).BendingAffectFallingSand_Normal) {
				velocity.multiply(ConfigManager.getConfig(GeneralPropertiesConfig.class).BendingAffectFallingSand_Normal_StrengthMultiplier);
			}
		}

		// Attempt to stop velocity from going over the packet cap.
		if (velocity.getX() > 4) {
			velocity.setX(4);
		} else if (velocity.getX() < -4) {
			velocity.setX(-4);
		}

		if (velocity.getY() > 4) {
			velocity.setY(4);
		} else if (velocity.getY() < -4) {
			velocity.setY(-4);
		}

		if (velocity.getZ() > 4) {
			velocity.setZ(4);
		} else if (velocity.getZ() < -4) {
			velocity.setZ(-4);
		}

		entity.setVelocity(velocity);
	}

	public static FallingBlock spawnFallingBlock(final Location loc, final Material type) {
		return spawnFallingBlock(loc, type, type.createBlockData());
	}

	public static FallingBlock spawnFallingBlock(final Location loc, final Material type, final BlockData data) {
		return loc.getWorld().spawnFallingBlock(loc, data);
	}

	public static boolean playerHeadIsInBlock(final Player player, final Block block) {
		return playerHeadIsInBlock(player, block, false);
	}

	public static boolean playerHeadIsInBlock(final Player player, final Block block, final boolean exact) {
		double checkDistance;
		if (exact) {
			checkDistance = 0.5;
		} else {
			checkDistance = 0.75;
		}
		return (player.getEyeLocation().getBlockY() == block.getLocation().getBlockY() && (Math.abs(player.getEyeLocation().getX() - block.getLocation().add(0.5, 0.0, 0.5).getX()) < checkDistance) && (Math.abs(player.getEyeLocation().getZ() - block.getLocation().add(0.5, 0.0, 0.5).getZ()) < checkDistance));
	}

	public static boolean playerFeetIsInBlock(final Player player, final Block block) {
		return playerFeetIsInBlock(player, block, false);
	}

	public static boolean playerFeetIsInBlock(final Player player, final Block block, final boolean exact) {
		double checkDistance;
		if (exact) {
			checkDistance = 0.5;
		} else {
			checkDistance = 0.75;
		}
		return (player.getLocation().getBlockY() == block.getLocation().getBlockY() && (Math.abs(player.getLocation().getX() - block.getLocation().add(0.5, 0.0, 0.5).getX()) < checkDistance) && (Math.abs(player.getLocation().getZ() - block.getLocation().add(0.5, 0.0, 0.5).getZ()) < checkDistance));
	}

	public static void sendBrandingMessage(final CommandSender sender, final String message) {
		final String prefix = ChatColor.GOLD + "ProjectKorra ";
		if (!(sender instanceof Player)) {
			sender.sendMessage(prefix + message);
		} else {
			final TextComponent prefixComponent = new TextComponent(prefix);
			prefixComponent.setClickEvent(new ClickEvent(ClickEvent.Action.OPEN_URL, "http://projectkorra.com/"));
			prefixComponent.setHoverEvent(new HoverEvent(HoverEvent.Action.SHOW_TEXT, new ComponentBuilder(ChatColor.GOLD + "Bending brought to you by ProjectKorra!\n" + ChatColor.GOLD + "Click for more info.").create()));

			/*
			 * The commented code below does not work due to an issue with
			 * Spigot. In the mean time, we'll have to use this incredibly
			 * 'hacky' method to force the color on the new line.
			 */
			String lastColor = "";
			String newMessage = "";
			for (int i = 0; i < message.split("").length; i++) {
				final String c = message.split("")[i];
				if (c.equalsIgnoreCase("§")) {
					lastColor = "§" + message.split("")[i + 1];
					newMessage = newMessage + c;
				} else if (c.equalsIgnoreCase(" ")) { // Add color every word
					newMessage = newMessage + " " + lastColor;
				} else {
					newMessage = newMessage + c;
				}
			}

			final TextComponent messageComponent = new TextComponent(newMessage);
			((Player) sender).spigot().sendMessage(new TextComponent(prefixComponent, messageComponent));
			/*
			 * boolean prefixSent = false; for (String msg :
			 * message.split("\n")) { if (!prefixSent) { TextComponent
			 * messageComponent = new TextComponent(msg); ((Player)
			 * sender).spigot().sendMessage(new TextComponent(prefixComponent,
			 * messageComponent)); prefixSent = true; } else {
			 * sender.sendMessage(msg); } }
			 */

		}
	}

	public static void startCacheCleaner(final double period) {
		new BukkitRunnable() {
			@Override
			public void run() {
				for (final Map<Block, BlockCacheElement> map : BLOCK_CACHE.values()) {
					for (final Block key : map.keySet()) {
						final BlockCacheElement value = map.get(key);

						if (System.currentTimeMillis() - value.getTime() > period) {
							map.remove(key);
						}
					}
				}
			}
		}.runTaskTimer(ProjectKorra.plugin, 0, (long) (period / 20));
	}

	public static void stopBending() {
		for (final CoreAbility ability : CoreAbility.getAbilities()) {
			if (ability instanceof AddonAbility) {
				((AddonAbility) ability).stop();
			}
		}

		CoreAbility.removeAll();
		EarthAbility.stopBending();
		WaterAbility.stopBending();
		FireAbility.stopBending();

		TempBlock.removeAll();
		TempArmor.revertAll();
		TempArmorStand.removeAll();
		MovementHandler.resetAll();
		MultiAbilityManager.removeAll();
		if (!INVINCIBLE.isEmpty()) {
			INVINCIBLE.clear();
		}
	}

	public static void stopPlugin() {
		plugin.getServer().getPluginManager().disablePlugin(plugin);
	}

	public static void writeToDebug(final String message) {
		try {
			final File dataFolder = plugin.getDataFolder();
			if (!dataFolder.exists()) {
				dataFolder.mkdir();
			}

			final File saveTo = new File(plugin.getDataFolder(), "debug.txt");
			if (!saveTo.exists()) {
				saveTo.createNewFile();
			}

			final FileWriter fw = new FileWriter(saveTo, true);
			final PrintWriter pw = new PrintWriter(fw);
			pw.println(message);
			pw.flush();
			pw.close();

		} catch (final IOException e) {
			e.printStackTrace();
		}
	}

	public static boolean locationEqualsIgnoreDirection(final Location loc1, final Location loc2) {
		return loc1.getWorld().equals(loc2.getWorld()) && loc1.getX() == loc2.getX() && loc1.getY() == loc2.getY() && loc1.getZ() == loc2.getZ();
	}

	public static boolean isLightEmitting(final Material material) {
		switch (material) {
			case GLOWSTONE:
			case TORCH:
			case SEA_LANTERN:
			case BEACON:
			case REDSTONE_LAMP:
			case REDSTONE_TORCH:
			case MAGMA_BLOCK:
			case LAVA:
			case JACK_O_LANTERN:
			case END_ROD:
				return true;
			default:
				return false;
		}
	}
	
	public static boolean isVowel(char c) {
		String vowels = "aeiou";
		
		return vowels.indexOf(Character.toLowerCase(c)) != -1;
	}
}
<|MERGE_RESOLUTION|>--- conflicted
+++ resolved
@@ -1,2175 +1,2137 @@
-package com.projectkorra.projectkorra;
-
-import java.io.BufferedReader;
-import java.io.BufferedWriter;
-import java.io.DataInputStream;
-import java.io.DataOutputStream;
-import java.io.File;
-import java.io.FileInputStream;
-import java.io.FileOutputStream;
-import java.io.FileWriter;
-import java.io.IOException;
-import java.io.InputStreamReader;
-import java.io.OutputStreamWriter;
-import java.io.PrintWriter;
-import java.lang.reflect.Field;
-import java.lang.reflect.Method;
-import java.sql.ResultSet;
-import java.sql.SQLException;
-import java.text.DateFormat;
-import java.text.SimpleDateFormat;
-import java.util.ArrayList;
-import java.util.Arrays;
-import java.util.Collection;
-import java.util.Collections;
-import java.util.Date;
-import java.util.HashSet;
-import java.util.List;
-import java.util.Map;
-import java.util.UUID;
-import java.util.concurrent.ConcurrentHashMap;
-<<<<<<< HEAD
-import java.util.concurrent.CopyOnWriteArrayList;
-
-import com.bekvon.bukkit.residence.Residence;
-import com.bekvon.bukkit.residence.api.ResidenceInterface;
-import com.bekvon.bukkit.residence.protection.ClaimedResidence;
-import com.bekvon.bukkit.residence.protection.ResidencePermissions;
-import com.google.common.reflect.ClassPath;
-import com.griefcraft.lwc.LWC;
-import com.griefcraft.lwc.LWCPlugin;
-import com.griefcraft.model.Protection;
-import com.palmergames.bukkit.towny.Towny;
-import com.palmergames.bukkit.towny.TownyMessaging;
-import com.palmergames.bukkit.towny.TownySettings;
-import com.palmergames.bukkit.towny.object.Coord;
-import com.palmergames.bukkit.towny.object.PlayerCache;
-import com.palmergames.bukkit.towny.object.PlayerCache.TownBlockStatus;
-import com.palmergames.bukkit.towny.object.TownyPermission;
-import com.palmergames.bukkit.towny.object.TownyUniverse;
-import com.palmergames.bukkit.towny.object.TownyWorld;
-import com.palmergames.bukkit.towny.object.WorldCoord;
-import com.palmergames.bukkit.towny.utils.PlayerCacheUtil;
-import com.palmergames.bukkit.towny.war.flagwar.TownyWar;
-import com.palmergames.bukkit.towny.war.flagwar.TownyWarConfig;
-import com.projectkorra.projectkorra.cooldown.CooldownManager;
-import com.projectkorra.projectkorra.element.ElementManager;
-import com.projectkorra.projectkorra.player.BendingPlayerManager;
-import com.sk89q.worldedit.bukkit.BukkitAdapter;
-import com.sk89q.worldguard.WorldGuard;
-import com.sk89q.worldguard.bukkit.WorldGuardPlugin;
-import com.sk89q.worldguard.protection.flags.Flags;
-import com.sk89q.worldguard.protection.flags.StateFlag;
-import com.songoda.kingdoms.constants.land.Land;
-import com.songoda.kingdoms.constants.land.SimpleChunkLocation;
-import com.songoda.kingdoms.constants.player.KingdomPlayer;
-import com.songoda.kingdoms.manager.game.GameManagement;
-=======
->>>>>>> 7fd3186d
-
-import org.bukkit.Bukkit;
-import org.bukkit.ChatColor;
-import org.bukkit.Color;
-import org.bukkit.GameMode;
-import org.bukkit.Location;
-import org.bukkit.Material;
-import org.bukkit.World;
-import org.bukkit.block.Block;
-import org.bukkit.block.BlockFace;
-import org.bukkit.block.BlockState;
-import org.bukkit.block.data.BlockData;
-import org.bukkit.block.data.Levelled;
-import org.bukkit.command.CommandSender;
-import org.bukkit.entity.Entity;
-import org.bukkit.entity.FallingBlock;
-import org.bukkit.entity.LivingEntity;
-import org.bukkit.entity.Player;
-import org.bukkit.entity.TNTPrimed;
-import org.bukkit.inventory.ItemStack;
-import org.bukkit.inventory.MainHand;
-import org.bukkit.plugin.Plugin;
-import org.bukkit.plugin.PluginManager;
-import org.bukkit.plugin.java.JavaPlugin;
-import org.bukkit.scheduler.BukkitRunnable;
-import org.bukkit.util.Vector;
-
-import com.bekvon.bukkit.residence.Residence;
-import com.bekvon.bukkit.residence.api.ResidenceInterface;
-import com.bekvon.bukkit.residence.protection.ClaimedResidence;
-import com.bekvon.bukkit.residence.protection.ResidencePermissions;
-import com.google.common.reflect.ClassPath;
-import com.griefcraft.lwc.LWC;
-import com.griefcraft.lwc.LWCPlugin;
-import com.griefcraft.model.Protection;
-import com.palmergames.bukkit.towny.Towny;
-import com.palmergames.bukkit.towny.TownyMessaging;
-import com.palmergames.bukkit.towny.TownySettings;
-import com.palmergames.bukkit.towny.object.Coord;
-import com.palmergames.bukkit.towny.object.PlayerCache;
-import com.palmergames.bukkit.towny.object.PlayerCache.TownBlockStatus;
-import com.palmergames.bukkit.towny.object.TownyPermission;
-import com.palmergames.bukkit.towny.object.TownyUniverse;
-import com.palmergames.bukkit.towny.object.TownyWorld;
-import com.palmergames.bukkit.towny.object.WorldCoord;
-import com.palmergames.bukkit.towny.utils.PlayerCacheUtil;
-import com.palmergames.bukkit.towny.war.flagwar.TownyWar;
-import com.palmergames.bukkit.towny.war.flagwar.TownyWarConfig;
-import com.projectkorra.projectkorra.Element.SubElement;
-import com.projectkorra.projectkorra.ability.Ability;
-import com.projectkorra.projectkorra.ability.AddonAbility;
-import com.projectkorra.projectkorra.ability.CoreAbility;
-import com.projectkorra.projectkorra.ability.EarthAbility;
-import com.projectkorra.projectkorra.ability.ElementalAbility;
-import com.projectkorra.projectkorra.ability.FireAbility;
-import com.projectkorra.projectkorra.ability.PassiveAbility;
-import com.projectkorra.projectkorra.ability.WaterAbility;
-import com.projectkorra.projectkorra.ability.util.Collision;
-import com.projectkorra.projectkorra.ability.util.CollisionInitializer;
-import com.projectkorra.projectkorra.ability.util.CollisionManager;
-import com.projectkorra.projectkorra.ability.util.ComboManager;
-import com.projectkorra.projectkorra.ability.util.ComboManager.AbilityInformation;
-import com.projectkorra.projectkorra.ability.util.MultiAbilityManager;
-import com.projectkorra.projectkorra.ability.util.PassiveManager;
-import com.projectkorra.projectkorra.airbending.AirBlast;
-import com.projectkorra.projectkorra.airbending.AirShield;
-import com.projectkorra.projectkorra.airbending.AirSpout;
-import com.projectkorra.projectkorra.airbending.AirSuction;
-import com.projectkorra.projectkorra.airbending.AirSwipe;
-import com.projectkorra.projectkorra.configuration.ConfigManager;
-import com.projectkorra.projectkorra.configuration.configs.commands.BindCommandConfig;
-import com.projectkorra.projectkorra.configuration.configs.properties.ChatPropertiesConfig;
-import com.projectkorra.projectkorra.configuration.configs.properties.GeneralPropertiesConfig;
-import com.projectkorra.projectkorra.earthbending.EarthBlast;
-import com.projectkorra.projectkorra.earthbending.passive.EarthPassive;
-import com.projectkorra.projectkorra.event.BendingPlayerCreationEvent;
-import com.projectkorra.projectkorra.event.BendingReloadEvent;
-import com.projectkorra.projectkorra.event.PlayerBindChangeEvent;
-import com.projectkorra.projectkorra.firebending.FireBlast;
-import com.projectkorra.projectkorra.firebending.FireShield;
-import com.projectkorra.projectkorra.firebending.combustion.Combustion;
-import com.projectkorra.projectkorra.object.Preset;
-import com.projectkorra.projectkorra.storage.DBConnection;
-import com.projectkorra.projectkorra.util.ActionBar;
-import com.projectkorra.projectkorra.util.BlockCacheElement;
-import com.projectkorra.projectkorra.util.ColoredParticle;
-import com.projectkorra.projectkorra.util.MovementHandler;
-import com.projectkorra.projectkorra.util.ParticleEffect;
-import com.projectkorra.projectkorra.util.ReflectionHandler;
-import com.projectkorra.projectkorra.util.ReflectionHandler.PackageType;
-import com.projectkorra.projectkorra.util.TempArmor;
-import com.projectkorra.projectkorra.util.TempArmorStand;
-import com.projectkorra.projectkorra.util.TempBlock;
-import com.projectkorra.projectkorra.waterbending.WaterManipulation;
-import com.projectkorra.projectkorra.waterbending.WaterSpout;
-import com.sk89q.worldedit.bukkit.BukkitAdapter;
-import com.sk89q.worldguard.WorldGuard;
-import com.sk89q.worldguard.bukkit.WorldGuardPlugin;
-import com.sk89q.worldguard.protection.flags.Flags;
-import com.sk89q.worldguard.protection.flags.StateFlag;
-import com.songoda.kingdoms.constants.land.Land;
-import com.songoda.kingdoms.constants.land.SimpleChunkLocation;
-import com.songoda.kingdoms.constants.player.KingdomPlayer;
-import com.songoda.kingdoms.manager.game.GameManagement;
-
-import br.net.fabiozumbi12.RedProtect.Bukkit.RedProtect;
-import br.net.fabiozumbi12.RedProtect.Bukkit.Region;
-import br.net.fabiozumbi12.RedProtect.Bukkit.API.RedProtectAPI;
-import me.markeh.factionsframework.entities.FPlayer;
-import me.markeh.factionsframework.entities.FPlayers;
-import me.markeh.factionsframework.entities.Faction;
-import me.markeh.factionsframework.entities.Factions;
-import me.markeh.factionsframework.enums.Rel;
-import me.ryanhamshire.GriefPrevention.Claim;
-import me.ryanhamshire.GriefPrevention.GriefPrevention;
-import net.md_5.bungee.api.chat.ClickEvent;
-import net.md_5.bungee.api.chat.ComponentBuilder;
-import net.md_5.bungee.api.chat.HoverEvent;
-import net.md_5.bungee.api.chat.TextComponent;
-
-@SuppressWarnings("rawtypes")
-public class GeneralMethods {
-
-	// Represents PlayerName, previously checked blocks, and whether they were true or false
-	private static final Map<String, Map<Block, BlockCacheElement>> BLOCK_CACHE = new ConcurrentHashMap<>();
-	private static final ArrayList<Ability> INVINCIBLE = new ArrayList<>();
-	private static ProjectKorra plugin;
-
-	private static Method getAbsorption;
-	private static Method setAbsorption;
-
-	public GeneralMethods(final ProjectKorra plugin) {
-		GeneralMethods.plugin = plugin;
-
-		try {
-			getAbsorption = ReflectionHandler.getMethod("EntityHuman", PackageType.MINECRAFT_SERVER, "getAbsorptionHearts");
-			setAbsorption = ReflectionHandler.getMethod("EntityHuman", PackageType.MINECRAFT_SERVER, "setAbsorptionHearts", Float.class);
-		} catch (final Exception e) {
-			e.printStackTrace();
-		}
-	}
-
-	/**
-	 * Checks to see if an AbilityExists. Uses method
-	 * {@link #getAbility(String)} to check if it exists.
-	 *
-	 * @param string Ability Name
-	 * @return true if ability exists
-	 */
-	public static boolean abilityExists(final String string) {
-		return CoreAbility.getAbility(string) != null;
-	}
-
-	/**
-	 * Binds a Ability to the hotbar slot that the player is on.
-	 *
-	 * @param player The player to bind to
-	 * @param ability The ability name to Bind
-	 * @see #bindAbility(Player, String, int)
-	 */
-	public static void bindAbility(final Player player, final String ability) {
-		final int slot = player.getInventory().getHeldItemSlot();
-		bindAbility(player, ability, slot);
-	}
-
-	/**
-	 * Binds a Ability to a specific hotbar slot.
-	 *
-	 * @param player The player to bind to
-	 * @param ability
-	 * @param slot
-	 * @see #bindAbility(Player, String)
-	 */
-	public static void bindAbility(final Player player, final String ability, final int slot) {
-		if (MultiAbilityManager.playerAbilities.containsKey(player)) {
-			GeneralMethods.sendBrandingMessage(player, ChatColor.RED + "You can't edit your binds right now!");
-			return;
-		}
-
-		final BendingPlayer bPlayer = BendingPlayer.getBendingPlayer(player.getName());
-		final CoreAbility coreAbil = CoreAbility.getAbility(ability);
-
-		if (bPlayer == null) {
-			return;
-		}
-		bPlayer.getAbilities()[slot] = ability;
-
-		if (coreAbil != null) {
-			GeneralMethods.sendBrandingMessage(player, coreAbil.getElement().getColor() + ConfigManager.getConfig(BindCommandConfig.class).SuccessfullyBoundMessage.replace("{ability}", ability).replace("{slot}", String.valueOf(slot + 1)));
-		}
-		saveAbility(bPlayer, slot, ability);
-	}
-
-	/**
-	 * This method was used for the old collision detection system. Please see
-	 * {@link Collision} for the new system.
-	 * <p>
-	 * Cycles through a list of ability names to check if any instances of the
-	 * abilities exist at a specific location. If an instance of the ability is
-	 * found then it will be removed, with the exception FireShield, and
-	 * AirShield.
-	 */
-	@Deprecated
-	public static boolean blockAbilities(final Player player, final List<String> abilitiesToBlock, final Location loc, final double radius) {
-		boolean hasBlocked = false;
-		for (final String ability : abilitiesToBlock) {
-			if (ability.equalsIgnoreCase("FireBlast")) {
-				hasBlocked = FireBlast.annihilateBlasts(loc, radius, player) || hasBlocked;
-			} else if (ability.equalsIgnoreCase("EarthBlast")) {
-				hasBlocked = EarthBlast.annihilateBlasts(loc, radius, player) || hasBlocked;
-			} else if (ability.equalsIgnoreCase("WaterManipulation")) {
-				hasBlocked = WaterManipulation.annihilateBlasts(loc, radius, player) || hasBlocked;
-			} else if (ability.equalsIgnoreCase("AirSwipe")) {
-				hasBlocked = AirSwipe.removeSwipesAroundPoint(loc, radius) || hasBlocked;
-			} else if (ability.equalsIgnoreCase("AirBlast")) {
-				hasBlocked = AirBlast.removeAirBlastsAroundPoint(loc, radius) || hasBlocked;
-			} else if (ability.equalsIgnoreCase("AirSuction")) {
-				hasBlocked = AirSuction.removeAirSuctionsAroundPoint(loc, radius) || hasBlocked;
-			} else if (ability.equalsIgnoreCase("Combustion")) {
-				hasBlocked = Combustion.removeAroundPoint(loc, radius) || hasBlocked;
-			} else if (ability.equalsIgnoreCase("FireShield")) {
-				hasBlocked = FireShield.isWithinShield(loc) || hasBlocked;
-			} else if (ability.equalsIgnoreCase("AirShield")) {
-				hasBlocked = AirShield.isWithinShield(loc) || hasBlocked;
-			} else if (ability.equalsIgnoreCase("WaterSpout")) {
-				hasBlocked = WaterSpout.removeSpouts(loc, radius, player) || hasBlocked;
-			} else if (ability.equalsIgnoreCase("AirSpout")) {
-				hasBlocked = AirSpout.removeSpouts(loc, radius, player) || hasBlocked;
-			} else if (ability.equalsIgnoreCase("Twister")) {
-				// hasBlocked = AirCombo.removeAroundPoint(player, "Twister", loc, radius) || hasBlocked;
-			} else if (ability.equalsIgnoreCase("AirStream")) {
-				// hasBlocked = AirCombo.removeAroundPoint(player, "AirStream", loc, radius) || hasBlocked;
-			} else if (ability.equalsIgnoreCase("AirSweep")) {
-				// hasBlocked = AirCombo.removeAroundPoint(player, "AirSweep", loc, radius) || hasBlocked;
-			} else if (ability.equalsIgnoreCase("FireKick")) {
-				// hasBlocked = FireCombo.removeAroundPoint(player, "FireKick", loc, radius) || hasBlocked;
-			} else if (ability.equalsIgnoreCase("FireSpin")) {
-				// hasBlocked = FireCombo.removeAroundPoint(player, "FireSpin", loc, radius) || hasBlocked;
-			} else if (ability.equalsIgnoreCase("FireWheel")) {
-				// hasBlocked = FireCombo.removeAroundPoint(player, "FireWheel", loc, radius) || hasBlocked;
-			}
-		}
-		return hasBlocked;
-	}
-
-	/**
-	 * Breaks a block and sets it to {@link Material#AIR AIR}.
-	 *
-	 * @param block The block to break
-	 */
-	public static void breakBlock(final Block block) {
-		block.breakNaturally(new ItemStack(Material.AIR));
-	}
-
-	public static boolean canView(final Player player, final String ability) {
-		return player.hasPermission("bending.ability." + ability);
-	}
-
-	/**
-	 * Checks if there is a diagonal wall in front of the location in the given
-	 * direction, in any 2 dimensions and all 3
-	 *
-	 * @param location spot to check
-	 * @param direction which way to check
-	 * @return true if diagonal wall is found
-	 */
-	public static boolean checkDiagonalWall(final Location location, final Vector direction) {
-		final boolean[] xyzsolid = { false, false, false };
-		for (int i = 0; i < 3; i++) {
-			double value;
-			if (i == 0) {
-				value = direction.getX();
-			} else if (i == 1) {
-				value = direction.getY();
-			} else {
-				value = direction.getZ();
-			}
-			final BlockFace face = GeneralMethods.getBlockFaceFromValue(i, value);
-			if (face == null) {
-				continue;
-			}
-			xyzsolid[i] = location.getBlock().getRelative(face).getType().isSolid();
-		}
-		final boolean a = xyzsolid[0] && xyzsolid[2];
-		final boolean b = xyzsolid[0] && xyzsolid[1];
-		final boolean c = xyzsolid[1] && xyzsolid[2];
-		return (a || b || c || (a && b));
-	}
-
-	/**
-	 * Creates a {@link BendingPlayer} with the data from the database. This
-	 * runs when a player logs in.
-	 *
-	 * @param uuid The UUID of the player
-	 * @param player The player name
-	 * @throws SQLException
-	 *
-	 * @deprecated use {@link BendingPlayerManager} and {@link ElementManager}.
-	 */
-	@Deprecated
-	public static void createBendingPlayer(final UUID uuid, final String player) {
-		new BukkitRunnable() {
-
-			@Override
-			public void run() {
-				createBendingPlayerAsynchronously(uuid, player);
-			}
-
-		}.runTaskAsynchronously(ProjectKorra.plugin);
-	}
-
-	@Deprecated
-	private static void createBendingPlayerAsynchronously(final UUID uuid, final String player) {
-		ResultSet rs = DBConnection.sql.readQuery("SELECT * FROM pk_players WHERE uuid = '" + uuid.toString() + "'");
-		try {
-			if (!rs.next()) { // Data doesn't exist, we want a completely new player.
-				DBConnection.sql.modifyQuery("INSERT INTO pk_players (uuid, player, slot1, slot2, slot3, slot4, slot5, slot6, slot7, slot8, slot9) VALUES ('" + uuid.toString() + "', '" + player + "', 'null', 'null', 'null', 'null', 'null', 'null', 'null', 'null', 'null');");
-				new BukkitRunnable() {
-					@Override
-					public void run() {
-						new BendingPlayer(uuid, player, new ArrayList<>(), new ArrayList<>(), new String[9], false);
-						ProjectKorra.log.info("Created new BendingPlayer for " + player);
-					}
-				}.runTask(ProjectKorra.plugin);
-			} else {
-				// The player has at least played before.
-				final String player2 = rs.getString("player");
-				if (!player.equalsIgnoreCase(player2)) {
-					DBConnection.sql.modifyQuery("UPDATE pk_players SET player = '" + player + "' WHERE uuid = '" + uuid.toString() + "';");
-					// They have changed names.
-					ProjectKorra.log.info("Updating Player Name for " + player);
-				}
-				final boolean permaremoved = rs.getBoolean("permaremoved");
-				final List<Element> elements = new ArrayList<>();
-				final List<SubElement> subelements = new ArrayList<>();
-				final String[] abilities = new String[9];
-				
-				for (int i = 0; i < 9; i++) {
-					final String ability = rs.getString("slot" + (i + 1));
-					if (CoreAbility.getAbility(ability) != null && CoreAbility.getAbility(ability).isEnabled()) {
-						abilities[i] = ability;
-					}
-				}
-				
-				ResultSet rs2 = DBConnection.sql.readQuery("SELECT * FROM pk_player_elements WHERE uuid = '" + uuid.toString() + "';");
-				while (rs2.next()) {
-					String elementName = rs2.getString("element");
-					boolean isSub = rs2.getBoolean("sub_element");
-					
-					Element element = Element.fromString(elementName);
-					
-					if (element == null) {
-						continue;
-					}
-					
-					if (isSub) {
-						subelements.add((SubElement)element);
-					} else {
-						elements.add(element);
-					}
-				}
-
-				new BukkitRunnable() {
-					@Override
-					public void run() {
-						new BendingPlayer(uuid, player, elements, subelements, abilities, permaremoved);
-					}
-				}.runTask(ProjectKorra.plugin);
-			}
-		} catch (final SQLException ex) {
-			ex.printStackTrace();
-		}
-	}
-
-	/**
-	 * Deserializes the configuration file "bendingPlayers.yml" of the old
-	 * BendingPlugin and creates a converted.yml ready for conversion.
-	 *
-	 * @throws IOException If the "bendingPlayers.yml" file is not found
-	 */
-	public static void deserializeFile() {
-		final File readFile = new File(".", "bendingPlayers.yml");
-		final File writeFile = new File(".", "converted.yml");
-		if (readFile.exists()) {
-			try (DataInputStream input = new DataInputStream(new FileInputStream(readFile)); BufferedReader reader = new BufferedReader(new InputStreamReader(input));
-
-					DataOutputStream output = new DataOutputStream(new FileOutputStream(writeFile)); BufferedWriter writer = new BufferedWriter(new OutputStreamWriter(output))) {
-
-				String line;
-				while ((line = reader.readLine()) != null) {
-					if (!line.trim().contains("==: BendingPlayer")) {
-						writer.write(line + "\n");
-					}
-				}
-			} catch (final IOException e) {
-				e.printStackTrace();
-			}
-		}
-	}
-
-	@Deprecated
-	public static void displayColoredParticle(final Location loc, ParticleEffect type, final String hexVal, final float xOffset, final float yOffset, final float zOffset) {
-		int r = 0;
-		int g = 0;
-		int b = 0;
-		if (hexVal.length() <= 6) {
-			r = Integer.valueOf(hexVal.substring(0, 2), 16).intValue();
-			g = Integer.valueOf(hexVal.substring(2, 4), 16).intValue();
-			b = Integer.valueOf(hexVal.substring(4, 6), 16).intValue();
-		} else if (hexVal.length() <= 7 && hexVal.substring(0, 1).equals("#")) {
-			r = Integer.valueOf(hexVal.substring(1, 3), 16).intValue();
-			g = Integer.valueOf(hexVal.substring(3, 5), 16).intValue();
-			b = Integer.valueOf(hexVal.substring(5, 7), 16).intValue();
-		}
-		float red = r / 255.0F;
-		final float green = g / 255.0F;
-		final float blue = b / 255.0F;
-		if (red <= 0) {
-			red = 1 / 255.0F;
-		}
-		loc.setX(loc.getX() + (Math.random() * 2 - 1) * xOffset);
-		loc.setY(loc.getY() + (Math.random() * 2 - 1) * yOffset);
-		loc.setZ(loc.getZ() + (Math.random() * 2 - 1) * zOffset);
-
-		if (type != ParticleEffect.RED_DUST && type != ParticleEffect.REDSTONE && type != ParticleEffect.SPELL_MOB && type != ParticleEffect.MOB_SPELL && type != ParticleEffect.SPELL_MOB_AMBIENT && type != ParticleEffect.MOB_SPELL_AMBIENT) {
-			type = ParticleEffect.RED_DUST;
-		}
-		type.display(loc, 0, red, green, blue);
-	}
-
-	@Deprecated
-	public static void displayColoredParticle(final Location loc, final String hexVal) {
-		displayColoredParticle(loc, ParticleEffect.RED_DUST, hexVal, 0, 0, 0);
-	}
-
-	@Deprecated
-	public static void displayColoredParticle(final Location loc, final String hexVal, final float xOffset, final float yOffset, final float zOffset) {
-		displayColoredParticle(loc, ParticleEffect.RED_DUST, hexVal, xOffset, yOffset, zOffset);
-	}
-
-	public static void displayColoredParticle(String hexVal, final Location loc, final int amount, final double offsetX, final double offsetY, final double offsetZ) {
-		int r = 0;
-		int g = 0;
-		int b = 0;
-
-		if (hexVal.startsWith("#")) {
-			hexVal = hexVal.substring(1);
-		}
-
-		if (hexVal.length() <= 6) {
-			r = Integer.valueOf(hexVal.substring(0, 2), 16).intValue();
-			g = Integer.valueOf(hexVal.substring(2, 4), 16).intValue();
-			b = Integer.valueOf(hexVal.substring(4, 6), 16).intValue();
-		}
-
-		new ColoredParticle(Color.fromRGB(r, g, b), 1F).display(loc, amount, offsetX, offsetY, offsetZ);
-	}
-
-	public static void displayColoredParticle(final String hexVal, final Location loc) {
-		displayColoredParticle(hexVal, loc, 1, 0, 0, 0);
-	}
-
-	/**
-	 * Drops a {@code Collection<ItemStack>} of items on a specified block.
-	 *
-	 * @param block The block to drop items on.
-	 * @param items The items to drop.
-	 */
-	public static void dropItems(final Block block, final Collection<ItemStack> items) {
-		for (final ItemStack item : items) {
-			block.getWorld().dropItem(block.getLocation(), item);
-		}
-	}
-
-	public static void displayMovePreview(final Player player) {
-		displayMovePreview(player, player.getInventory().getHeldItemSlot());
-	}
-
-	public static void displayMovePreview(final Player player, final int slot) {
-		if (!ConfigManager.getConfig(GeneralPropertiesConfig.class).BendingPreview) {
-			return;
-		}
-
-		final BendingPlayer bPlayer = BendingPlayer.getBendingPlayer(player);
-		if (bPlayer == null) {
-			return;
-		}
-		String displayedMessage = bPlayer.getAbilities()[slot];
-		final CoreAbility ability = CoreAbility.getAbility(displayedMessage);
-
-		if (ability != null && bPlayer != null) {
-			displayedMessage = ability.getMovePreview(player);
-		} else if (displayedMessage == null || displayedMessage.isEmpty() || displayedMessage.equals("")) {
-			displayedMessage = "";
-		}
-
-		ActionBar.sendActionBar(displayedMessage, player);
-	}
-
-	public static float getAbsorbationHealth(final Player player) {
-
-		try {
-			final Object entityplayer = ActionBar.getHandle.invoke(player);
-			final Object hearts = getAbsorption.invoke(entityplayer);
-			return (float) hearts;
-		} catch (final Exception e) {
-			e.printStackTrace();
-		}
-		return 0;
-	}
-
-	public static void setAbsorbationHealth(final Player player, final float hearts) {
-
-		try {
-			final Object entityplayer = ActionBar.getHandle.invoke(player);
-			setAbsorption.invoke(entityplayer, hearts);
-		} catch (final Exception e) {
-			e.printStackTrace();
-		}
-	}
-
-	/**
-	 * This gets the BlockFace in the specified dimension of a certain value
-	 *
-	 * @param xyz 0 for x, 1 for y, 2 for z
-	 * @param value vector value for which direction to check
-	 * @return BlockFace for block in specified dimension and value
-	 */
-	public static BlockFace getBlockFaceFromValue(final int xyz, final double value) {
-		switch (xyz) {
-			case 0:
-				if (value > 0) {
-					return BlockFace.EAST;
-				} else if (value < 0) {
-					return BlockFace.WEST;
-				} else {
-					return BlockFace.SELF;
-				}
-			case 1:
-				if (value > 0) {
-					return BlockFace.UP;
-				} else if (value < 0) {
-					return BlockFace.DOWN;
-				} else {
-					return BlockFace.SELF;
-				}
-			case 2:
-				if (value > 0) {
-					return BlockFace.SOUTH;
-				} else if (value < 0) {
-					return BlockFace.NORTH;
-				} else {
-					return BlockFace.SELF;
-				}
-			default:
-				return null;
-		}
-	}
-
-	public static List<Block> getBlocksAlongLine(final Location ploc, final Location tloc, final World w) {
-		final List<Block> blocks = new ArrayList<Block>();
-
-		// Next we will name each coordinate
-		final int x1 = ploc.getBlockX();
-		final int y1 = ploc.getBlockY();
-		final int z1 = ploc.getBlockZ();
-
-		final int x2 = tloc.getBlockX();
-		final int y2 = tloc.getBlockY();
-		final int z2 = tloc.getBlockZ();
-
-		// Then we create the following integers
-		int xMin, yMin, zMin;
-		int xMax, yMax, zMax;
-		int x, y, z;
-
-		// Now we need to make sure xMin is always lower then xMax
-		if (x1 > x2) { // If x1 is a higher number then x2
-			xMin = x2;
-			xMax = x1;
-		} else {
-			xMin = x1;
-			xMax = x2;
-		}
-		// Same with Y
-		if (y1 > y2) {
-			yMin = y2;
-			yMax = y1;
-		} else {
-			yMin = y1;
-			yMax = y2;
-		}
-
-		// And Z
-		if (z1 > z2) {
-			zMin = z2;
-			zMax = z1;
-		} else {
-			zMin = z1;
-			zMax = z2;
-		}
-
-		// Now it's time for the loop
-		for (x = xMin; x <= xMax; x++) {
-			for (y = yMin; y <= yMax; y++) {
-				for (z = zMin; z <= zMax; z++) {
-					final Block b = new Location(w, x, y, z).getBlock();
-					blocks.add(b);
-				}
-			}
-		}
-
-		// And last but not least, we return with the list
-		return blocks;
-	}
-
-	/**
-	 * Gets a {@code List<Blocks>} within the specified radius around the
-	 * specified location.
-	 *
-	 * @param location The base location
-	 * @param radius The block radius from location to include within the list
-	 *            of blocks
-	 * @return The list of Blocks
-	 */
-	public static List<Block> getBlocksAroundPoint(final Location location, final double radius) {
-		final List<Block> blocks = new ArrayList<Block>();
-
-		final int xorg = location.getBlockX();
-		final int yorg = location.getBlockY();
-		final int zorg = location.getBlockZ();
-
-		final int r = (int) radius * 4;
-
-		for (int x = xorg - r; x <= xorg + r; x++) {
-			for (int y = yorg - r; y <= yorg + r; y++) {
-				for (int z = zorg - r; z <= zorg + r; z++) {
-					final Block block = location.getWorld().getBlockAt(x, y, z);
-					if (block.getLocation().distanceSquared(location) <= radius * radius) {
-						blocks.add(block);
-					}
-				}
-			}
-		}
-		return blocks;
-	}
-
-	public static BlockFace getCardinalDirection(final Vector vector) {
-		final BlockFace[] faces = { BlockFace.NORTH, BlockFace.NORTH_EAST, BlockFace.EAST, BlockFace.SOUTH_EAST, BlockFace.SOUTH, BlockFace.SOUTH_WEST, BlockFace.WEST, BlockFace.NORTH_WEST };
-		Vector n, ne, e, se, s, sw, w, nw;
-		w = new Vector(-1, 0, 0);
-		n = new Vector(0, 0, -1);
-		s = n.clone().multiply(-1);
-		e = w.clone().multiply(-1);
-		ne = n.clone().add(e.clone()).normalize();
-		se = s.clone().add(e.clone()).normalize();
-		nw = n.clone().add(w.clone()).normalize();
-		sw = s.clone().add(w.clone()).normalize();
-
-		final Vector[] vectors = { n, ne, e, se, s, sw, w, nw };
-
-		double comp = 0;
-		int besti = 0;
-		for (int i = 0; i < vectors.length; i++) {
-			final double dot = vector.dot(vectors[i]);
-			if (dot > comp) {
-				comp = dot;
-				besti = i;
-			}
-		}
-		return faces[besti];
-	}
-
-	public static List<Location> getCircle(final Location loc, final int radius, final int height, final boolean hollow, final boolean sphere, final int plusY) {
-		final List<Location> circleblocks = new ArrayList<Location>();
-		final int cx = loc.getBlockX();
-		final int cy = loc.getBlockY();
-		final int cz = loc.getBlockZ();
-
-		for (int x = cx - radius; x <= cx + radius; x++) {
-			for (int z = cz - radius; z <= cz + radius; z++) {
-				for (int y = (sphere ? cy - radius : cy); y < (sphere ? cy + radius : cy + height); y++) {
-					final double dist = (cx - x) * (cx - x) + (cz - z) * (cz - z) + (sphere ? (cy - y) * (cy - y) : 0);
-
-					if (dist < radius * radius && !(hollow && dist < (radius - 1) * (radius - 1))) {
-						final Location l = new Location(loc.getWorld(), x, y + plusY, z);
-						circleblocks.add(l);
-					}
-				}
-			}
-		}
-		return circleblocks;
-	}
-	
-	/**
-	 * Gets the closest entity within the specified radius around a point
-	 * @param center point to check around
-	 * @param radius distance from center to check within
-	 * @return null if not found
-	 */
-	public static Entity getClosestEntity(Location center, double radius) {
-		Entity found = null;
-		Double distance = null;
-		
-		for (Entity entity : GeneralMethods.getEntitiesAroundPoint(center, radius)) {
-			double check = center.distanceSquared(entity.getLocation());
-			
-			if (distance == null || check < distance) {
-				found = entity;
-				distance = check;
-			}
-		}
-
-		return found;
-	}
-	
-	/**
-	 * Gets the closest LivingEntity within the specified radius around a point
-	 * @param center point to check around
-	 * @param radius distance from center to check within
-	 * @return null if not found
-	 */
-	public static LivingEntity getClosestLivingEntity(Location center, double radius) {
-		LivingEntity le = null;
-		Double distance = null;
-		
-		for (Entity entity : GeneralMethods.getEntitiesAroundPoint(center, radius)) {
-			double check = center.distanceSquared(entity.getLocation());
-			
-			if (entity instanceof LivingEntity && (distance == null || check < distance)) {
-				le = (LivingEntity) entity;
-				distance = check;
-			}
-		}
-		
-		return le;
-	}
-
-	public static String getCurrentDate() {
-		final DateFormat dateFormat = new SimpleDateFormat("yyyy/MM/dd HH:mm:ss");
-		final Date date = new Date();
-		return dateFormat.format(date);
-	}
-
-	public static Vector getDirection(final Location location, final Location destination) {
-		double x1, y1, z1;
-		double x0, y0, z0;
-
-		x1 = destination.getX();
-		y1 = destination.getY();
-		z1 = destination.getZ();
-
-		x0 = location.getX();
-		y0 = location.getY();
-		z0 = location.getZ();
-
-		return new Vector(x1 - x0, y1 - y0, z1 - z0);
-	}
-
-	public static double getDistanceFromLine(final Vector line, final Location pointonline, final Location point) {
-		final Vector AP = new Vector();
-		double Ax, Ay, Az;
-		Ax = pointonline.getX();
-		Ay = pointonline.getY();
-		Az = pointonline.getZ();
-
-		double Px, Py, Pz;
-		Px = point.getX();
-		Py = point.getY();
-		Pz = point.getZ();
-
-		AP.setX(Px - Ax);
-		AP.setY(Py - Ay);
-		AP.setZ(Pz - Az);
-
-		return (AP.crossProduct(line).length()) / (line.length());
-	}
-
-	/**
-	 * Gets a {@code Collection<ItemStack>} of item drops from a single block.
-	 *
-	 * @param block The single block
-	 * @param type The Material type to change the block into
-	 * @param data The block data to change the block into
-	 * @param breakitem Unused
-	 * @return The item drops fromt the specified block
-	 */
-	public static Collection<ItemStack> getDrops(final Block block, final Material type, final BlockData data) {
-		final BlockState tempstate = block.getState();
-		block.setType(type);
-		block.setBlockData(data);
-		final Collection<ItemStack> item = block.getDrops();
-		tempstate.update(true);
-		return item;
-	}
-
-	/**
-	 * Gets a {@code List<Entity>} of entities around a specified radius from
-	 * the specified area
-	 *
-	 * @param location The base location
-	 * @param radius The radius of blocks to look for entities from the location
-	 * @return A list of entities around a point
-	 */
-	public static List<Entity> getEntitiesAroundPoint(final Location location, final double radius) {
-		return new ArrayList<>(location.getWorld().getNearbyEntities(location, radius, radius, radius, entity -> !(entity.isDead() || (entity instanceof Player && ((Player) entity).getGameMode().equals(GameMode.SPECTATOR)))));
-	}
-
-	public static long getGlobalCooldown() {
-		return ConfigManager.getConfig(GeneralPropertiesConfig.class).GlobalCooldown;
-	}
-
-	/**
-	 *
-	 * @param one One location being tested
-	 * @param two Another location being tested
-	 * @return The horizontal distance between two locations
-	 */
-	public static double getHorizontalDistance(final Location one, final Location two) {
-		final double x = one.getX() - two.getX();
-		final double z = one.getZ() - two.getZ();
-		return Math.sqrt((x * x) + (z * z));
-	}
-
-	public static int getIntCardinalDirection(final Vector vector) {
-		final BlockFace face = getCardinalDirection(vector);
-
-		switch (face) {
-			case SOUTH:
-				return 7;
-			case SOUTH_WEST:
-				return 6;
-			case WEST:
-				return 3;
-			case NORTH_WEST:
-				return 0;
-			case NORTH:
-				return 1;
-			case NORTH_EAST:
-				return 2;
-			case EAST:
-				return 5;
-			case SOUTH_EAST:
-				return 8;
-			default:
-				return 4;
-		}
-	}
-
-	public static Plugin getItems() {
-		if (hasItems()) {
-			return Bukkit.getServer().getPluginManager().getPlugin("ProjectKorraItems");
-		}
-		return null;
-	}
-
-	/**
-	 * Returns the last ability used by a player. Also checks if a combo was
-	 * used.
-	 *
-	 * @param player The player to check
-	 * @return name of last ability used
-	 */
-	public static String getLastUsedAbility(final Player player, final boolean checkCombos) {
-		final List<AbilityInformation> lastUsedAbility = ComboManager.getRecentlyUsedAbilities(player, 1);
-		if (!lastUsedAbility.isEmpty()) {
-			if (ComboManager.checkForValidCombo(player) != null && checkCombos) {
-				return ComboManager.checkForValidCombo(player).getName();
-			} else {
-				return lastUsedAbility.get(0).getAbilityName();
-			}
-		}
-		return null;
-	}
-
-	/**
-	 * Gets a location with a specified distance away from the left side of a
-	 * location.
-	 *
-	 * @param location The origin location
-	 * @param distance The distance to the left
-	 * @return the location of the distance to the left
-	 */
-	public static Location getLeftSide(final Location location, final double distance) {
-		final float angle = location.getYaw() / 60;
-		return location.clone().add(new Vector(Math.cos(angle), 0, Math.sin(angle)).normalize().multiply(distance));
-	}
-
-	public static int getMaxPresets(final Player player) {
-		int max = ConfigManager.getConfig(GeneralPropertiesConfig.class).MaxPresets;
-		if (player.isOp()) {
-			return max;
-		}
-		while (max > 0) {
-			if (player.hasPermission("bending.command.preset.create." + max)) {
-				return max;
-			}
-			max--;
-		}
-		return 0;
-	}
-
-	public static Vector getOrthogonalVector(final Vector axis, final double degrees, final double length) {
-		Vector ortho = new Vector(axis.getY(), -axis.getX(), 0);
-		ortho = ortho.normalize();
-		ortho = ortho.multiply(length);
-
-		return rotateVectorAroundVector(axis, ortho, degrees);
-	}
-
-	public static Collection<Player> getPlayersAroundPoint(final Location location, final double distance) {
-		final Collection<Player> players = new HashSet<Player>();
-		for (final Player player : Bukkit.getOnlinePlayers()) {
-			if (player.getLocation().getWorld().equals(location.getWorld())) {
-				if (player.getLocation().distanceSquared(location) <= distance * distance) {
-					players.add(player);
-				}
-			}
-		}
-		return players;
-	}
-
-	public static Location getPointOnLine(final Location origin, final Location target, final double distance) {
-		return origin.clone().add(getDirection(origin, target).normalize().multiply(distance));
-	}
-
-	/**
-	 * Returns a location with a specified distance away from the right side of
-	 * a location.
-	 *
-	 * @param location The origin location
-	 * @param distance The distance to the right
-	 * @return the location of the distance to the right
-	 */
-	public static Location getRightSide(final Location location, final double distance) {
-		final float angle = location.getYaw() / 60;
-		return location.clone().subtract(new Vector(Math.cos(angle), 0, Math.sin(angle)).normalize().multiply(distance));
-	}
-
-	public static Location getMainHandLocation(final Player player) {
-		Location loc;
-		if (player.getMainHand() == MainHand.LEFT) {
-			loc = GeneralMethods.getLeftSide(player.getLocation(), .55).add(0, 1.2, 0);
-		} else {
-			loc = GeneralMethods.getRightSide(player.getLocation(), .55).add(0, 1.2, 0);
-		}
-		return loc;
-	}
-
-	public static Plugin getProbending() {
-		if (hasProbending()) {
-			return Bukkit.getServer().getPluginManager().getPlugin("Probending");
-		}
-		return null;
-	}
-
-	public static Plugin getRPG() {
-		if (hasRPG()) {
-			return Bukkit.getServer().getPluginManager().getPlugin("ProjectKorraRPG");
-		}
-		return null;
-	}
-
-	public static Plugin getSpirits() {
-		if (hasSpirits()) {
-			return Bukkit.getServer().getPluginManager().getPlugin("ProjectKorraSpirits");
-		}
-		return null;
-	}
-
-	public static BlockData getLavaData(final int level) {
-		final BlockData data = Material.LAVA.createBlockData();
-		if (data instanceof Levelled) {
-			((Levelled) data).setLevel(level);
-		}
-		return data;
-	}
-
-	public static BlockData getWaterData(final int level) {
-		final BlockData data = Material.WATER.createBlockData();
-		if (data instanceof Levelled) {
-			((Levelled) data).setLevel(level);
-		}
-		return data;
-	}
-
-	public static Entity getTargetedEntity(final Player player, final double range, final List<Entity> avoid) {
-		double longestr = range + 1;
-		Entity target = null;
-		final Location origin = player.getEyeLocation();
-		final Vector direction = player.getEyeLocation().getDirection().normalize();
-		for (final Entity entity : getEntitiesAroundPoint(origin, range)) {
-			if (entity instanceof Player) {
-				if (((Player) entity).isDead() || ((Player) entity).getGameMode().equals(GameMode.SPECTATOR)) {
-					continue;
-				}
-			}
-			if (avoid.contains(entity)) {
-				continue;
-			}
-			if (entity.getWorld().equals(origin.getWorld())) {
-				if (entity.getLocation().distanceSquared(origin) < longestr * longestr && getDistanceFromLine(direction, origin, entity.getLocation()) < 2 && (entity instanceof LivingEntity) && entity.getEntityId() != player.getEntityId() && entity.getLocation().distanceSquared(origin.clone().add(direction)) < entity.getLocation().distanceSquared(origin.clone().add(direction.clone().multiply(-1)))) {
-					target = entity;
-					longestr = entity.getLocation().distance(origin);
-				}
-			}
-		}
-		if (target != null) {
-			if (GeneralMethods.isObstructed(origin, target.getLocation())) {
-				target = null;
-			}
-		}
-		return target;
-	}
-
-	public static Entity getTargetedEntity(final Player player, final double range) {
-		return getTargetedEntity(player, range, new ArrayList<Entity>());
-	}
-	
-	public static Location getTargetedLocation(final Player player, final double range, final boolean ignoreTempBlocks, final boolean checkDiagonals, final Material... nonOpaque2) {
-		final Location origin = player.getEyeLocation();
-		final Vector direction = origin.getDirection();
-
-		final HashSet<Material> trans = new HashSet<Material>();
-		trans.add(Material.AIR);
-		trans.add(Material.CAVE_AIR);
-		trans.add(Material.VOID_AIR);
-
-		if (nonOpaque2 != null) {
-			for (final Material material : nonOpaque2) {
-				trans.add(material);
-			}
-		}
-
-		final Location location = origin.clone();
-		final Vector vec = direction.normalize().multiply(0.2);
-
-		for (double i = 0; i < range; i += 0.2) {
-			location.add(vec);
-			
-			if (checkDiagonals && checkDiagonalWall(location, vec)) {
-				location.subtract(vec);
-				break;
-			}
-
-			final Block block = location.getBlock();
-
-			if (trans.contains(block.getType())) {
-				continue;
-			} else if (ignoreTempBlocks && (TempBlock.isTempBlock(block) && !WaterAbility.isBendableWaterTempBlock(block))) {
-				continue;
-			} else {
-				location.subtract(vec);
-				break;
-			}
-		}
-
-		return location;
-	}
-
-	public static Location getTargetedLocation(final Player player, final double range, final boolean ignoreTempBlocks, final Material... nonOpaque2) {
-		return getTargetedLocation(player, range, ignoreTempBlocks, true, nonOpaque2);
-	}
-
-	public static Location getTargetedLocation(final Player player, final double range, final Material... nonOpaque2) {
-		return getTargetedLocation(player, range, false, nonOpaque2);
-	}
-
-	public static Location getTargetedLocation(final Player player, final int range) {
-		return getTargetedLocation(player, range, false);
-	}
-
-	public static Block getTopBlock(final Location loc, final int range) {
-		return getTopBlock(loc, range, range);
-	}
-
-	/**
-	 * Returns the top block based around loc. PositiveY is the maximum amount
-	 * of distance it will check upward. Similarly, negativeY is for downward.
-	 */
-	public static Block getTopBlock(final Location loc, final int positiveY, final int negativeY) {
-		Block blockHolder = loc.getBlock();
-		int y = 0;
-		// Only one of these while statements will go
-		while (!ElementalAbility.isAir(blockHolder.getType()) && Math.abs(y) < Math.abs(positiveY)) {
-			y++;
-			final Block tempBlock = loc.clone().add(0, y, 0).getBlock();
-			if (ElementalAbility.isAir(tempBlock.getType())) {
-				return blockHolder;
-			}
-			blockHolder = tempBlock;
-		}
-
-		while (ElementalAbility.isAir(blockHolder.getType()) && Math.abs(y) < Math.abs(negativeY)) {
-			y--;
-			blockHolder = loc.clone().add(0, y, 0).getBlock();
-			if (!ElementalAbility.isAir(blockHolder.getType())) {
-				return blockHolder;
-			}
-		}
-		return blockHolder;
-	}
-
-	public static Block getBottomBlock(final Location loc, final int positiveY, final int negativeY) {
-		Block blockHolder = loc.getBlock();
-		int y = 0;
-		// Only one of these while statements will go
-		while (!ElementalAbility.isAir(blockHolder.getType()) && Math.abs(y) < Math.abs(negativeY)) {
-			y--;
-			final Block tempblock = loc.clone().add(0, y, 0).getBlock();
-			if (ElementalAbility.isAir(tempblock.getType())) {
-				return blockHolder;
-			}
-
-			blockHolder = tempblock;
-		}
-
-		while (!ElementalAbility.isAir(blockHolder.getType()) && Math.abs(y) < Math.abs(positiveY)) {
-			y++;
-			blockHolder = loc.clone().add(0, y, 0).getBlock();
-			if (ElementalAbility.isAir(blockHolder.getType())) {
-				return blockHolder;
-			}
-		}
-
-		return blockHolder;
-	}
-
-	public static ArrayList<Element> getElementsWithNoWeaponBending() {
-		final ArrayList<Element> elements = new ArrayList<Element>();
-
-		if (!plugin.getConfig().getBoolean("Properties.Air.CanBendWithWeapons")) {
-			elements.add(Element.AIR);
-		}
-		if (!plugin.getConfig().getBoolean("Properties.Water.CanBendWithWeapons")) {
-			elements.add(Element.WATER);
-		}
-		if (!plugin.getConfig().getBoolean("Properties.Earth.CanBendWithWeapons")) {
-			elements.add(Element.EARTH);
-		}
-		if (!plugin.getConfig().getBoolean("Properties.Fire.CanBendWithWeapons")) {
-			elements.add(Element.FIRE);
-		}
-		if (!plugin.getConfig().getBoolean("Properties.Chi.CanBendWithWeapons")) {
-			elements.add(Element.CHI);
-		}
-
-		return elements;
-	}
-
-	public static boolean hasItems() {
-		return Bukkit.getServer().getPluginManager().getPlugin("ProjectKorraItems") != null;
-	}
-
-	public static boolean hasProbending() {
-		return Bukkit.getServer().getPluginManager().getPlugin("Probending") != null;
-	}
-
-	public static boolean hasRPG() {
-		return Bukkit.getServer().getPluginManager().getPlugin("ProjectKorraRPG") != null;
-	}
-
-	public static boolean hasSpirits() {
-		return Bukkit.getServer().getPluginManager().getPlugin("ProjectKorraSpirits") != null;
-	}
-
-	public static boolean isAdjacentToThreeOrMoreSources(final Block block) {
-		return isAdjacentToThreeOrMoreSources(block, false);
-	}
-
-	public static boolean isAdjacentToThreeOrMoreSources(final Block block, final boolean lava) {
-		if (block == null || (TempBlock.isTempBlock(block) && (!lava && !WaterAbility.isBendableWaterTempBlock(block)))) {
-			return false;
-		}
-		int sources = 0;
-		final BlockFace[] faces = { BlockFace.EAST, BlockFace.WEST, BlockFace.NORTH, BlockFace.SOUTH };
-		for (final BlockFace face : faces) {
-			final Block blocki = block.getRelative(face);
-			if (lava) {
-				if (!(blocki.getType() == Material.LAVA && EarthPassive.canPhysicsChange(blocki))) {
-					continue;
-				}
-			} else {
-				if (!((ElementalAbility.isWater(blocki) || ElementalAbility.isIce(blocki)) && WaterManipulation.canPhysicsChange(blocki))) {
-					continue;
-				}
-			}
-
-			//At this point it should either be water or lava
-			if (blocki.getBlockData() instanceof Levelled) {
-				final Levelled level = (Levelled) blocki.getBlockData();
-				if (level.getLevel() == 0) {
-					sources++;
-				}
-			} else { //ice
-				sources++;
-			}
-		}
-		return sources >= 2;
-	}
-
-	public static boolean isImportEnabled() {
-		return ConfigManager.getConfig(GeneralPropertiesConfig.class).ImportEnabled;
-	}
-
-	public static boolean isInteractable(final Block block) {
-		return isInteractable(block.getType());
-	}
-
-	public static boolean isInteractable(final Material material) {
-		return material.isInteractable();
-	}
-
-	public static boolean isObstructed(final Location location1, final Location location2) {
-		final Vector loc1 = location1.toVector();
-		final Vector loc2 = location2.toVector();
-
-		final Vector direction = loc2.subtract(loc1);
-		direction.normalize();
-
-		Location loc;
-
-		double max = 0;
-		if (location1.getWorld().equals(location2.getWorld())) {
-			max = location1.distance(location2);
-		}
-
-		for (double i = 0; i <= max; i++) {
-			loc = location1.clone().add(direction.clone().multiply(i));
-			final Material type = loc.getBlock().getType();
-			if (type != Material.AIR && !(ElementalAbility.getTransparentMaterialSet().contains(type) || ElementalAbility.isWater(loc.getBlock()))) {
-				return true;
-			}
-		}
-		return false;
-	}
-
-	/**
-	 * isRegionProtectedFromBuild is one of the most server intensive methods in
-	 * the plugin. It uses a blockCache that keeps track of recent blocks that
-	 * may have already been checked. Abilities like TremorSense call this
-	 * ability 5 times per tick even though it only needs to check a single
-	 * block, instead of doing all 5 of those checks this method will now look
-	 * in the map first.
-	 */
-	public static boolean isRegionProtectedFromBuild(final Player player, final String ability, final Location loc) {
-		if (!BLOCK_CACHE.containsKey(player.getName())) {
-			BLOCK_CACHE.put(player.getName(), new ConcurrentHashMap<Block, BlockCacheElement>());
-		}
-
-		final Map<Block, BlockCacheElement> blockMap = BLOCK_CACHE.get(player.getName());
-		final Block block = loc.getBlock();
-		if (blockMap.containsKey(block)) {
-			final BlockCacheElement elem = blockMap.get(block);
-
-			// both abilities must be equal to each other to use the cache
-			if ((ability == null && elem.getAbility() == null) || (ability != null && elem.getAbility() != null && elem.getAbility().equals(ability))) {
-				return elem.isAllowed();
-			}
-		}
-
-		final boolean value = isRegionProtectedFromBuildPostCache(player, ability, loc);
-		blockMap.put(block, new BlockCacheElement(player, block, ability, value, System.currentTimeMillis()));
-		return value;
-	}
-
-	public static boolean isRegionProtectedFromBuild(final Ability ability, final Location loc) {
-		return isRegionProtectedFromBuild(ability.getPlayer(), ability.getName(), loc);
-	}
-
-	public static boolean isRegionProtectedFromBuild(final Player player, final Location loc) {
-		return isRegionProtectedFromBuild(player, null, loc);
-	}
-
-	public static boolean isRegionProtectedFromBuildPostCache(final Player player, final String ability, final Location loc) {
-		boolean isIgnite = false;
-		boolean isExplosive = false;
-		boolean isHarmless = false;
-		final CoreAbility coreAbil = CoreAbility.getAbility(ability);
-		if (coreAbil != null) {
-			isIgnite = coreAbil.isIgniteAbility();
-			isExplosive = coreAbil.isExplosiveAbility();
-			isHarmless = coreAbil.isHarmlessAbility();
-		}
-
-		if (ability == null && ConfigManager.getConfig(GeneralPropertiesConfig.class).RegionProtection.AllowHarmlessAbilities) {
-			return false;
-		}
-		if (isHarmless && ConfigManager.getConfig(GeneralPropertiesConfig.class).RegionProtection.AllowHarmlessAbilities) {
-			return false;
-		}
-
-		final PluginManager pm = Bukkit.getPluginManager();
-
-		final Plugin wgp = pm.getPlugin("WorldGuard");
-		final Plugin facsfw = pm.getPlugin("FactionsFramework");
-		final Plugin twnp = pm.getPlugin("Towny");
-		final Plugin gpp = pm.getPlugin("GriefPrevention");
-		final Plugin lwc = pm.getPlugin("LWC");
-		final Plugin residence = pm.getPlugin("Residence");
-		final Plugin kingdoms = pm.getPlugin("Kingdoms");
-		final Plugin redprotect = pm.getPlugin("RedProtect");
-
-		for (final Location location : new Location[] { loc, player.getLocation() }) {
-			final World world = location.getWorld();
-
-			if (lwc != null && ConfigManager.getConfig(GeneralPropertiesConfig.class).RegionProtection.RespectLWC) {
-				final LWCPlugin lwcp = (LWCPlugin) lwc;
-				final LWC lwc2 = lwcp.getLWC();
-				final Protection protection = lwc2.getProtectionCache().getProtection(location.getBlock());
-				if (protection != null) {
-					if (!lwc2.canAccessProtection(player, protection)) {
-						return true;
-					}
-				}
-			}
-			if (wgp != null && ConfigManager.getConfig(GeneralPropertiesConfig.class).RegionProtection.RespectWorldGuard && !player.hasPermission("worldguard.region.bypass." + world.getName())) {
-				final WorldGuard wg = WorldGuard.getInstance();
-				if (!player.isOnline()) {
-					return true;
-				}
-				if (isIgnite) {
-					if (!player.hasPermission("worldguard.override.lighter")) {
-						if (wg.getPlatform().getGlobalStateManager().get(BukkitAdapter.adapt(world)).blockLighter) {
-							return true;
-						}
-					}
-				}
-
-				if (isExplosive) {
-					if (wg.getPlatform().getGlobalStateManager().get(BukkitAdapter.adapt(location.getWorld())).blockTNTExplosions) {
-						return true;
-					}
-					final StateFlag.State tntflag = wg.getPlatform().getRegionContainer().createQuery().queryState(BukkitAdapter.adapt(location), WorldGuardPlugin.inst().wrapPlayer(player), Flags.TNT);
-					if (tntflag != null && tntflag.equals(StateFlag.State.DENY)) {
-						return true;
-					}
-				}
-				final StateFlag bendingflag = (StateFlag) WorldGuard.getInstance().getFlagRegistry().get("bending");
-				if (bendingflag != null) {
-					final StateFlag.State bendingflagstate = wg.getPlatform().getRegionContainer().createQuery().queryState(BukkitAdapter.adapt(location), WorldGuardPlugin.inst().wrapPlayer(player), bendingflag);
-					if (bendingflagstate == null && !wg.getPlatform().getRegionContainer().createQuery().testState(BukkitAdapter.adapt(location), WorldGuardPlugin.inst().wrapPlayer(player), Flags.BUILD)) {
-						return true;
-					}
-					if (bendingflagstate != null && bendingflagstate.equals(StateFlag.State.DENY)) {
-						return true;
-					}
-				} else {
-					if (!wg.getPlatform().getRegionContainer().createQuery().testState(BukkitAdapter.adapt(location), WorldGuardPlugin.inst().wrapPlayer(player), Flags.BUILD)) {
-						return true;
-					}
-				}
-			}
-
-			if (facsfw != null && ConfigManager.getConfig(GeneralPropertiesConfig.class).RegionProtection.RespectFactions) {
-				final FPlayer fPlayer = FPlayers.getBySender(player);
-				final Faction faction = Factions.getFactionAt(location);
-				final Rel relation = fPlayer.getRelationTo(faction);
-
-				if (!(faction.isNone() || fPlayer.getFaction().equals(faction) || relation == Rel.ALLY)) {
-					return true;
-				}
-			}
-
-			if (twnp != null && ConfigManager.getConfig(GeneralPropertiesConfig.class).RegionProtection.RespectTowny) {
-				final Towny twn = (Towny) twnp;
-
-				WorldCoord worldCoord;
-
-				try {
-					final TownyWorld tWorld = TownyUniverse.getDataSource().getWorld(world.getName());
-					worldCoord = new WorldCoord(tWorld.getName(), Coord.parseCoord(location));
-					final boolean bBuild = PlayerCacheUtil.getCachePermission(player, location, Material.DIRT, TownyPermission.ActionType.BUILD);
-
-					if (!bBuild) {
-						final PlayerCache cache = twn.getCache(player);
-						final TownBlockStatus status = cache.getStatus();
-
-						if (((status == TownBlockStatus.ENEMY) && TownyWarConfig.isAllowingAttacks())) {
-							try {
-								TownyWar.callAttackCellEvent(twn, player, location.getBlock(), worldCoord);
-							} catch (final Exception e) {
-								TownyMessaging.sendErrorMsg(player, e.getMessage());
-							}
-							return true;
-						} else if (status == TownBlockStatus.WARZONE) {
-
-						} else {
-							return true;
-						}
-
-						if ((cache.hasBlockErrMsg())) {
-							TownyMessaging.sendErrorMsg(player, cache.getBlockErrMsg());
-						}
-					}
-				} catch (final Exception e1) {
-					TownyMessaging.sendErrorMsg(player, TownySettings.getLangString("msg_err_not_configured"));
-				}
-			}
-
-			if (gpp != null && ConfigManager.getConfig(GeneralPropertiesConfig.class).RegionProtection.RespectGriefPrevention) {
-				Material type = player.getWorld().getBlockAt(location).getType();
-				if (type == null) {
-					type = Material.AIR;
-				}
-				final String reason = GriefPrevention.instance.allowBuild(player, location); // WORKING with WorldGuard 6.0 BETA 4.
-
-				final Claim claim = GriefPrevention.instance.dataStore.getClaimAt(loc, true, null);
-
-				if (reason != null && claim != null) {
-					return true;
-				}
-			}
-
-			if (residence != null && ConfigManager.getConfig(GeneralPropertiesConfig.class).RegionProtection.RespectResidence) {
-				final ResidenceInterface res = Residence.getInstance().getResidenceManagerAPI();
-				final ClaimedResidence claim = res.getByLoc(location);
-				if (claim != null) {
-					final ResidencePermissions perms = claim.getPermissions();
-					if (!perms.hasApplicableFlag(player.getName(), ConfigManager.getConfig(GeneralPropertiesConfig.class).RegionProtection.ResidenceFlag)) {
-						return true;
-					}
-				}
-			}
-
-			if (kingdoms != null && ConfigManager.getConfig(GeneralPropertiesConfig.class).RegionProtection.RespectKingdoms) {
-				final KingdomPlayer kPlayer = GameManagement.getPlayerManager().getOfflineKingdomPlayer(player).getKingdomPlayer();
-				if (kPlayer.getKingdom() != null) {
-					final SimpleChunkLocation chunkLocation = new SimpleChunkLocation(location.getChunk());
-					final Land land = GameManagement.getLandManager().getOrLoadLand(chunkLocation);
-					final UUID owner = land.getOwnerUUID();
-					if (owner != null) {
-						if (!kPlayer.getKingdom().getKing().equals(owner)) {
-							return true;
-						}
-					}
-				}
-
-			}
-
-			if (redprotect != null && ConfigManager.getConfig(GeneralPropertiesConfig.class).RegionProtection.RespectRedProtect) {
-				final RedProtectAPI api = RedProtect.get().getAPI();
-				final Region region = api.getRegion(location);
-				if (!(region != null && region.canBuild(player))) {
-					return true;
-				}
-			}
-		}
-		return false;
-	}
-
-	public static boolean isSolid(final Block block) {
-		return isSolid(block.getType());
-	}
-
-	public static boolean isSolid(final Material material) {
-		return material.isSolid();
-	}
-
-	public static boolean isTransparent(final Block block) {
-		return isTransparent(block.getType());
-	}
-
-	public static boolean isTransparent(final Material material) {
-		return !material.isOccluding() && !material.isSolid();
-	}
-
-	/** Checks if an entity is Undead **/
-	public static boolean isUndead(final Entity entity) {
-		if (entity == null) {
-			return false;
-		}
-		
-		switch (entity.getType()) {
-			case SKELETON:
-			case STRAY:
-			case WITHER_SKELETON:
-			case WITHER:
-			case ZOMBIE:
-			case HUSK:
-			case ZOMBIE_VILLAGER:
-			case PIG_ZOMBIE:
-			case DROWNED:
-			case ZOMBIE_HORSE:
-			case SKELETON_HORSE:
-			case PHANTOM:
-				return true;
-			default:
-				return false;
-		}
-	}
-
-	public static boolean isWeapon(final Material mat) {
-		return mat != null && (mat == Material.WOODEN_AXE || mat == Material.WOODEN_PICKAXE || mat == Material.WOODEN_SHOVEL || mat == Material.WOODEN_SWORD || mat == Material.STONE_AXE || mat == Material.STONE_PICKAXE || mat == Material.STONE_SHOVEL || mat == Material.STONE_SWORD || mat == Material.IRON_AXE || mat == Material.IRON_PICKAXE || mat == Material.IRON_SWORD || mat == Material.IRON_SHOVEL || mat == Material.DIAMOND_AXE || mat == Material.DIAMOND_PICKAXE || mat == Material.DIAMOND_SWORD || mat == Material.DIAMOND_SHOVEL || mat == Material.GOLDEN_AXE || mat == Material.GOLDEN_HOE || mat == Material.GOLDEN_SWORD || mat == Material.GOLDEN_PICKAXE || mat == Material.GOLDEN_SHOVEL || mat == Material.TRIDENT);
-	}
-
-	public static void loadBendingPlayer(final BendingPlayer pl) {
-		final Player player = Bukkit.getPlayer(pl.getUUID());
-		final BendingPlayer bPlayer = BendingPlayer.getBendingPlayer(player);
-
-		if (bPlayer == null) {
-			return;
-		}
-
-		if (PKListener.getToggledOut().contains(player.getUniqueId())) {
-			bPlayer.toggleBending();
-			player.sendMessage(ChatColor.YELLOW + "Reminder, you toggled your bending before signing off. Enable it again with /bending toggle.");
-		}
-
-		Preset.loadPresets(player);
-		Element element = null;
-		String prefix = "";
-
-		prefix = ChatColor.WHITE + ChatColor.translateAlternateColorCodes('&', ConfigManager.getConfig(ChatPropertiesConfig.class).NonbenderPrefix) + " ";
-		if (player.hasPermission("bending.avatar") || (bPlayer.hasElement(Element.AIR) && bPlayer.hasElement(Element.EARTH) && bPlayer.hasElement(Element.FIRE) && bPlayer.hasElement(Element.WATER))) {
-			prefix = Element.AVATAR.getPrefix();
-		} else if (bPlayer.getElements().size() > 0) {
-			element = bPlayer.getElements().get(0);
-			prefix = element.getPrefix();
-		}
-
-		if (ConfigManager.getConfig(ChatPropertiesConfig.class).Enabled) {
-			player.setDisplayName(player.getName());
-			player.setDisplayName(prefix + ChatColor.RESET + player.getDisplayName());
-		}
-
-		// Handle the AirSpout/WaterSpout login glitches.
-		if (player.getGameMode() != GameMode.CREATIVE) {
-			final String[] bound = bPlayer.getAbilities();
-			for (final String str : bound) {
-				if (str.equalsIgnoreCase("AirSpout") || str.equalsIgnoreCase("WaterSpout") || str.equalsIgnoreCase("SandSpout")) {
-					final Player fplayer = player;
-					new BukkitRunnable() {
-						@Override
-						public void run() {
-							fplayer.setFlying(false);
-							fplayer.setAllowFlight(false);
-						}
-					}.runTaskLater(ProjectKorra.plugin, 2);
-					break;
-				}
-			}
-		}
-		Bukkit.getServer().getPluginManager().callEvent(new BendingPlayerCreationEvent(bPlayer));
-	}
-
-	public static void reloadPlugin(final CommandSender sender) {
-		ProjectKorra.log.info("Reloading ProjectKorra and configuration");
-		final BendingReloadEvent event = new BendingReloadEvent(sender);
-		Bukkit.getServer().getPluginManager().callEvent(event);
-		if (event.isCancelled()) {
-			sender.sendMessage(ChatColor.RED + "Reload event cancelled");
-			return;
-		}
-		if (DBConnection.isOpen()) {
-			DBConnection.sql.close();
-		}
-		GeneralMethods.stopBending();
-		ConfigManager.clearCache();
-		Preset.loadExternalPresets();
-		new MultiAbilityManager();
-		new ComboManager();
-		// Stop the previous collision detection task before creating new manager.
-		ProjectKorra.collisionManager.stopCollisionDetection();
-		ProjectKorra.collisionManager = new CollisionManager();
-		ProjectKorra.collisionInitializer = new CollisionInitializer(ProjectKorra.collisionManager);
-		CoreAbility.registerAbilities();
-		reloadAddonPlugins();
-		ProjectKorra.collisionInitializer.initializeDefaultCollisions(); // must be called after abilities have been registered.
-		ProjectKorra.collisionManager.startCollisionDetection();
-
-		DBConnection.init();
-
-		if (!DBConnection.isOpen()) {
-			ProjectKorra.log.severe("Unable to enable ProjectKorra due to the database not being open");
-			stopPlugin();
-		}
-		for (final Player player : Bukkit.getOnlinePlayers()) {
-			Preset.unloadPreset(player);
-			GeneralMethods.createBendingPlayer(player.getUniqueId(), player.getName());
-			PassiveManager.registerPassives(player);
-		}
-		plugin.updater.checkUpdate();
-		ProjectKorra.log.info("Reload complete");
-	}
-
-	public static void reloadAddonPlugins() {
-		for (int i = CoreAbility.getAddonPlugins().size() - 1; i > -1; i--) {
-			final String entry = CoreAbility.getAddonPlugins().get(i);
-			final String[] split = entry.split("::");
-			if (Bukkit.getServer().getPluginManager().isPluginEnabled(split[0])) {
-				CoreAbility.registerPluginAbilities((JavaPlugin) Bukkit.getServer().getPluginManager().getPlugin(split[0]), split[1]);
-			} else {
-				CoreAbility.getAddonPlugins().remove(i);
-			}
-		}
-	}
-
-	public static void removeBlock(final Block block) {
-		if (isAdjacentToThreeOrMoreSources(block, false)) {
-			block.setType(Material.WATER);
-			if (block.getBlockData() instanceof Levelled) {
-				((Levelled) block.getBlockData()).setLevel(1);
-			}
-		} else {
-			block.setType(Material.AIR);
-		}
-	}
-
-	public static void removeUnusableAbilities(final String player) {
-		final BendingPlayer bPlayer = BendingPlayer.getBendingPlayer(player);
-		if (bPlayer == null) {
-			return;
-		}
-
-		// Remove all active instances of abilities that will become unusable.
-		// We need to do this prior to filtering binds in case the player has a MultiAbility running.
-		for (final CoreAbility coreAbility : CoreAbility.getAbilities()) {
-			final CoreAbility playerAbility = CoreAbility.getAbility(bPlayer.getPlayer(), coreAbility.getClass());
-			if (playerAbility != null) {
-				if (playerAbility instanceof PassiveAbility && PassiveManager.hasPassive(bPlayer.getPlayer(), playerAbility)) {
-					// The player will be able to keep using the given PassiveAbility.
-					continue;
-				} else if (bPlayer.canBend(playerAbility)) {
-					// The player will still be able to use this given Ability, do not end it.
-					continue;
-				}
-
-				playerAbility.remove();
-			}
-		}
-
-		// Remove all bound abilities that will become unusable.
-		String[] currentAbilities = bPlayer.getAbilities();
-		String[] finalAbilities = new String[9];
-		for (int i = 0; i < 9; i++) {
-			if (bPlayer.canBind(CoreAbility.getAbility(currentAbilities[i]))) {
-				// The player will still be able to use this given Ability, do not remove it from their binds.
-				finalAbilities[i] = currentAbilities[i];
-			}
-		}
-
-		bPlayer.setAbilities(finalAbilities);
-	}
-
-	public static Vector rotateVectorAroundVector(final Vector axis, final Vector rotator, final double degrees) {
-		final double angle = Math.toRadians(degrees);
-		Vector rotation = axis.clone();
-		final Vector rotate = rotator.clone();
-		rotation = rotation.normalize();
-
-		final Vector thirdaxis = rotation.crossProduct(rotate).normalize().multiply(rotate.length());
-
-		return rotate.multiply(Math.cos(angle)).add(thirdaxis.multiply(Math.sin(angle)));
-	}
-
-	/**
-	 * Rotates a vector around the Y plane.
-	 */
-	public static Vector rotateXZ(final Vector vec, final double theta) {
-		final Vector vec2 = vec.clone();
-		final double x = vec2.getX();
-		final double z = vec2.getZ();
-		vec2.setX(x * Math.cos(Math.toRadians(theta)) - z * Math.sin(Math.toRadians(theta)));
-		vec2.setZ(x * Math.sin(Math.toRadians(theta)) + z * Math.cos(Math.toRadians(theta)));
-		return vec2;
-	}
-
-	public static void runDebug() {
-		final File debugFile = new File(plugin.getDataFolder(), "debug.txt");
-		if (debugFile.exists()) {
-			debugFile.delete(); // We're starting brand new.
-		}
-		writeToDebug("ProjectKorra Debug: Paste this on http://pastie.org and put it in your bug report thread.");
-		writeToDebug("====================");
-		writeToDebug("");
-		writeToDebug("");
-		writeToDebug("Date Created: " + getCurrentDate());
-		writeToDebug("Java Version: " + Runtime.class.getPackage().getImplementationVersion());
-		writeToDebug("Bukkit Version: " + Bukkit.getServer().getVersion());
-		writeToDebug("");
-		writeToDebug("ProjectKorra (Core) Information");
-		writeToDebug("====================");
-		writeToDebug("Version: " + plugin.getDescription().getVersion());
-		writeToDebug("Author: " + plugin.getDescription().getAuthors());
-		final List<String> officialSidePlugins = new ArrayList<String>();
-		if (hasRPG()) {
-			officialSidePlugins.add("ProjectKorra RPG v" + getRPG().getDescription().getVersion());
-		}
-		if (hasItems()) {
-			officialSidePlugins.add("ProjectKorra Items v" + getItems().getDescription().getVersion());
-		}
-		if (hasSpirits()) {
-			officialSidePlugins.add("ProjectKorra Spirits v" + getSpirits().getDescription().getVersion());
-		}
-		if (hasProbending()) {
-			officialSidePlugins.add("Probending v" + getProbending().getDescription().getVersion());
-		}
-		if (!officialSidePlugins.isEmpty()) {
-			writeToDebug("");
-			writeToDebug("ProjectKorra (Side Plugin) Information");
-			writeToDebug("====================");
-			for (final String line : officialSidePlugins) {
-				writeToDebug(line);
-			}
-		}
-
-		writeToDebug("");
-		writeToDebug("Supported Plugins");
-		writeToDebug("====================");
-
-		final PluginManager pm = Bukkit.getPluginManager();
-
-		final Plugin wgp = pm.getPlugin("WorldGuard");
-		final Plugin fcp = pm.getPlugin("FactionsFramework");
-		final Plugin twnp = pm.getPlugin("Towny");
-		final Plugin gpp = pm.getPlugin("GriefPrevention");
-		final Plugin lwc = pm.getPlugin("LWC");
-		final Plugin residence = pm.getPlugin("Residence");
-		final Plugin kingdoms = pm.getPlugin("Kingdoms");
-		final Plugin redprotect = pm.getPlugin("RedProtect");
-
-		if (wgp != null && ConfigManager.getConfig(GeneralPropertiesConfig.class).RegionProtection.RespectWorldGuard) {
-			writeToDebug("WorldGuard v" + wgp.getDescription().getVersion());
-		}
-		if (fcp != null && ConfigManager.getConfig(GeneralPropertiesConfig.class).RegionProtection.RespectFactions) {
-			writeToDebug("FactionsFramework v" + fcp.getDescription().getVersion());
-		}
-		if (twnp != null && ConfigManager.getConfig(GeneralPropertiesConfig.class).RegionProtection.RespectTowny) {
-			writeToDebug("Towny v" + twnp.getDescription().getVersion());
-		}
-		if (gpp != null && ConfigManager.getConfig(GeneralPropertiesConfig.class).RegionProtection.RespectGriefPrevention) {
-			writeToDebug("GriefPrevention v" + gpp.getDescription().getVersion());
-		}
-		if (lwc != null && ConfigManager.getConfig(GeneralPropertiesConfig.class).RegionProtection.RespectLWC) {
-			writeToDebug("LWC v" + lwc.getDescription().getVersion());
-		}
-		if (residence != null && ConfigManager.getConfig(GeneralPropertiesConfig.class).RegionProtection.RespectResidence) {
-			writeToDebug("Residence v" + residence.getDescription().getVersion());
-		}
-		if (kingdoms != null && ConfigManager.getConfig(GeneralPropertiesConfig.class).RegionProtection.RespectKingdoms) {
-			writeToDebug("Kingdoms v" + kingdoms.getDescription().getVersion());
-		}
-		if (redprotect != null && ConfigManager.getConfig(GeneralPropertiesConfig.class).RegionProtection.RespectRedProtect) {
-			writeToDebug("RedProtect v" + redprotect.getDescription().getVersion());
-		}
-
-		writeToDebug("");
-		writeToDebug("Plugins Hooking Into ProjectKorra (Core)");
-		writeToDebug("====================");
-
-		final String[] pkPlugins = new String[] { "projectkorrarpg", "projectkorraitems", "projectkorraspirits", "probending" };
-		for (final Plugin plugin : Bukkit.getPluginManager().getPlugins()) {
-			if (plugin.getDescription().getDepend() != null && plugin.getDescription().getDepend().contains("ProjectKorra") && !Arrays.asList(pkPlugins).contains(plugin.getName().toLowerCase())) {
-				writeToDebug(plugin.getDescription().getName() + " v" + plugin.getDescription().getVersion());
-			}
-		}
-
-		writeToDebug("");
-		writeToDebug("Ability Information");
-		writeToDebug("====================");
-		final ArrayList<String> stockAbils = new ArrayList<String>();
-		final ArrayList<String> unofficialAbils = new ArrayList<String>();
-		for (final CoreAbility ability : CoreAbility.getAbilities()) {
-			if (ability.getClass().getPackage().getName().startsWith("com.projectkorra")) {
-				stockAbils.add(ability.getName());
-			} else {
-				unofficialAbils.add(ability.getName());
-			}
-		}
-		if (!stockAbils.isEmpty()) {
-			Collections.sort(stockAbils);
-			for (final String ability : stockAbils) {
-				writeToDebug(ability + " - STOCK");
-			}
-		}
-		if (!unofficialAbils.isEmpty()) {
-			Collections.sort(unofficialAbils);
-			for (final String ability : unofficialAbils) {
-				writeToDebug(ability + " - UNOFFICAL");
-			}
-		}
-
-		writeToDebug("");
-		writeToDebug("Collection Sizes");
-		writeToDebug("====================");
-		final ClassLoader loader = ProjectKorra.class.getClassLoader();
-		try {
-			for (final ClassPath.ClassInfo info : ClassPath.from(loader).getTopLevelClasses()) {
-				if (info.getName().startsWith("com.projectkorra.")) {
-					final Class<?> clazz = info.load();
-					for (final Field field : clazz.getDeclaredFields()) {
-						final String simpleName = clazz.getSimpleName();
-						field.setAccessible(true);
-						try {
-							final Object obj = field.get(null);
-							if (obj instanceof Collection) {
-								writeToDebug(simpleName + ": " + field.getName() + " size=" + ((Collection<?>) obj).size());
-							} else if (obj instanceof Map) {
-								writeToDebug(simpleName + ": " + field.getName() + " size=" + ((Map<?, ?>) obj).size());
-							}
-						} catch (final Exception e) {
-
-						}
-					}
-				}
-			}
-		} catch (final IOException e) {
-			e.printStackTrace();
-		}
-
-		writeToDebug("");
-		writeToDebug("CoreAbility Debugger");
-		writeToDebug("====================");
-		for (final String line : CoreAbility.getDebugString().split("\\n")) {
-			writeToDebug(line);
-		}
-
-	}
-
-	public static void saveAbility(final BendingPlayer bPlayer, final int slot, final String ability) {
-		if (bPlayer == null) {
-			return;
-		}
-		final String uuid = bPlayer.getUUIDString();
-
-		final PlayerBindChangeEvent event = new PlayerBindChangeEvent(Bukkit.getPlayer(UUID.fromString(uuid)), ability, slot, false);
-		Bukkit.getServer().getPluginManager().callEvent(event);
-		if (event.isCancelled()) {
-			return;
-		}
-		// Temp code to block modifications of binds, Should be replaced when bind event is added.
-		if (MultiAbilityManager.playerAbilities.containsKey(Bukkit.getPlayer(bPlayer.getUUID()))) {
-			return;
-		}
-		final String[] abilities = bPlayer.getAbilities();
-
-		DBConnection.sql.modifyQuery("UPDATE pk_players SET slot" + (slot + 1) + " = '" + (abilities[slot] == null ? null : abilities[slot - 1]) + "' WHERE uuid = '" + uuid + "'");
-	}
-
-	public static void saveElements(final BendingPlayer bPlayer, List<Element> e) {
-		if (bPlayer == null) {
-			return;
-		}
-		final String uuid = bPlayer.getUUIDString();
-
-		StringBuilder queryBuilder = new StringBuilder();
-		e.forEach(element -> {
-			queryBuilder.append("INSERT INTO pk_player_elements (uuid, element, sub_element) VALUES ('" + uuid + "', '" + element.getName().toLowerCase() + "', " + String.valueOf(e instanceof SubElement) + ");");
-		});
-		final String query = queryBuilder.toString();
-		
-		DBConnection.sql.modifyQuery(query);
-	}
-	
-	public static void saveElement(final BendingPlayer bPlayer, Element e) {
-		if (bPlayer == null) {
-			return;
-		}
-		
-		final String uuid = bPlayer.getUUIDString();
-		final String element = e.getName().toLowerCase();
-		final boolean subElement = e instanceof SubElement;
-		
-		DBConnection.sql.modifyQuery("INSERT INTO pk_player_elements (uuid, element, sub_element) VALUES ('" + uuid + "', '" + element + "', " + String.valueOf(subElement) + ");");
-	}
-	
-	public static void deleteElements(final BendingPlayer bPlayer, List<Element> e) {
-		if (bPlayer == null) {
-			return;
-		}
-		final String uuid = bPlayer.getUUIDString();
-
-		StringBuilder queryBuilder = new StringBuilder();
-		e.forEach(element -> {
-			queryBuilder.append("DELETE FROM pk_player_elements WHERE uuid='" + uuid + "' AND element='" + element.getName().toLowerCase() + "';");
-		});
-		final String query = queryBuilder.toString();
-		
-		DBConnection.sql.modifyQuery(query);
-	}
-	
-	public static void deleteElement(final BendingPlayer bPlayer, Element e) {
-		if (bPlayer == null) {
-			return;
-		}
-		
-		final String uuid = bPlayer.getUUIDString();
-		final String element = e.getName().toLowerCase();
-		
-		DBConnection.sql.modifyQuery("DELETE FROM pk_player_elements WHERE uuid='" + uuid + "' AND element='" + element + "';");
-	}
-
-	public static void savePermaRemoved(final BendingPlayer bPlayer) {
-		if (bPlayer == null) {
-			return;
-		}
-		final String uuid = bPlayer.getUUIDString();
-		final boolean permaRemoved = bPlayer.isPermaRemoved();
-		DBConnection.sql.modifyQuery("UPDATE pk_players SET permaremoved = " + String.valueOf(permaRemoved) + " WHERE uuid = '" + uuid + "'");
-	}
-
-	public static void setVelocity(final Entity entity, final Vector velocity) {
-		if (entity instanceof TNTPrimed) {
-			if (ConfigManager.getConfig(GeneralPropertiesConfig.class).BendingAffectFallingSand_TNT) {
-				velocity.multiply(ConfigManager.getConfig(GeneralPropertiesConfig.class).BendingAffectFallingSand_TNT_StrengthMultiplier);
-			}
-		} else if (entity instanceof FallingBlock) {
-			if (ConfigManager.getConfig(GeneralPropertiesConfig.class).BendingAffectFallingSand_Normal) {
-				velocity.multiply(ConfigManager.getConfig(GeneralPropertiesConfig.class).BendingAffectFallingSand_Normal_StrengthMultiplier);
-			}
-		}
-
-		// Attempt to stop velocity from going over the packet cap.
-		if (velocity.getX() > 4) {
-			velocity.setX(4);
-		} else if (velocity.getX() < -4) {
-			velocity.setX(-4);
-		}
-
-		if (velocity.getY() > 4) {
-			velocity.setY(4);
-		} else if (velocity.getY() < -4) {
-			velocity.setY(-4);
-		}
-
-		if (velocity.getZ() > 4) {
-			velocity.setZ(4);
-		} else if (velocity.getZ() < -4) {
-			velocity.setZ(-4);
-		}
-
-		entity.setVelocity(velocity);
-	}
-
-	public static FallingBlock spawnFallingBlock(final Location loc, final Material type) {
-		return spawnFallingBlock(loc, type, type.createBlockData());
-	}
-
-	public static FallingBlock spawnFallingBlock(final Location loc, final Material type, final BlockData data) {
-		return loc.getWorld().spawnFallingBlock(loc, data);
-	}
-
-	public static boolean playerHeadIsInBlock(final Player player, final Block block) {
-		return playerHeadIsInBlock(player, block, false);
-	}
-
-	public static boolean playerHeadIsInBlock(final Player player, final Block block, final boolean exact) {
-		double checkDistance;
-		if (exact) {
-			checkDistance = 0.5;
-		} else {
-			checkDistance = 0.75;
-		}
-		return (player.getEyeLocation().getBlockY() == block.getLocation().getBlockY() && (Math.abs(player.getEyeLocation().getX() - block.getLocation().add(0.5, 0.0, 0.5).getX()) < checkDistance) && (Math.abs(player.getEyeLocation().getZ() - block.getLocation().add(0.5, 0.0, 0.5).getZ()) < checkDistance));
-	}
-
-	public static boolean playerFeetIsInBlock(final Player player, final Block block) {
-		return playerFeetIsInBlock(player, block, false);
-	}
-
-	public static boolean playerFeetIsInBlock(final Player player, final Block block, final boolean exact) {
-		double checkDistance;
-		if (exact) {
-			checkDistance = 0.5;
-		} else {
-			checkDistance = 0.75;
-		}
-		return (player.getLocation().getBlockY() == block.getLocation().getBlockY() && (Math.abs(player.getLocation().getX() - block.getLocation().add(0.5, 0.0, 0.5).getX()) < checkDistance) && (Math.abs(player.getLocation().getZ() - block.getLocation().add(0.5, 0.0, 0.5).getZ()) < checkDistance));
-	}
-
-	public static void sendBrandingMessage(final CommandSender sender, final String message) {
-		final String prefix = ChatColor.GOLD + "ProjectKorra ";
-		if (!(sender instanceof Player)) {
-			sender.sendMessage(prefix + message);
-		} else {
-			final TextComponent prefixComponent = new TextComponent(prefix);
-			prefixComponent.setClickEvent(new ClickEvent(ClickEvent.Action.OPEN_URL, "http://projectkorra.com/"));
-			prefixComponent.setHoverEvent(new HoverEvent(HoverEvent.Action.SHOW_TEXT, new ComponentBuilder(ChatColor.GOLD + "Bending brought to you by ProjectKorra!\n" + ChatColor.GOLD + "Click for more info.").create()));
-
-			/*
-			 * The commented code below does not work due to an issue with
-			 * Spigot. In the mean time, we'll have to use this incredibly
-			 * 'hacky' method to force the color on the new line.
-			 */
-			String lastColor = "";
-			String newMessage = "";
-			for (int i = 0; i < message.split("").length; i++) {
-				final String c = message.split("")[i];
-				if (c.equalsIgnoreCase("§")) {
-					lastColor = "§" + message.split("")[i + 1];
-					newMessage = newMessage + c;
-				} else if (c.equalsIgnoreCase(" ")) { // Add color every word
-					newMessage = newMessage + " " + lastColor;
-				} else {
-					newMessage = newMessage + c;
-				}
-			}
-
-			final TextComponent messageComponent = new TextComponent(newMessage);
-			((Player) sender).spigot().sendMessage(new TextComponent(prefixComponent, messageComponent));
-			/*
-			 * boolean prefixSent = false; for (String msg :
-			 * message.split("\n")) { if (!prefixSent) { TextComponent
-			 * messageComponent = new TextComponent(msg); ((Player)
-			 * sender).spigot().sendMessage(new TextComponent(prefixComponent,
-			 * messageComponent)); prefixSent = true; } else {
-			 * sender.sendMessage(msg); } }
-			 */
-
-		}
-	}
-
-	public static void startCacheCleaner(final double period) {
-		new BukkitRunnable() {
-			@Override
-			public void run() {
-				for (final Map<Block, BlockCacheElement> map : BLOCK_CACHE.values()) {
-					for (final Block key : map.keySet()) {
-						final BlockCacheElement value = map.get(key);
-
-						if (System.currentTimeMillis() - value.getTime() > period) {
-							map.remove(key);
-						}
-					}
-				}
-			}
-		}.runTaskTimer(ProjectKorra.plugin, 0, (long) (period / 20));
-	}
-
-	public static void stopBending() {
-		for (final CoreAbility ability : CoreAbility.getAbilities()) {
-			if (ability instanceof AddonAbility) {
-				((AddonAbility) ability).stop();
-			}
-		}
-
-		CoreAbility.removeAll();
-		EarthAbility.stopBending();
-		WaterAbility.stopBending();
-		FireAbility.stopBending();
-
-		TempBlock.removeAll();
-		TempArmor.revertAll();
-		TempArmorStand.removeAll();
-		MovementHandler.resetAll();
-		MultiAbilityManager.removeAll();
-		if (!INVINCIBLE.isEmpty()) {
-			INVINCIBLE.clear();
-		}
-	}
-
-	public static void stopPlugin() {
-		plugin.getServer().getPluginManager().disablePlugin(plugin);
-	}
-
-	public static void writeToDebug(final String message) {
-		try {
-			final File dataFolder = plugin.getDataFolder();
-			if (!dataFolder.exists()) {
-				dataFolder.mkdir();
-			}
-
-			final File saveTo = new File(plugin.getDataFolder(), "debug.txt");
-			if (!saveTo.exists()) {
-				saveTo.createNewFile();
-			}
-
-			final FileWriter fw = new FileWriter(saveTo, true);
-			final PrintWriter pw = new PrintWriter(fw);
-			pw.println(message);
-			pw.flush();
-			pw.close();
-
-		} catch (final IOException e) {
-			e.printStackTrace();
-		}
-	}
-
-	public static boolean locationEqualsIgnoreDirection(final Location loc1, final Location loc2) {
-		return loc1.getWorld().equals(loc2.getWorld()) && loc1.getX() == loc2.getX() && loc1.getY() == loc2.getY() && loc1.getZ() == loc2.getZ();
-	}
-
-	public static boolean isLightEmitting(final Material material) {
-		switch (material) {
-			case GLOWSTONE:
-			case TORCH:
-			case SEA_LANTERN:
-			case BEACON:
-			case REDSTONE_LAMP:
-			case REDSTONE_TORCH:
-			case MAGMA_BLOCK:
-			case LAVA:
-			case JACK_O_LANTERN:
-			case END_ROD:
-				return true;
-			default:
-				return false;
-		}
-	}
-	
-	public static boolean isVowel(char c) {
-		String vowels = "aeiou";
-		
-		return vowels.indexOf(Character.toLowerCase(c)) != -1;
-	}
-}
+package com.projectkorra.projectkorra;
+
+import br.net.fabiozumbi12.RedProtect.Bukkit.API.RedProtectAPI;
+import br.net.fabiozumbi12.RedProtect.Bukkit.RedProtect;
+import br.net.fabiozumbi12.RedProtect.Bukkit.Region;
+import com.bekvon.bukkit.residence.Residence;
+import com.bekvon.bukkit.residence.api.ResidenceInterface;
+import com.bekvon.bukkit.residence.protection.ClaimedResidence;
+import com.bekvon.bukkit.residence.protection.ResidencePermissions;
+import com.google.common.reflect.ClassPath;
+import com.griefcraft.lwc.LWC;
+import com.griefcraft.lwc.LWCPlugin;
+import com.griefcraft.model.Protection;
+import com.palmergames.bukkit.towny.Towny;
+import com.palmergames.bukkit.towny.TownyMessaging;
+import com.palmergames.bukkit.towny.TownySettings;
+import com.palmergames.bukkit.towny.object.Coord;
+import com.palmergames.bukkit.towny.object.PlayerCache;
+import com.palmergames.bukkit.towny.object.PlayerCache.TownBlockStatus;
+import com.palmergames.bukkit.towny.object.TownyPermission;
+import com.palmergames.bukkit.towny.object.TownyUniverse;
+import com.palmergames.bukkit.towny.object.TownyWorld;
+import com.palmergames.bukkit.towny.object.WorldCoord;
+import com.palmergames.bukkit.towny.utils.PlayerCacheUtil;
+import com.palmergames.bukkit.towny.war.flagwar.TownyWar;
+import com.palmergames.bukkit.towny.war.flagwar.TownyWarConfig;
+import com.projectkorra.projectkorra.Element.SubElement;
+import com.projectkorra.projectkorra.ability.Ability;
+import com.projectkorra.projectkorra.ability.AddonAbility;
+import com.projectkorra.projectkorra.ability.CoreAbility;
+import com.projectkorra.projectkorra.ability.EarthAbility;
+import com.projectkorra.projectkorra.ability.ElementalAbility;
+import com.projectkorra.projectkorra.ability.FireAbility;
+import com.projectkorra.projectkorra.ability.PassiveAbility;
+import com.projectkorra.projectkorra.ability.WaterAbility;
+import com.projectkorra.projectkorra.ability.util.Collision;
+import com.projectkorra.projectkorra.ability.util.CollisionInitializer;
+import com.projectkorra.projectkorra.ability.util.CollisionManager;
+import com.projectkorra.projectkorra.ability.util.ComboManager;
+import com.projectkorra.projectkorra.ability.util.ComboManager.AbilityInformation;
+import com.projectkorra.projectkorra.ability.util.MultiAbilityManager;
+import com.projectkorra.projectkorra.ability.util.PassiveManager;
+import com.projectkorra.projectkorra.airbending.AirBlast;
+import com.projectkorra.projectkorra.airbending.AirShield;
+import com.projectkorra.projectkorra.airbending.AirSpout;
+import com.projectkorra.projectkorra.airbending.AirSuction;
+import com.projectkorra.projectkorra.airbending.AirSwipe;
+import com.projectkorra.projectkorra.configuration.ConfigManager;
+import com.projectkorra.projectkorra.configuration.configs.commands.BindCommandConfig;
+import com.projectkorra.projectkorra.configuration.configs.properties.ChatPropertiesConfig;
+import com.projectkorra.projectkorra.configuration.configs.properties.GeneralPropertiesConfig;
+import com.projectkorra.projectkorra.earthbending.EarthBlast;
+import com.projectkorra.projectkorra.earthbending.passive.EarthPassive;
+import com.projectkorra.projectkorra.element.ElementManager;
+import com.projectkorra.projectkorra.event.BendingPlayerCreationEvent;
+import com.projectkorra.projectkorra.event.BendingReloadEvent;
+import com.projectkorra.projectkorra.event.PlayerBindChangeEvent;
+import com.projectkorra.projectkorra.firebending.FireBlast;
+import com.projectkorra.projectkorra.firebending.FireShield;
+import com.projectkorra.projectkorra.firebending.combustion.Combustion;
+import com.projectkorra.projectkorra.object.Preset;
+import com.projectkorra.projectkorra.player.BendingPlayerManager;
+import com.projectkorra.projectkorra.storage.DBConnection;
+import com.projectkorra.projectkorra.util.ActionBar;
+import com.projectkorra.projectkorra.util.BlockCacheElement;
+import com.projectkorra.projectkorra.util.ColoredParticle;
+import com.projectkorra.projectkorra.util.MovementHandler;
+import com.projectkorra.projectkorra.util.ParticleEffect;
+import com.projectkorra.projectkorra.util.ReflectionHandler;
+import com.projectkorra.projectkorra.util.ReflectionHandler.PackageType;
+import com.projectkorra.projectkorra.util.TempArmor;
+import com.projectkorra.projectkorra.util.TempArmorStand;
+import com.projectkorra.projectkorra.util.TempBlock;
+import com.projectkorra.projectkorra.waterbending.WaterManipulation;
+import com.projectkorra.projectkorra.waterbending.WaterSpout;
+import com.sk89q.worldedit.bukkit.BukkitAdapter;
+import com.sk89q.worldguard.WorldGuard;
+import com.sk89q.worldguard.bukkit.WorldGuardPlugin;
+import com.sk89q.worldguard.protection.flags.Flags;
+import com.sk89q.worldguard.protection.flags.StateFlag;
+import com.songoda.kingdoms.constants.land.Land;
+import com.songoda.kingdoms.constants.land.SimpleChunkLocation;
+import com.songoda.kingdoms.constants.player.KingdomPlayer;
+import com.songoda.kingdoms.manager.game.GameManagement;
+import me.markeh.factionsframework.entities.FPlayer;
+import me.markeh.factionsframework.entities.FPlayers;
+import me.markeh.factionsframework.entities.Faction;
+import me.markeh.factionsframework.entities.Factions;
+import me.markeh.factionsframework.enums.Rel;
+import me.ryanhamshire.GriefPrevention.Claim;
+import me.ryanhamshire.GriefPrevention.GriefPrevention;
+import net.md_5.bungee.api.chat.ClickEvent;
+import net.md_5.bungee.api.chat.ComponentBuilder;
+import net.md_5.bungee.api.chat.HoverEvent;
+import net.md_5.bungee.api.chat.TextComponent;
+import org.bukkit.Bukkit;
+import org.bukkit.ChatColor;
+import org.bukkit.Color;
+import org.bukkit.GameMode;
+import org.bukkit.Location;
+import org.bukkit.Material;
+import org.bukkit.World;
+import org.bukkit.block.Block;
+import org.bukkit.block.BlockFace;
+import org.bukkit.block.BlockState;
+import org.bukkit.block.data.BlockData;
+import org.bukkit.block.data.Levelled;
+import org.bukkit.command.CommandSender;
+import org.bukkit.entity.Entity;
+import org.bukkit.entity.FallingBlock;
+import org.bukkit.entity.LivingEntity;
+import org.bukkit.entity.Player;
+import org.bukkit.entity.TNTPrimed;
+import org.bukkit.inventory.ItemStack;
+import org.bukkit.inventory.MainHand;
+import org.bukkit.plugin.Plugin;
+import org.bukkit.plugin.PluginManager;
+import org.bukkit.plugin.java.JavaPlugin;
+import org.bukkit.scheduler.BukkitRunnable;
+import org.bukkit.util.Vector;
+
+import java.io.BufferedReader;
+import java.io.BufferedWriter;
+import java.io.DataInputStream;
+import java.io.DataOutputStream;
+import java.io.File;
+import java.io.FileInputStream;
+import java.io.FileOutputStream;
+import java.io.FileWriter;
+import java.io.IOException;
+import java.io.InputStreamReader;
+import java.io.OutputStreamWriter;
+import java.io.PrintWriter;
+import java.lang.reflect.Field;
+import java.lang.reflect.Method;
+import java.sql.ResultSet;
+import java.sql.SQLException;
+import java.text.DateFormat;
+import java.text.SimpleDateFormat;
+import java.util.ArrayList;
+import java.util.Arrays;
+import java.util.Collection;
+import java.util.Collections;
+import java.util.Date;
+import java.util.HashSet;
+import java.util.List;
+import java.util.Map;
+import java.util.UUID;
+import java.util.concurrent.ConcurrentHashMap;
+
+@SuppressWarnings("rawtypes")
+public class GeneralMethods {
+
+	// Represents PlayerName, previously checked blocks, and whether they were true or false
+	private static final Map<String, Map<Block, BlockCacheElement>> BLOCK_CACHE = new ConcurrentHashMap<>();
+	private static final ArrayList<Ability> INVINCIBLE = new ArrayList<>();
+	private static ProjectKorra plugin;
+
+	private static Method getAbsorption;
+	private static Method setAbsorption;
+
+	public GeneralMethods(final ProjectKorra plugin) {
+		GeneralMethods.plugin = plugin;
+
+		try {
+			getAbsorption = ReflectionHandler.getMethod("EntityHuman", PackageType.MINECRAFT_SERVER, "getAbsorptionHearts");
+			setAbsorption = ReflectionHandler.getMethod("EntityHuman", PackageType.MINECRAFT_SERVER, "setAbsorptionHearts", Float.class);
+		} catch (final Exception e) {
+			e.printStackTrace();
+		}
+	}
+
+	/**
+	 * Checks to see if an AbilityExists. Uses method
+	 * {@link #getAbility(String)} to check if it exists.
+	 *
+	 * @param string Ability Name
+	 * @return true if ability exists
+	 */
+	public static boolean abilityExists(final String string) {
+		return CoreAbility.getAbility(string) != null;
+	}
+
+	/**
+	 * Binds a Ability to the hotbar slot that the player is on.
+	 *
+	 * @param player The player to bind to
+	 * @param ability The ability name to Bind
+	 * @see #bindAbility(Player, String, int)
+	 */
+	public static void bindAbility(final Player player, final String ability) {
+		final int slot = player.getInventory().getHeldItemSlot();
+		bindAbility(player, ability, slot);
+	}
+
+	/**
+	 * Binds a Ability to a specific hotbar slot.
+	 *
+	 * @param player The player to bind to
+	 * @param ability
+	 * @param slot
+	 * @see #bindAbility(Player, String)
+	 */
+	public static void bindAbility(final Player player, final String ability, final int slot) {
+		if (MultiAbilityManager.playerAbilities.containsKey(player)) {
+			GeneralMethods.sendBrandingMessage(player, ChatColor.RED + "You can't edit your binds right now!");
+			return;
+		}
+
+		final BendingPlayer bPlayer = BendingPlayer.getBendingPlayer(player.getName());
+		final CoreAbility coreAbil = CoreAbility.getAbility(ability);
+
+		if (bPlayer == null) {
+			return;
+		}
+		bPlayer.getAbilities()[slot] = ability;
+
+		if (coreAbil != null) {
+			GeneralMethods.sendBrandingMessage(player, coreAbil.getElement().getColor() + ConfigManager.getConfig(BindCommandConfig.class).SuccessfullyBoundMessage.replace("{ability}", ability).replace("{slot}", String.valueOf(slot + 1)));
+		}
+		saveAbility(bPlayer, slot, ability);
+	}
+
+	/**
+	 * This method was used for the old collision detection system. Please see
+	 * {@link Collision} for the new system.
+	 * <p>
+	 * Cycles through a list of ability names to check if any instances of the
+	 * abilities exist at a specific location. If an instance of the ability is
+	 * found then it will be removed, with the exception FireShield, and
+	 * AirShield.
+	 */
+	@Deprecated
+	public static boolean blockAbilities(final Player player, final List<String> abilitiesToBlock, final Location loc, final double radius) {
+		boolean hasBlocked = false;
+		for (final String ability : abilitiesToBlock) {
+			if (ability.equalsIgnoreCase("FireBlast")) {
+				hasBlocked = FireBlast.annihilateBlasts(loc, radius, player) || hasBlocked;
+			} else if (ability.equalsIgnoreCase("EarthBlast")) {
+				hasBlocked = EarthBlast.annihilateBlasts(loc, radius, player) || hasBlocked;
+			} else if (ability.equalsIgnoreCase("WaterManipulation")) {
+				hasBlocked = WaterManipulation.annihilateBlasts(loc, radius, player) || hasBlocked;
+			} else if (ability.equalsIgnoreCase("AirSwipe")) {
+				hasBlocked = AirSwipe.removeSwipesAroundPoint(loc, radius) || hasBlocked;
+			} else if (ability.equalsIgnoreCase("AirBlast")) {
+				hasBlocked = AirBlast.removeAirBlastsAroundPoint(loc, radius) || hasBlocked;
+			} else if (ability.equalsIgnoreCase("AirSuction")) {
+				hasBlocked = AirSuction.removeAirSuctionsAroundPoint(loc, radius) || hasBlocked;
+			} else if (ability.equalsIgnoreCase("Combustion")) {
+				hasBlocked = Combustion.removeAroundPoint(loc, radius) || hasBlocked;
+			} else if (ability.equalsIgnoreCase("FireShield")) {
+				hasBlocked = FireShield.isWithinShield(loc) || hasBlocked;
+			} else if (ability.equalsIgnoreCase("AirShield")) {
+				hasBlocked = AirShield.isWithinShield(loc) || hasBlocked;
+			} else if (ability.equalsIgnoreCase("WaterSpout")) {
+				hasBlocked = WaterSpout.removeSpouts(loc, radius, player) || hasBlocked;
+			} else if (ability.equalsIgnoreCase("AirSpout")) {
+				hasBlocked = AirSpout.removeSpouts(loc, radius, player) || hasBlocked;
+			} else if (ability.equalsIgnoreCase("Twister")) {
+				// hasBlocked = AirCombo.removeAroundPoint(player, "Twister", loc, radius) || hasBlocked;
+			} else if (ability.equalsIgnoreCase("AirStream")) {
+				// hasBlocked = AirCombo.removeAroundPoint(player, "AirStream", loc, radius) || hasBlocked;
+			} else if (ability.equalsIgnoreCase("AirSweep")) {
+				// hasBlocked = AirCombo.removeAroundPoint(player, "AirSweep", loc, radius) || hasBlocked;
+			} else if (ability.equalsIgnoreCase("FireKick")) {
+				// hasBlocked = FireCombo.removeAroundPoint(player, "FireKick", loc, radius) || hasBlocked;
+			} else if (ability.equalsIgnoreCase("FireSpin")) {
+				// hasBlocked = FireCombo.removeAroundPoint(player, "FireSpin", loc, radius) || hasBlocked;
+			} else if (ability.equalsIgnoreCase("FireWheel")) {
+				// hasBlocked = FireCombo.removeAroundPoint(player, "FireWheel", loc, radius) || hasBlocked;
+			}
+		}
+		return hasBlocked;
+	}
+
+	/**
+	 * Breaks a block and sets it to {@link Material#AIR AIR}.
+	 *
+	 * @param block The block to break
+	 */
+	public static void breakBlock(final Block block) {
+		block.breakNaturally(new ItemStack(Material.AIR));
+	}
+
+	public static boolean canView(final Player player, final String ability) {
+		return player.hasPermission("bending.ability." + ability);
+	}
+
+	/**
+	 * Checks if there is a diagonal wall in front of the location in the given
+	 * direction, in any 2 dimensions and all 3
+	 *
+	 * @param location spot to check
+	 * @param direction which way to check
+	 * @return true if diagonal wall is found
+	 */
+	public static boolean checkDiagonalWall(final Location location, final Vector direction) {
+		final boolean[] xyzsolid = { false, false, false };
+		for (int i = 0; i < 3; i++) {
+			double value;
+			if (i == 0) {
+				value = direction.getX();
+			} else if (i == 1) {
+				value = direction.getY();
+			} else {
+				value = direction.getZ();
+			}
+			final BlockFace face = GeneralMethods.getBlockFaceFromValue(i, value);
+			if (face == null) {
+				continue;
+			}
+			xyzsolid[i] = location.getBlock().getRelative(face).getType().isSolid();
+		}
+		final boolean a = xyzsolid[0] && xyzsolid[2];
+		final boolean b = xyzsolid[0] && xyzsolid[1];
+		final boolean c = xyzsolid[1] && xyzsolid[2];
+		return (a || b || c || (a && b));
+	}
+
+	/**
+	 * Creates a {@link BendingPlayer} with the data from the database. This
+	 * runs when a player logs in.
+	 *
+	 * @param uuid The UUID of the player
+	 * @param player The player name
+	 * @throws SQLException
+	 *
+	 * @deprecated use {@link BendingPlayerManager} and {@link ElementManager}.
+	 */
+	@Deprecated
+	public static void createBendingPlayer(final UUID uuid, final String player) {
+		new BukkitRunnable() {
+
+			@Override
+			public void run() {
+				createBendingPlayerAsynchronously(uuid, player);
+			}
+
+		}.runTaskAsynchronously(ProjectKorra.plugin);
+	}
+
+	@Deprecated
+	private static void createBendingPlayerAsynchronously(final UUID uuid, final String player) {
+		ResultSet rs = DBConnection.sql.readQuery("SELECT * FROM pk_players WHERE uuid = '" + uuid.toString() + "'");
+		try {
+			if (!rs.next()) { // Data doesn't exist, we want a completely new player.
+				DBConnection.sql.modifyQuery("INSERT INTO pk_players (uuid, player, slot1, slot2, slot3, slot4, slot5, slot6, slot7, slot8, slot9) VALUES ('" + uuid.toString() + "', '" + player + "', 'null', 'null', 'null', 'null', 'null', 'null', 'null', 'null', 'null');");
+				new BukkitRunnable() {
+					@Override
+					public void run() {
+						new BendingPlayer(uuid, player, new ArrayList<>(), new ArrayList<>(), new String[9], false);
+						ProjectKorra.log.info("Created new BendingPlayer for " + player);
+					}
+				}.runTask(ProjectKorra.plugin);
+			} else {
+				// The player has at least played before.
+				final String player2 = rs.getString("player");
+				if (!player.equalsIgnoreCase(player2)) {
+					DBConnection.sql.modifyQuery("UPDATE pk_players SET player = '" + player + "' WHERE uuid = '" + uuid.toString() + "';");
+					// They have changed names.
+					ProjectKorra.log.info("Updating Player Name for " + player);
+				}
+				final boolean permaremoved = rs.getBoolean("permaremoved");
+				final List<Element> elements = new ArrayList<>();
+				final List<SubElement> subelements = new ArrayList<>();
+				final String[] abilities = new String[9];
+				
+				for (int i = 0; i < 9; i++) {
+					final String ability = rs.getString("slot" + (i + 1));
+					if (CoreAbility.getAbility(ability) != null && CoreAbility.getAbility(ability).isEnabled()) {
+						abilities[i] = ability;
+					}
+				}
+				
+				ResultSet rs2 = DBConnection.sql.readQuery("SELECT * FROM pk_player_elements WHERE uuid = '" + uuid.toString() + "';");
+				while (rs2.next()) {
+					String elementName = rs2.getString("element");
+					boolean isSub = rs2.getBoolean("sub_element");
+					
+					Element element = Element.fromString(elementName);
+					
+					if (element == null) {
+						continue;
+					}
+					
+					if (isSub) {
+						subelements.add((SubElement)element);
+					} else {
+						elements.add(element);
+					}
+				}
+
+				new BukkitRunnable() {
+					@Override
+					public void run() {
+						new BendingPlayer(uuid, player, elements, subelements, abilities, permaremoved);
+					}
+				}.runTask(ProjectKorra.plugin);
+			}
+		} catch (final SQLException ex) {
+			ex.printStackTrace();
+		}
+	}
+
+	/**
+	 * Deserializes the configuration file "bendingPlayers.yml" of the old
+	 * BendingPlugin and creates a converted.yml ready for conversion.
+	 *
+	 * @throws IOException If the "bendingPlayers.yml" file is not found
+	 */
+	public static void deserializeFile() {
+		final File readFile = new File(".", "bendingPlayers.yml");
+		final File writeFile = new File(".", "converted.yml");
+		if (readFile.exists()) {
+			try (DataInputStream input = new DataInputStream(new FileInputStream(readFile)); BufferedReader reader = new BufferedReader(new InputStreamReader(input));
+
+					DataOutputStream output = new DataOutputStream(new FileOutputStream(writeFile)); BufferedWriter writer = new BufferedWriter(new OutputStreamWriter(output))) {
+
+				String line;
+				while ((line = reader.readLine()) != null) {
+					if (!line.trim().contains("==: BendingPlayer")) {
+						writer.write(line + "\n");
+					}
+				}
+			} catch (final IOException e) {
+				e.printStackTrace();
+			}
+		}
+	}
+
+	@Deprecated
+	public static void displayColoredParticle(final Location loc, ParticleEffect type, final String hexVal, final float xOffset, final float yOffset, final float zOffset) {
+		int r = 0;
+		int g = 0;
+		int b = 0;
+		if (hexVal.length() <= 6) {
+			r = Integer.valueOf(hexVal.substring(0, 2), 16).intValue();
+			g = Integer.valueOf(hexVal.substring(2, 4), 16).intValue();
+			b = Integer.valueOf(hexVal.substring(4, 6), 16).intValue();
+		} else if (hexVal.length() <= 7 && hexVal.substring(0, 1).equals("#")) {
+			r = Integer.valueOf(hexVal.substring(1, 3), 16).intValue();
+			g = Integer.valueOf(hexVal.substring(3, 5), 16).intValue();
+			b = Integer.valueOf(hexVal.substring(5, 7), 16).intValue();
+		}
+		float red = r / 255.0F;
+		final float green = g / 255.0F;
+		final float blue = b / 255.0F;
+		if (red <= 0) {
+			red = 1 / 255.0F;
+		}
+		loc.setX(loc.getX() + (Math.random() * 2 - 1) * xOffset);
+		loc.setY(loc.getY() + (Math.random() * 2 - 1) * yOffset);
+		loc.setZ(loc.getZ() + (Math.random() * 2 - 1) * zOffset);
+
+		if (type != ParticleEffect.RED_DUST && type != ParticleEffect.REDSTONE && type != ParticleEffect.SPELL_MOB && type != ParticleEffect.MOB_SPELL && type != ParticleEffect.SPELL_MOB_AMBIENT && type != ParticleEffect.MOB_SPELL_AMBIENT) {
+			type = ParticleEffect.RED_DUST;
+		}
+		type.display(loc, 0, red, green, blue);
+	}
+
+	@Deprecated
+	public static void displayColoredParticle(final Location loc, final String hexVal) {
+		displayColoredParticle(loc, ParticleEffect.RED_DUST, hexVal, 0, 0, 0);
+	}
+
+	@Deprecated
+	public static void displayColoredParticle(final Location loc, final String hexVal, final float xOffset, final float yOffset, final float zOffset) {
+		displayColoredParticle(loc, ParticleEffect.RED_DUST, hexVal, xOffset, yOffset, zOffset);
+	}
+
+	public static void displayColoredParticle(String hexVal, final Location loc, final int amount, final double offsetX, final double offsetY, final double offsetZ) {
+		int r = 0;
+		int g = 0;
+		int b = 0;
+
+		if (hexVal.startsWith("#")) {
+			hexVal = hexVal.substring(1);
+		}
+
+		if (hexVal.length() <= 6) {
+			r = Integer.valueOf(hexVal.substring(0, 2), 16).intValue();
+			g = Integer.valueOf(hexVal.substring(2, 4), 16).intValue();
+			b = Integer.valueOf(hexVal.substring(4, 6), 16).intValue();
+		}
+
+		new ColoredParticle(Color.fromRGB(r, g, b), 1F).display(loc, amount, offsetX, offsetY, offsetZ);
+	}
+
+	public static void displayColoredParticle(final String hexVal, final Location loc) {
+		displayColoredParticle(hexVal, loc, 1, 0, 0, 0);
+	}
+
+	/**
+	 * Drops a {@code Collection<ItemStack>} of items on a specified block.
+	 *
+	 * @param block The block to drop items on.
+	 * @param items The items to drop.
+	 */
+	public static void dropItems(final Block block, final Collection<ItemStack> items) {
+		for (final ItemStack item : items) {
+			block.getWorld().dropItem(block.getLocation(), item);
+		}
+	}
+
+	public static void displayMovePreview(final Player player) {
+		displayMovePreview(player, player.getInventory().getHeldItemSlot());
+	}
+
+	public static void displayMovePreview(final Player player, final int slot) {
+		if (!ConfigManager.getConfig(GeneralPropertiesConfig.class).BendingPreview) {
+			return;
+		}
+
+		final BendingPlayer bPlayer = BendingPlayer.getBendingPlayer(player);
+		if (bPlayer == null) {
+			return;
+		}
+		String displayedMessage = bPlayer.getAbilities()[slot];
+		final CoreAbility ability = CoreAbility.getAbility(displayedMessage);
+
+		if (ability != null && bPlayer != null) {
+			displayedMessage = ability.getMovePreview(player);
+		} else if (displayedMessage == null || displayedMessage.isEmpty() || displayedMessage.equals("")) {
+			displayedMessage = "";
+		}
+
+		ActionBar.sendActionBar(displayedMessage, player);
+	}
+
+	public static float getAbsorbationHealth(final Player player) {
+
+		try {
+			final Object entityplayer = ActionBar.getHandle.invoke(player);
+			final Object hearts = getAbsorption.invoke(entityplayer);
+			return (float) hearts;
+		} catch (final Exception e) {
+			e.printStackTrace();
+		}
+		return 0;
+	}
+
+	public static void setAbsorbationHealth(final Player player, final float hearts) {
+
+		try {
+			final Object entityplayer = ActionBar.getHandle.invoke(player);
+			setAbsorption.invoke(entityplayer, hearts);
+		} catch (final Exception e) {
+			e.printStackTrace();
+		}
+	}
+
+	/**
+	 * This gets the BlockFace in the specified dimension of a certain value
+	 *
+	 * @param xyz 0 for x, 1 for y, 2 for z
+	 * @param value vector value for which direction to check
+	 * @return BlockFace for block in specified dimension and value
+	 */
+	public static BlockFace getBlockFaceFromValue(final int xyz, final double value) {
+		switch (xyz) {
+			case 0:
+				if (value > 0) {
+					return BlockFace.EAST;
+				} else if (value < 0) {
+					return BlockFace.WEST;
+				} else {
+					return BlockFace.SELF;
+				}
+			case 1:
+				if (value > 0) {
+					return BlockFace.UP;
+				} else if (value < 0) {
+					return BlockFace.DOWN;
+				} else {
+					return BlockFace.SELF;
+				}
+			case 2:
+				if (value > 0) {
+					return BlockFace.SOUTH;
+				} else if (value < 0) {
+					return BlockFace.NORTH;
+				} else {
+					return BlockFace.SELF;
+				}
+			default:
+				return null;
+		}
+	}
+
+	public static List<Block> getBlocksAlongLine(final Location ploc, final Location tloc, final World w) {
+		final List<Block> blocks = new ArrayList<Block>();
+
+		// Next we will name each coordinate
+		final int x1 = ploc.getBlockX();
+		final int y1 = ploc.getBlockY();
+		final int z1 = ploc.getBlockZ();
+
+		final int x2 = tloc.getBlockX();
+		final int y2 = tloc.getBlockY();
+		final int z2 = tloc.getBlockZ();
+
+		// Then we create the following integers
+		int xMin, yMin, zMin;
+		int xMax, yMax, zMax;
+		int x, y, z;
+
+		// Now we need to make sure xMin is always lower then xMax
+		if (x1 > x2) { // If x1 is a higher number then x2
+			xMin = x2;
+			xMax = x1;
+		} else {
+			xMin = x1;
+			xMax = x2;
+		}
+		// Same with Y
+		if (y1 > y2) {
+			yMin = y2;
+			yMax = y1;
+		} else {
+			yMin = y1;
+			yMax = y2;
+		}
+
+		// And Z
+		if (z1 > z2) {
+			zMin = z2;
+			zMax = z1;
+		} else {
+			zMin = z1;
+			zMax = z2;
+		}
+
+		// Now it's time for the loop
+		for (x = xMin; x <= xMax; x++) {
+			for (y = yMin; y <= yMax; y++) {
+				for (z = zMin; z <= zMax; z++) {
+					final Block b = new Location(w, x, y, z).getBlock();
+					blocks.add(b);
+				}
+			}
+		}
+
+		// And last but not least, we return with the list
+		return blocks;
+	}
+
+	/**
+	 * Gets a {@code List<Blocks>} within the specified radius around the
+	 * specified location.
+	 *
+	 * @param location The base location
+	 * @param radius The block radius from location to include within the list
+	 *            of blocks
+	 * @return The list of Blocks
+	 */
+	public static List<Block> getBlocksAroundPoint(final Location location, final double radius) {
+		final List<Block> blocks = new ArrayList<Block>();
+
+		final int xorg = location.getBlockX();
+		final int yorg = location.getBlockY();
+		final int zorg = location.getBlockZ();
+
+		final int r = (int) radius * 4;
+
+		for (int x = xorg - r; x <= xorg + r; x++) {
+			for (int y = yorg - r; y <= yorg + r; y++) {
+				for (int z = zorg - r; z <= zorg + r; z++) {
+					final Block block = location.getWorld().getBlockAt(x, y, z);
+					if (block.getLocation().distanceSquared(location) <= radius * radius) {
+						blocks.add(block);
+					}
+				}
+			}
+		}
+		return blocks;
+	}
+
+	public static BlockFace getCardinalDirection(final Vector vector) {
+		final BlockFace[] faces = { BlockFace.NORTH, BlockFace.NORTH_EAST, BlockFace.EAST, BlockFace.SOUTH_EAST, BlockFace.SOUTH, BlockFace.SOUTH_WEST, BlockFace.WEST, BlockFace.NORTH_WEST };
+		Vector n, ne, e, se, s, sw, w, nw;
+		w = new Vector(-1, 0, 0);
+		n = new Vector(0, 0, -1);
+		s = n.clone().multiply(-1);
+		e = w.clone().multiply(-1);
+		ne = n.clone().add(e.clone()).normalize();
+		se = s.clone().add(e.clone()).normalize();
+		nw = n.clone().add(w.clone()).normalize();
+		sw = s.clone().add(w.clone()).normalize();
+
+		final Vector[] vectors = { n, ne, e, se, s, sw, w, nw };
+
+		double comp = 0;
+		int besti = 0;
+		for (int i = 0; i < vectors.length; i++) {
+			final double dot = vector.dot(vectors[i]);
+			if (dot > comp) {
+				comp = dot;
+				besti = i;
+			}
+		}
+		return faces[besti];
+	}
+
+	public static List<Location> getCircle(final Location loc, final int radius, final int height, final boolean hollow, final boolean sphere, final int plusY) {
+		final List<Location> circleblocks = new ArrayList<Location>();
+		final int cx = loc.getBlockX();
+		final int cy = loc.getBlockY();
+		final int cz = loc.getBlockZ();
+
+		for (int x = cx - radius; x <= cx + radius; x++) {
+			for (int z = cz - radius; z <= cz + radius; z++) {
+				for (int y = (sphere ? cy - radius : cy); y < (sphere ? cy + radius : cy + height); y++) {
+					final double dist = (cx - x) * (cx - x) + (cz - z) * (cz - z) + (sphere ? (cy - y) * (cy - y) : 0);
+
+					if (dist < radius * radius && !(hollow && dist < (radius - 1) * (radius - 1))) {
+						final Location l = new Location(loc.getWorld(), x, y + plusY, z);
+						circleblocks.add(l);
+					}
+				}
+			}
+		}
+		return circleblocks;
+	}
+	
+	/**
+	 * Gets the closest entity within the specified radius around a point
+	 * @param center point to check around
+	 * @param radius distance from center to check within
+	 * @return null if not found
+	 */
+	public static Entity getClosestEntity(Location center, double radius) {
+		Entity found = null;
+		Double distance = null;
+		
+		for (Entity entity : GeneralMethods.getEntitiesAroundPoint(center, radius)) {
+			double check = center.distanceSquared(entity.getLocation());
+			
+			if (distance == null || check < distance) {
+				found = entity;
+				distance = check;
+			}
+		}
+
+		return found;
+	}
+	
+	/**
+	 * Gets the closest LivingEntity within the specified radius around a point
+	 * @param center point to check around
+	 * @param radius distance from center to check within
+	 * @return null if not found
+	 */
+	public static LivingEntity getClosestLivingEntity(Location center, double radius) {
+		LivingEntity le = null;
+		Double distance = null;
+		
+		for (Entity entity : GeneralMethods.getEntitiesAroundPoint(center, radius)) {
+			double check = center.distanceSquared(entity.getLocation());
+			
+			if (entity instanceof LivingEntity && (distance == null || check < distance)) {
+				le = (LivingEntity) entity;
+				distance = check;
+			}
+		}
+		
+		return le;
+	}
+
+	public static String getCurrentDate() {
+		final DateFormat dateFormat = new SimpleDateFormat("yyyy/MM/dd HH:mm:ss");
+		final Date date = new Date();
+		return dateFormat.format(date);
+	}
+
+	public static Vector getDirection(final Location location, final Location destination) {
+		double x1, y1, z1;
+		double x0, y0, z0;
+
+		x1 = destination.getX();
+		y1 = destination.getY();
+		z1 = destination.getZ();
+
+		x0 = location.getX();
+		y0 = location.getY();
+		z0 = location.getZ();
+
+		return new Vector(x1 - x0, y1 - y0, z1 - z0);
+	}
+
+	public static double getDistanceFromLine(final Vector line, final Location pointonline, final Location point) {
+		final Vector AP = new Vector();
+		double Ax, Ay, Az;
+		Ax = pointonline.getX();
+		Ay = pointonline.getY();
+		Az = pointonline.getZ();
+
+		double Px, Py, Pz;
+		Px = point.getX();
+		Py = point.getY();
+		Pz = point.getZ();
+
+		AP.setX(Px - Ax);
+		AP.setY(Py - Ay);
+		AP.setZ(Pz - Az);
+
+		return (AP.crossProduct(line).length()) / (line.length());
+	}
+
+	/**
+	 * Gets a {@code Collection<ItemStack>} of item drops from a single block.
+	 *
+	 * @param block The single block
+	 * @param type The Material type to change the block into
+	 * @param data The block data to change the block into
+	 * @param breakitem Unused
+	 * @return The item drops fromt the specified block
+	 */
+	public static Collection<ItemStack> getDrops(final Block block, final Material type, final BlockData data) {
+		final BlockState tempstate = block.getState();
+		block.setType(type);
+		block.setBlockData(data);
+		final Collection<ItemStack> item = block.getDrops();
+		tempstate.update(true);
+		return item;
+	}
+
+	/**
+	 * Gets a {@code List<Entity>} of entities around a specified radius from
+	 * the specified area
+	 *
+	 * @param location The base location
+	 * @param radius The radius of blocks to look for entities from the location
+	 * @return A list of entities around a point
+	 */
+	public static List<Entity> getEntitiesAroundPoint(final Location location, final double radius) {
+		return new ArrayList<>(location.getWorld().getNearbyEntities(location, radius, radius, radius, entity -> !(entity.isDead() || (entity instanceof Player && ((Player) entity).getGameMode().equals(GameMode.SPECTATOR)))));
+	}
+
+	public static long getGlobalCooldown() {
+		return ConfigManager.getConfig(GeneralPropertiesConfig.class).GlobalCooldown;
+	}
+
+	/**
+	 *
+	 * @param one One location being tested
+	 * @param two Another location being tested
+	 * @return The horizontal distance between two locations
+	 */
+	public static double getHorizontalDistance(final Location one, final Location two) {
+		final double x = one.getX() - two.getX();
+		final double z = one.getZ() - two.getZ();
+		return Math.sqrt((x * x) + (z * z));
+	}
+
+	public static int getIntCardinalDirection(final Vector vector) {
+		final BlockFace face = getCardinalDirection(vector);
+
+		switch (face) {
+			case SOUTH:
+				return 7;
+			case SOUTH_WEST:
+				return 6;
+			case WEST:
+				return 3;
+			case NORTH_WEST:
+				return 0;
+			case NORTH:
+				return 1;
+			case NORTH_EAST:
+				return 2;
+			case EAST:
+				return 5;
+			case SOUTH_EAST:
+				return 8;
+			default:
+				return 4;
+		}
+	}
+
+	public static Plugin getItems() {
+		if (hasItems()) {
+			return Bukkit.getServer().getPluginManager().getPlugin("ProjectKorraItems");
+		}
+		return null;
+	}
+
+	/**
+	 * Returns the last ability used by a player. Also checks if a combo was
+	 * used.
+	 *
+	 * @param player The player to check
+	 * @return name of last ability used
+	 */
+	public static String getLastUsedAbility(final Player player, final boolean checkCombos) {
+		final List<AbilityInformation> lastUsedAbility = ComboManager.getRecentlyUsedAbilities(player, 1);
+		if (!lastUsedAbility.isEmpty()) {
+			if (ComboManager.checkForValidCombo(player) != null && checkCombos) {
+				return ComboManager.checkForValidCombo(player).getName();
+			} else {
+				return lastUsedAbility.get(0).getAbilityName();
+			}
+		}
+		return null;
+	}
+
+	/**
+	 * Gets a location with a specified distance away from the left side of a
+	 * location.
+	 *
+	 * @param location The origin location
+	 * @param distance The distance to the left
+	 * @return the location of the distance to the left
+	 */
+	public static Location getLeftSide(final Location location, final double distance) {
+		final float angle = location.getYaw() / 60;
+		return location.clone().add(new Vector(Math.cos(angle), 0, Math.sin(angle)).normalize().multiply(distance));
+	}
+
+	public static int getMaxPresets(final Player player) {
+		int max = ConfigManager.getConfig(GeneralPropertiesConfig.class).MaxPresets;
+		if (player.isOp()) {
+			return max;
+		}
+		while (max > 0) {
+			if (player.hasPermission("bending.command.preset.create." + max)) {
+				return max;
+			}
+			max--;
+		}
+		return 0;
+	}
+
+	public static Vector getOrthogonalVector(final Vector axis, final double degrees, final double length) {
+		Vector ortho = new Vector(axis.getY(), -axis.getX(), 0);
+		ortho = ortho.normalize();
+		ortho = ortho.multiply(length);
+
+		return rotateVectorAroundVector(axis, ortho, degrees);
+	}
+
+	public static Collection<Player> getPlayersAroundPoint(final Location location, final double distance) {
+		final Collection<Player> players = new HashSet<Player>();
+		for (final Player player : Bukkit.getOnlinePlayers()) {
+			if (player.getLocation().getWorld().equals(location.getWorld())) {
+				if (player.getLocation().distanceSquared(location) <= distance * distance) {
+					players.add(player);
+				}
+			}
+		}
+		return players;
+	}
+
+	public static Location getPointOnLine(final Location origin, final Location target, final double distance) {
+		return origin.clone().add(getDirection(origin, target).normalize().multiply(distance));
+	}
+
+	/**
+	 * Returns a location with a specified distance away from the right side of
+	 * a location.
+	 *
+	 * @param location The origin location
+	 * @param distance The distance to the right
+	 * @return the location of the distance to the right
+	 */
+	public static Location getRightSide(final Location location, final double distance) {
+		final float angle = location.getYaw() / 60;
+		return location.clone().subtract(new Vector(Math.cos(angle), 0, Math.sin(angle)).normalize().multiply(distance));
+	}
+
+	public static Location getMainHandLocation(final Player player) {
+		Location loc;
+		if (player.getMainHand() == MainHand.LEFT) {
+			loc = GeneralMethods.getLeftSide(player.getLocation(), .55).add(0, 1.2, 0);
+		} else {
+			loc = GeneralMethods.getRightSide(player.getLocation(), .55).add(0, 1.2, 0);
+		}
+		return loc;
+	}
+
+	public static Plugin getProbending() {
+		if (hasProbending()) {
+			return Bukkit.getServer().getPluginManager().getPlugin("Probending");
+		}
+		return null;
+	}
+
+	public static Plugin getRPG() {
+		if (hasRPG()) {
+			return Bukkit.getServer().getPluginManager().getPlugin("ProjectKorraRPG");
+		}
+		return null;
+	}
+
+	public static Plugin getSpirits() {
+		if (hasSpirits()) {
+			return Bukkit.getServer().getPluginManager().getPlugin("ProjectKorraSpirits");
+		}
+		return null;
+	}
+
+	public static BlockData getLavaData(final int level) {
+		final BlockData data = Material.LAVA.createBlockData();
+		if (data instanceof Levelled) {
+			((Levelled) data).setLevel(level);
+		}
+		return data;
+	}
+
+	public static BlockData getWaterData(final int level) {
+		final BlockData data = Material.WATER.createBlockData();
+		if (data instanceof Levelled) {
+			((Levelled) data).setLevel(level);
+		}
+		return data;
+	}
+
+	public static Entity getTargetedEntity(final Player player, final double range, final List<Entity> avoid) {
+		double longestr = range + 1;
+		Entity target = null;
+		final Location origin = player.getEyeLocation();
+		final Vector direction = player.getEyeLocation().getDirection().normalize();
+		for (final Entity entity : getEntitiesAroundPoint(origin, range)) {
+			if (entity instanceof Player) {
+				if (((Player) entity).isDead() || ((Player) entity).getGameMode().equals(GameMode.SPECTATOR)) {
+					continue;
+				}
+			}
+			if (avoid.contains(entity)) {
+				continue;
+			}
+			if (entity.getWorld().equals(origin.getWorld())) {
+				if (entity.getLocation().distanceSquared(origin) < longestr * longestr && getDistanceFromLine(direction, origin, entity.getLocation()) < 2 && (entity instanceof LivingEntity) && entity.getEntityId() != player.getEntityId() && entity.getLocation().distanceSquared(origin.clone().add(direction)) < entity.getLocation().distanceSquared(origin.clone().add(direction.clone().multiply(-1)))) {
+					target = entity;
+					longestr = entity.getLocation().distance(origin);
+				}
+			}
+		}
+		if (target != null) {
+			if (GeneralMethods.isObstructed(origin, target.getLocation())) {
+				target = null;
+			}
+		}
+		return target;
+	}
+
+	public static Entity getTargetedEntity(final Player player, final double range) {
+		return getTargetedEntity(player, range, new ArrayList<Entity>());
+	}
+	
+	public static Location getTargetedLocation(final Player player, final double range, final boolean ignoreTempBlocks, final boolean checkDiagonals, final Material... nonOpaque2) {
+		final Location origin = player.getEyeLocation();
+		final Vector direction = origin.getDirection();
+
+		final HashSet<Material> trans = new HashSet<Material>();
+		trans.add(Material.AIR);
+		trans.add(Material.CAVE_AIR);
+		trans.add(Material.VOID_AIR);
+
+		if (nonOpaque2 != null) {
+			for (final Material material : nonOpaque2) {
+				trans.add(material);
+			}
+		}
+
+		final Location location = origin.clone();
+		final Vector vec = direction.normalize().multiply(0.2);
+
+		for (double i = 0; i < range; i += 0.2) {
+			location.add(vec);
+			
+			if (checkDiagonals && checkDiagonalWall(location, vec)) {
+				location.subtract(vec);
+				break;
+			}
+
+			final Block block = location.getBlock();
+
+			if (trans.contains(block.getType())) {
+				continue;
+			} else if (ignoreTempBlocks && (TempBlock.isTempBlock(block) && !WaterAbility.isBendableWaterTempBlock(block))) {
+				continue;
+			} else {
+				location.subtract(vec);
+				break;
+			}
+		}
+
+		return location;
+	}
+
+	public static Location getTargetedLocation(final Player player, final double range, final boolean ignoreTempBlocks, final Material... nonOpaque2) {
+		return getTargetedLocation(player, range, ignoreTempBlocks, true, nonOpaque2);
+	}
+
+	public static Location getTargetedLocation(final Player player, final double range, final Material... nonOpaque2) {
+		return getTargetedLocation(player, range, false, nonOpaque2);
+	}
+
+	public static Location getTargetedLocation(final Player player, final int range) {
+		return getTargetedLocation(player, range, false);
+	}
+
+	public static Block getTopBlock(final Location loc, final int range) {
+		return getTopBlock(loc, range, range);
+	}
+
+	/**
+	 * Returns the top block based around loc. PositiveY is the maximum amount
+	 * of distance it will check upward. Similarly, negativeY is for downward.
+	 */
+	public static Block getTopBlock(final Location loc, final int positiveY, final int negativeY) {
+		Block blockHolder = loc.getBlock();
+		int y = 0;
+		// Only one of these while statements will go
+		while (!ElementalAbility.isAir(blockHolder.getType()) && Math.abs(y) < Math.abs(positiveY)) {
+			y++;
+			final Block tempBlock = loc.clone().add(0, y, 0).getBlock();
+			if (ElementalAbility.isAir(tempBlock.getType())) {
+				return blockHolder;
+			}
+			blockHolder = tempBlock;
+		}
+
+		while (ElementalAbility.isAir(blockHolder.getType()) && Math.abs(y) < Math.abs(negativeY)) {
+			y--;
+			blockHolder = loc.clone().add(0, y, 0).getBlock();
+			if (!ElementalAbility.isAir(blockHolder.getType())) {
+				return blockHolder;
+			}
+		}
+		return blockHolder;
+	}
+
+	public static Block getBottomBlock(final Location loc, final int positiveY, final int negativeY) {
+		Block blockHolder = loc.getBlock();
+		int y = 0;
+		// Only one of these while statements will go
+		while (!ElementalAbility.isAir(blockHolder.getType()) && Math.abs(y) < Math.abs(negativeY)) {
+			y--;
+			final Block tempblock = loc.clone().add(0, y, 0).getBlock();
+			if (ElementalAbility.isAir(tempblock.getType())) {
+				return blockHolder;
+			}
+
+			blockHolder = tempblock;
+		}
+
+		while (!ElementalAbility.isAir(blockHolder.getType()) && Math.abs(y) < Math.abs(positiveY)) {
+			y++;
+			blockHolder = loc.clone().add(0, y, 0).getBlock();
+			if (ElementalAbility.isAir(blockHolder.getType())) {
+				return blockHolder;
+			}
+		}
+
+		return blockHolder;
+	}
+
+	public static ArrayList<Element> getElementsWithNoWeaponBending() {
+		final ArrayList<Element> elements = new ArrayList<Element>();
+
+		if (!plugin.getConfig().getBoolean("Properties.Air.CanBendWithWeapons")) {
+			elements.add(Element.AIR);
+		}
+		if (!plugin.getConfig().getBoolean("Properties.Water.CanBendWithWeapons")) {
+			elements.add(Element.WATER);
+		}
+		if (!plugin.getConfig().getBoolean("Properties.Earth.CanBendWithWeapons")) {
+			elements.add(Element.EARTH);
+		}
+		if (!plugin.getConfig().getBoolean("Properties.Fire.CanBendWithWeapons")) {
+			elements.add(Element.FIRE);
+		}
+		if (!plugin.getConfig().getBoolean("Properties.Chi.CanBendWithWeapons")) {
+			elements.add(Element.CHI);
+		}
+
+		return elements;
+	}
+
+	public static boolean hasItems() {
+		return Bukkit.getServer().getPluginManager().getPlugin("ProjectKorraItems") != null;
+	}
+
+	public static boolean hasProbending() {
+		return Bukkit.getServer().getPluginManager().getPlugin("Probending") != null;
+	}
+
+	public static boolean hasRPG() {
+		return Bukkit.getServer().getPluginManager().getPlugin("ProjectKorraRPG") != null;
+	}
+
+	public static boolean hasSpirits() {
+		return Bukkit.getServer().getPluginManager().getPlugin("ProjectKorraSpirits") != null;
+	}
+
+	public static boolean isAdjacentToThreeOrMoreSources(final Block block) {
+		return isAdjacentToThreeOrMoreSources(block, false);
+	}
+
+	public static boolean isAdjacentToThreeOrMoreSources(final Block block, final boolean lava) {
+		if (block == null || (TempBlock.isTempBlock(block) && (!lava && !WaterAbility.isBendableWaterTempBlock(block)))) {
+			return false;
+		}
+		int sources = 0;
+		final BlockFace[] faces = { BlockFace.EAST, BlockFace.WEST, BlockFace.NORTH, BlockFace.SOUTH };
+		for (final BlockFace face : faces) {
+			final Block blocki = block.getRelative(face);
+			if (lava) {
+				if (!(blocki.getType() == Material.LAVA && EarthPassive.canPhysicsChange(blocki))) {
+					continue;
+				}
+			} else {
+				if (!((ElementalAbility.isWater(blocki) || ElementalAbility.isIce(blocki)) && WaterManipulation.canPhysicsChange(blocki))) {
+					continue;
+				}
+			}
+
+			//At this point it should either be water or lava
+			if (blocki.getBlockData() instanceof Levelled) {
+				final Levelled level = (Levelled) blocki.getBlockData();
+				if (level.getLevel() == 0) {
+					sources++;
+				}
+			} else { //ice
+				sources++;
+			}
+		}
+		return sources >= 2;
+	}
+
+	public static boolean isImportEnabled() {
+		return ConfigManager.getConfig(GeneralPropertiesConfig.class).ImportEnabled;
+	}
+
+	public static boolean isInteractable(final Block block) {
+		return isInteractable(block.getType());
+	}
+
+	public static boolean isInteractable(final Material material) {
+		return material.isInteractable();
+	}
+
+	public static boolean isObstructed(final Location location1, final Location location2) {
+		final Vector loc1 = location1.toVector();
+		final Vector loc2 = location2.toVector();
+
+		final Vector direction = loc2.subtract(loc1);
+		direction.normalize();
+
+		Location loc;
+
+		double max = 0;
+		if (location1.getWorld().equals(location2.getWorld())) {
+			max = location1.distance(location2);
+		}
+
+		for (double i = 0; i <= max; i++) {
+			loc = location1.clone().add(direction.clone().multiply(i));
+			final Material type = loc.getBlock().getType();
+			if (type != Material.AIR && !(ElementalAbility.getTransparentMaterialSet().contains(type) || ElementalAbility.isWater(loc.getBlock()))) {
+				return true;
+			}
+		}
+		return false;
+	}
+
+	/**
+	 * isRegionProtectedFromBuild is one of the most server intensive methods in
+	 * the plugin. It uses a blockCache that keeps track of recent blocks that
+	 * may have already been checked. Abilities like TremorSense call this
+	 * ability 5 times per tick even though it only needs to check a single
+	 * block, instead of doing all 5 of those checks this method will now look
+	 * in the map first.
+	 */
+	public static boolean isRegionProtectedFromBuild(final Player player, final String ability, final Location loc) {
+		if (!BLOCK_CACHE.containsKey(player.getName())) {
+			BLOCK_CACHE.put(player.getName(), new ConcurrentHashMap<Block, BlockCacheElement>());
+		}
+
+		final Map<Block, BlockCacheElement> blockMap = BLOCK_CACHE.get(player.getName());
+		final Block block = loc.getBlock();
+		if (blockMap.containsKey(block)) {
+			final BlockCacheElement elem = blockMap.get(block);
+
+			// both abilities must be equal to each other to use the cache
+			if ((ability == null && elem.getAbility() == null) || (ability != null && elem.getAbility() != null && elem.getAbility().equals(ability))) {
+				return elem.isAllowed();
+			}
+		}
+
+		final boolean value = isRegionProtectedFromBuildPostCache(player, ability, loc);
+		blockMap.put(block, new BlockCacheElement(player, block, ability, value, System.currentTimeMillis()));
+		return value;
+	}
+
+	public static boolean isRegionProtectedFromBuild(final Ability ability, final Location loc) {
+		return isRegionProtectedFromBuild(ability.getPlayer(), ability.getName(), loc);
+	}
+
+	public static boolean isRegionProtectedFromBuild(final Player player, final Location loc) {
+		return isRegionProtectedFromBuild(player, null, loc);
+	}
+
+	public static boolean isRegionProtectedFromBuildPostCache(final Player player, final String ability, final Location loc) {
+		boolean isIgnite = false;
+		boolean isExplosive = false;
+		boolean isHarmless = false;
+		final CoreAbility coreAbil = CoreAbility.getAbility(ability);
+		if (coreAbil != null) {
+			isIgnite = coreAbil.isIgniteAbility();
+			isExplosive = coreAbil.isExplosiveAbility();
+			isHarmless = coreAbil.isHarmlessAbility();
+		}
+
+		if (ability == null && ConfigManager.getConfig(GeneralPropertiesConfig.class).RegionProtection.AllowHarmlessAbilities) {
+			return false;
+		}
+		if (isHarmless && ConfigManager.getConfig(GeneralPropertiesConfig.class).RegionProtection.AllowHarmlessAbilities) {
+			return false;
+		}
+
+		final PluginManager pm = Bukkit.getPluginManager();
+
+		final Plugin wgp = pm.getPlugin("WorldGuard");
+		final Plugin facsfw = pm.getPlugin("FactionsFramework");
+		final Plugin twnp = pm.getPlugin("Towny");
+		final Plugin gpp = pm.getPlugin("GriefPrevention");
+		final Plugin lwc = pm.getPlugin("LWC");
+		final Plugin residence = pm.getPlugin("Residence");
+		final Plugin kingdoms = pm.getPlugin("Kingdoms");
+		final Plugin redprotect = pm.getPlugin("RedProtect");
+
+		for (final Location location : new Location[] { loc, player.getLocation() }) {
+			final World world = location.getWorld();
+
+			if (lwc != null && ConfigManager.getConfig(GeneralPropertiesConfig.class).RegionProtection.RespectLWC) {
+				final LWCPlugin lwcp = (LWCPlugin) lwc;
+				final LWC lwc2 = lwcp.getLWC();
+				final Protection protection = lwc2.getProtectionCache().getProtection(location.getBlock());
+				if (protection != null) {
+					if (!lwc2.canAccessProtection(player, protection)) {
+						return true;
+					}
+				}
+			}
+			if (wgp != null && ConfigManager.getConfig(GeneralPropertiesConfig.class).RegionProtection.RespectWorldGuard && !player.hasPermission("worldguard.region.bypass." + world.getName())) {
+				final WorldGuard wg = WorldGuard.getInstance();
+				if (!player.isOnline()) {
+					return true;
+				}
+				if (isIgnite) {
+					if (!player.hasPermission("worldguard.override.lighter")) {
+						if (wg.getPlatform().getGlobalStateManager().get(BukkitAdapter.adapt(world)).blockLighter) {
+							return true;
+						}
+					}
+				}
+
+				if (isExplosive) {
+					if (wg.getPlatform().getGlobalStateManager().get(BukkitAdapter.adapt(location.getWorld())).blockTNTExplosions) {
+						return true;
+					}
+					final StateFlag.State tntflag = wg.getPlatform().getRegionContainer().createQuery().queryState(BukkitAdapter.adapt(location), WorldGuardPlugin.inst().wrapPlayer(player), Flags.TNT);
+					if (tntflag != null && tntflag.equals(StateFlag.State.DENY)) {
+						return true;
+					}
+				}
+				final StateFlag bendingflag = (StateFlag) WorldGuard.getInstance().getFlagRegistry().get("bending");
+				if (bendingflag != null) {
+					final StateFlag.State bendingflagstate = wg.getPlatform().getRegionContainer().createQuery().queryState(BukkitAdapter.adapt(location), WorldGuardPlugin.inst().wrapPlayer(player), bendingflag);
+					if (bendingflagstate == null && !wg.getPlatform().getRegionContainer().createQuery().testState(BukkitAdapter.adapt(location), WorldGuardPlugin.inst().wrapPlayer(player), Flags.BUILD)) {
+						return true;
+					}
+					if (bendingflagstate != null && bendingflagstate.equals(StateFlag.State.DENY)) {
+						return true;
+					}
+				} else {
+					if (!wg.getPlatform().getRegionContainer().createQuery().testState(BukkitAdapter.adapt(location), WorldGuardPlugin.inst().wrapPlayer(player), Flags.BUILD)) {
+						return true;
+					}
+				}
+			}
+
+			if (facsfw != null && ConfigManager.getConfig(GeneralPropertiesConfig.class).RegionProtection.RespectFactions) {
+				final FPlayer fPlayer = FPlayers.getBySender(player);
+				final Faction faction = Factions.getFactionAt(location);
+				final Rel relation = fPlayer.getRelationTo(faction);
+
+				if (!(faction.isNone() || fPlayer.getFaction().equals(faction) || relation == Rel.ALLY)) {
+					return true;
+				}
+			}
+
+			if (twnp != null && ConfigManager.getConfig(GeneralPropertiesConfig.class).RegionProtection.RespectTowny) {
+				final Towny twn = (Towny) twnp;
+
+				WorldCoord worldCoord;
+
+				try {
+					final TownyWorld tWorld = TownyUniverse.getDataSource().getWorld(world.getName());
+					worldCoord = new WorldCoord(tWorld.getName(), Coord.parseCoord(location));
+					final boolean bBuild = PlayerCacheUtil.getCachePermission(player, location, Material.DIRT, TownyPermission.ActionType.BUILD);
+
+					if (!bBuild) {
+						final PlayerCache cache = twn.getCache(player);
+						final TownBlockStatus status = cache.getStatus();
+
+						if (((status == TownBlockStatus.ENEMY) && TownyWarConfig.isAllowingAttacks())) {
+							try {
+								TownyWar.callAttackCellEvent(twn, player, location.getBlock(), worldCoord);
+							} catch (final Exception e) {
+								TownyMessaging.sendErrorMsg(player, e.getMessage());
+							}
+							return true;
+						} else if (status == TownBlockStatus.WARZONE) {
+
+						} else {
+							return true;
+						}
+
+						if ((cache.hasBlockErrMsg())) {
+							TownyMessaging.sendErrorMsg(player, cache.getBlockErrMsg());
+						}
+					}
+				} catch (final Exception e1) {
+					TownyMessaging.sendErrorMsg(player, TownySettings.getLangString("msg_err_not_configured"));
+				}
+			}
+
+			if (gpp != null && ConfigManager.getConfig(GeneralPropertiesConfig.class).RegionProtection.RespectGriefPrevention) {
+				Material type = player.getWorld().getBlockAt(location).getType();
+				if (type == null) {
+					type = Material.AIR;
+				}
+				final String reason = GriefPrevention.instance.allowBuild(player, location); // WORKING with WorldGuard 6.0 BETA 4.
+
+				final Claim claim = GriefPrevention.instance.dataStore.getClaimAt(loc, true, null);
+
+				if (reason != null && claim != null) {
+					return true;
+				}
+			}
+
+			if (residence != null && ConfigManager.getConfig(GeneralPropertiesConfig.class).RegionProtection.RespectResidence) {
+				final ResidenceInterface res = Residence.getInstance().getResidenceManagerAPI();
+				final ClaimedResidence claim = res.getByLoc(location);
+				if (claim != null) {
+					final ResidencePermissions perms = claim.getPermissions();
+					if (!perms.hasApplicableFlag(player.getName(), ConfigManager.getConfig(GeneralPropertiesConfig.class).RegionProtection.ResidenceFlag)) {
+						return true;
+					}
+				}
+			}
+
+			if (kingdoms != null && ConfigManager.getConfig(GeneralPropertiesConfig.class).RegionProtection.RespectKingdoms) {
+				final KingdomPlayer kPlayer = GameManagement.getPlayerManager().getOfflineKingdomPlayer(player).getKingdomPlayer();
+				if (kPlayer.getKingdom() != null) {
+					final SimpleChunkLocation chunkLocation = new SimpleChunkLocation(location.getChunk());
+					final Land land = GameManagement.getLandManager().getOrLoadLand(chunkLocation);
+					final UUID owner = land.getOwnerUUID();
+					if (owner != null) {
+						if (!kPlayer.getKingdom().getKing().equals(owner)) {
+							return true;
+						}
+					}
+				}
+
+			}
+
+			if (redprotect != null && ConfigManager.getConfig(GeneralPropertiesConfig.class).RegionProtection.RespectRedProtect) {
+				final RedProtectAPI api = RedProtect.get().getAPI();
+				final Region region = api.getRegion(location);
+				if (!(region != null && region.canBuild(player))) {
+					return true;
+				}
+			}
+		}
+		return false;
+	}
+
+	public static boolean isSolid(final Block block) {
+		return isSolid(block.getType());
+	}
+
+	public static boolean isSolid(final Material material) {
+		return material.isSolid();
+	}
+
+	public static boolean isTransparent(final Block block) {
+		return isTransparent(block.getType());
+	}
+
+	public static boolean isTransparent(final Material material) {
+		return !material.isOccluding() && !material.isSolid();
+	}
+
+	/** Checks if an entity is Undead **/
+	public static boolean isUndead(final Entity entity) {
+		if (entity == null) {
+			return false;
+		}
+		
+		switch (entity.getType()) {
+			case SKELETON:
+			case STRAY:
+			case WITHER_SKELETON:
+			case WITHER:
+			case ZOMBIE:
+			case HUSK:
+			case ZOMBIE_VILLAGER:
+			case PIG_ZOMBIE:
+			case DROWNED:
+			case ZOMBIE_HORSE:
+			case SKELETON_HORSE:
+			case PHANTOM:
+				return true;
+			default:
+				return false;
+		}
+	}
+
+	public static boolean isWeapon(final Material mat) {
+		return mat != null && (mat == Material.WOODEN_AXE || mat == Material.WOODEN_PICKAXE || mat == Material.WOODEN_SHOVEL || mat == Material.WOODEN_SWORD || mat == Material.STONE_AXE || mat == Material.STONE_PICKAXE || mat == Material.STONE_SHOVEL || mat == Material.STONE_SWORD || mat == Material.IRON_AXE || mat == Material.IRON_PICKAXE || mat == Material.IRON_SWORD || mat == Material.IRON_SHOVEL || mat == Material.DIAMOND_AXE || mat == Material.DIAMOND_PICKAXE || mat == Material.DIAMOND_SWORD || mat == Material.DIAMOND_SHOVEL || mat == Material.GOLDEN_AXE || mat == Material.GOLDEN_HOE || mat == Material.GOLDEN_SWORD || mat == Material.GOLDEN_PICKAXE || mat == Material.GOLDEN_SHOVEL || mat == Material.TRIDENT);
+	}
+
+	public static void loadBendingPlayer(final BendingPlayer pl) {
+		final Player player = Bukkit.getPlayer(pl.getUUID());
+		final BendingPlayer bPlayer = BendingPlayer.getBendingPlayer(player);
+
+		if (bPlayer == null) {
+			return;
+		}
+
+		if (PKListener.getToggledOut().contains(player.getUniqueId())) {
+			bPlayer.toggleBending();
+			player.sendMessage(ChatColor.YELLOW + "Reminder, you toggled your bending before signing off. Enable it again with /bending toggle.");
+		}
+
+		Preset.loadPresets(player);
+		Element element = null;
+		String prefix = "";
+
+		prefix = ChatColor.WHITE + ChatColor.translateAlternateColorCodes('&', ConfigManager.getConfig(ChatPropertiesConfig.class).NonbenderPrefix) + " ";
+		if (player.hasPermission("bending.avatar") || (bPlayer.hasElement(Element.AIR) && bPlayer.hasElement(Element.EARTH) && bPlayer.hasElement(Element.FIRE) && bPlayer.hasElement(Element.WATER))) {
+			prefix = Element.AVATAR.getPrefix();
+		} else if (bPlayer.getElements().size() > 0) {
+			element = bPlayer.getElements().get(0);
+			prefix = element.getPrefix();
+		}
+
+		if (ConfigManager.getConfig(ChatPropertiesConfig.class).Enabled) {
+			player.setDisplayName(player.getName());
+			player.setDisplayName(prefix + ChatColor.RESET + player.getDisplayName());
+		}
+
+		// Handle the AirSpout/WaterSpout login glitches.
+		if (player.getGameMode() != GameMode.CREATIVE) {
+			final String[] bound = bPlayer.getAbilities();
+			for (final String str : bound) {
+				if (str.equalsIgnoreCase("AirSpout") || str.equalsIgnoreCase("WaterSpout") || str.equalsIgnoreCase("SandSpout")) {
+					final Player fplayer = player;
+					new BukkitRunnable() {
+						@Override
+						public void run() {
+							fplayer.setFlying(false);
+							fplayer.setAllowFlight(false);
+						}
+					}.runTaskLater(ProjectKorra.plugin, 2);
+					break;
+				}
+			}
+		}
+		Bukkit.getServer().getPluginManager().callEvent(new BendingPlayerCreationEvent(bPlayer));
+	}
+
+	public static void reloadPlugin(final CommandSender sender) {
+		ProjectKorra.log.info("Reloading ProjectKorra and configuration");
+		final BendingReloadEvent event = new BendingReloadEvent(sender);
+		Bukkit.getServer().getPluginManager().callEvent(event);
+		if (event.isCancelled()) {
+			sender.sendMessage(ChatColor.RED + "Reload event cancelled");
+			return;
+		}
+		if (DBConnection.isOpen()) {
+			DBConnection.sql.close();
+		}
+		GeneralMethods.stopBending();
+		ConfigManager.clearCache();
+		Preset.loadExternalPresets();
+		new MultiAbilityManager();
+		new ComboManager();
+		// Stop the previous collision detection task before creating new manager.
+		ProjectKorra.collisionManager.stopCollisionDetection();
+		ProjectKorra.collisionManager = new CollisionManager();
+		ProjectKorra.collisionInitializer = new CollisionInitializer(ProjectKorra.collisionManager);
+		CoreAbility.registerAbilities();
+		reloadAddonPlugins();
+		ProjectKorra.collisionInitializer.initializeDefaultCollisions(); // must be called after abilities have been registered.
+		ProjectKorra.collisionManager.startCollisionDetection();
+
+		DBConnection.init();
+
+		if (!DBConnection.isOpen()) {
+			ProjectKorra.log.severe("Unable to enable ProjectKorra due to the database not being open");
+			stopPlugin();
+		}
+		for (final Player player : Bukkit.getOnlinePlayers()) {
+			Preset.unloadPreset(player);
+			GeneralMethods.createBendingPlayer(player.getUniqueId(), player.getName());
+			PassiveManager.registerPassives(player);
+		}
+		plugin.updater.checkUpdate();
+		ProjectKorra.log.info("Reload complete");
+	}
+
+	public static void reloadAddonPlugins() {
+		for (int i = CoreAbility.getAddonPlugins().size() - 1; i > -1; i--) {
+			final String entry = CoreAbility.getAddonPlugins().get(i);
+			final String[] split = entry.split("::");
+			if (Bukkit.getServer().getPluginManager().isPluginEnabled(split[0])) {
+				CoreAbility.registerPluginAbilities((JavaPlugin) Bukkit.getServer().getPluginManager().getPlugin(split[0]), split[1]);
+			} else {
+				CoreAbility.getAddonPlugins().remove(i);
+			}
+		}
+	}
+
+	public static void removeBlock(final Block block) {
+		if (isAdjacentToThreeOrMoreSources(block, false)) {
+			block.setType(Material.WATER);
+			if (block.getBlockData() instanceof Levelled) {
+				((Levelled) block.getBlockData()).setLevel(1);
+			}
+		} else {
+			block.setType(Material.AIR);
+		}
+	}
+
+	public static void removeUnusableAbilities(final String player) {
+		final BendingPlayer bPlayer = BendingPlayer.getBendingPlayer(player);
+		if (bPlayer == null) {
+			return;
+		}
+
+		// Remove all active instances of abilities that will become unusable.
+		// We need to do this prior to filtering binds in case the player has a MultiAbility running.
+		for (final CoreAbility coreAbility : CoreAbility.getAbilities()) {
+			final CoreAbility playerAbility = CoreAbility.getAbility(bPlayer.getPlayer(), coreAbility.getClass());
+			if (playerAbility != null) {
+				if (playerAbility instanceof PassiveAbility && PassiveManager.hasPassive(bPlayer.getPlayer(), playerAbility)) {
+					// The player will be able to keep using the given PassiveAbility.
+					continue;
+				} else if (bPlayer.canBend(playerAbility)) {
+					// The player will still be able to use this given Ability, do not end it.
+					continue;
+				}
+
+				playerAbility.remove();
+			}
+		}
+
+		// Remove all bound abilities that will become unusable.
+		String[] currentAbilities = bPlayer.getAbilities();
+		String[] finalAbilities = new String[9];
+		for (int i = 0; i < 9; i++) {
+			if (bPlayer.canBind(CoreAbility.getAbility(currentAbilities[i]))) {
+				// The player will still be able to use this given Ability, do not remove it from their binds.
+				finalAbilities[i] = currentAbilities[i];
+			}
+		}
+
+		bPlayer.setAbilities(finalAbilities);
+	}
+
+	public static Vector rotateVectorAroundVector(final Vector axis, final Vector rotator, final double degrees) {
+		final double angle = Math.toRadians(degrees);
+		Vector rotation = axis.clone();
+		final Vector rotate = rotator.clone();
+		rotation = rotation.normalize();
+
+		final Vector thirdaxis = rotation.crossProduct(rotate).normalize().multiply(rotate.length());
+
+		return rotate.multiply(Math.cos(angle)).add(thirdaxis.multiply(Math.sin(angle)));
+	}
+
+	/**
+	 * Rotates a vector around the Y plane.
+	 */
+	public static Vector rotateXZ(final Vector vec, final double theta) {
+		final Vector vec2 = vec.clone();
+		final double x = vec2.getX();
+		final double z = vec2.getZ();
+		vec2.setX(x * Math.cos(Math.toRadians(theta)) - z * Math.sin(Math.toRadians(theta)));
+		vec2.setZ(x * Math.sin(Math.toRadians(theta)) + z * Math.cos(Math.toRadians(theta)));
+		return vec2;
+	}
+
+	public static void runDebug() {
+		final File debugFile = new File(plugin.getDataFolder(), "debug.txt");
+		if (debugFile.exists()) {
+			debugFile.delete(); // We're starting brand new.
+		}
+		writeToDebug("ProjectKorra Debug: Paste this on http://pastie.org and put it in your bug report thread.");
+		writeToDebug("====================");
+		writeToDebug("");
+		writeToDebug("");
+		writeToDebug("Date Created: " + getCurrentDate());
+		writeToDebug("Java Version: " + Runtime.class.getPackage().getImplementationVersion());
+		writeToDebug("Bukkit Version: " + Bukkit.getServer().getVersion());
+		writeToDebug("");
+		writeToDebug("ProjectKorra (Core) Information");
+		writeToDebug("====================");
+		writeToDebug("Version: " + plugin.getDescription().getVersion());
+		writeToDebug("Author: " + plugin.getDescription().getAuthors());
+		final List<String> officialSidePlugins = new ArrayList<String>();
+		if (hasRPG()) {
+			officialSidePlugins.add("ProjectKorra RPG v" + getRPG().getDescription().getVersion());
+		}
+		if (hasItems()) {
+			officialSidePlugins.add("ProjectKorra Items v" + getItems().getDescription().getVersion());
+		}
+		if (hasSpirits()) {
+			officialSidePlugins.add("ProjectKorra Spirits v" + getSpirits().getDescription().getVersion());
+		}
+		if (hasProbending()) {
+			officialSidePlugins.add("Probending v" + getProbending().getDescription().getVersion());
+		}
+		if (!officialSidePlugins.isEmpty()) {
+			writeToDebug("");
+			writeToDebug("ProjectKorra (Side Plugin) Information");
+			writeToDebug("====================");
+			for (final String line : officialSidePlugins) {
+				writeToDebug(line);
+			}
+		}
+
+		writeToDebug("");
+		writeToDebug("Supported Plugins");
+		writeToDebug("====================");
+
+		final PluginManager pm = Bukkit.getPluginManager();
+
+		final Plugin wgp = pm.getPlugin("WorldGuard");
+		final Plugin fcp = pm.getPlugin("FactionsFramework");
+		final Plugin twnp = pm.getPlugin("Towny");
+		final Plugin gpp = pm.getPlugin("GriefPrevention");
+		final Plugin lwc = pm.getPlugin("LWC");
+		final Plugin residence = pm.getPlugin("Residence");
+		final Plugin kingdoms = pm.getPlugin("Kingdoms");
+		final Plugin redprotect = pm.getPlugin("RedProtect");
+
+		if (wgp != null && ConfigManager.getConfig(GeneralPropertiesConfig.class).RegionProtection.RespectWorldGuard) {
+			writeToDebug("WorldGuard v" + wgp.getDescription().getVersion());
+		}
+		if (fcp != null && ConfigManager.getConfig(GeneralPropertiesConfig.class).RegionProtection.RespectFactions) {
+			writeToDebug("FactionsFramework v" + fcp.getDescription().getVersion());
+		}
+		if (twnp != null && ConfigManager.getConfig(GeneralPropertiesConfig.class).RegionProtection.RespectTowny) {
+			writeToDebug("Towny v" + twnp.getDescription().getVersion());
+		}
+		if (gpp != null && ConfigManager.getConfig(GeneralPropertiesConfig.class).RegionProtection.RespectGriefPrevention) {
+			writeToDebug("GriefPrevention v" + gpp.getDescription().getVersion());
+		}
+		if (lwc != null && ConfigManager.getConfig(GeneralPropertiesConfig.class).RegionProtection.RespectLWC) {
+			writeToDebug("LWC v" + lwc.getDescription().getVersion());
+		}
+		if (residence != null && ConfigManager.getConfig(GeneralPropertiesConfig.class).RegionProtection.RespectResidence) {
+			writeToDebug("Residence v" + residence.getDescription().getVersion());
+		}
+		if (kingdoms != null && ConfigManager.getConfig(GeneralPropertiesConfig.class).RegionProtection.RespectKingdoms) {
+			writeToDebug("Kingdoms v" + kingdoms.getDescription().getVersion());
+		}
+		if (redprotect != null && ConfigManager.getConfig(GeneralPropertiesConfig.class).RegionProtection.RespectRedProtect) {
+			writeToDebug("RedProtect v" + redprotect.getDescription().getVersion());
+		}
+
+		writeToDebug("");
+		writeToDebug("Plugins Hooking Into ProjectKorra (Core)");
+		writeToDebug("====================");
+
+		final String[] pkPlugins = new String[] { "projectkorrarpg", "projectkorraitems", "projectkorraspirits", "probending" };
+		for (final Plugin plugin : Bukkit.getPluginManager().getPlugins()) {
+			if (plugin.getDescription().getDepend() != null && plugin.getDescription().getDepend().contains("ProjectKorra") && !Arrays.asList(pkPlugins).contains(plugin.getName().toLowerCase())) {
+				writeToDebug(plugin.getDescription().getName() + " v" + plugin.getDescription().getVersion());
+			}
+		}
+
+		writeToDebug("");
+		writeToDebug("Ability Information");
+		writeToDebug("====================");
+		final ArrayList<String> stockAbils = new ArrayList<String>();
+		final ArrayList<String> unofficialAbils = new ArrayList<String>();
+		for (final CoreAbility ability : CoreAbility.getAbilities()) {
+			if (ability.getClass().getPackage().getName().startsWith("com.projectkorra")) {
+				stockAbils.add(ability.getName());
+			} else {
+				unofficialAbils.add(ability.getName());
+			}
+		}
+		if (!stockAbils.isEmpty()) {
+			Collections.sort(stockAbils);
+			for (final String ability : stockAbils) {
+				writeToDebug(ability + " - STOCK");
+			}
+		}
+		if (!unofficialAbils.isEmpty()) {
+			Collections.sort(unofficialAbils);
+			for (final String ability : unofficialAbils) {
+				writeToDebug(ability + " - UNOFFICAL");
+			}
+		}
+
+		writeToDebug("");
+		writeToDebug("Collection Sizes");
+		writeToDebug("====================");
+		final ClassLoader loader = ProjectKorra.class.getClassLoader();
+		try {
+			for (final ClassPath.ClassInfo info : ClassPath.from(loader).getTopLevelClasses()) {
+				if (info.getName().startsWith("com.projectkorra.")) {
+					final Class<?> clazz = info.load();
+					for (final Field field : clazz.getDeclaredFields()) {
+						final String simpleName = clazz.getSimpleName();
+						field.setAccessible(true);
+						try {
+							final Object obj = field.get(null);
+							if (obj instanceof Collection) {
+								writeToDebug(simpleName + ": " + field.getName() + " size=" + ((Collection<?>) obj).size());
+							} else if (obj instanceof Map) {
+								writeToDebug(simpleName + ": " + field.getName() + " size=" + ((Map<?, ?>) obj).size());
+							}
+						} catch (final Exception e) {
+
+						}
+					}
+				}
+			}
+		} catch (final IOException e) {
+			e.printStackTrace();
+		}
+
+		writeToDebug("");
+		writeToDebug("CoreAbility Debugger");
+		writeToDebug("====================");
+		for (final String line : CoreAbility.getDebugString().split("\\n")) {
+			writeToDebug(line);
+		}
+
+	}
+
+	public static void saveAbility(final BendingPlayer bPlayer, final int slot, final String ability) {
+		if (bPlayer == null) {
+			return;
+		}
+		final String uuid = bPlayer.getUUIDString();
+
+		final PlayerBindChangeEvent event = new PlayerBindChangeEvent(Bukkit.getPlayer(UUID.fromString(uuid)), ability, slot, false);
+		Bukkit.getServer().getPluginManager().callEvent(event);
+		if (event.isCancelled()) {
+			return;
+		}
+		// Temp code to block modifications of binds, Should be replaced when bind event is added.
+		if (MultiAbilityManager.playerAbilities.containsKey(Bukkit.getPlayer(bPlayer.getUUID()))) {
+			return;
+		}
+		final String[] abilities = bPlayer.getAbilities();
+
+		DBConnection.sql.modifyQuery("UPDATE pk_players SET slot" + (slot + 1) + " = '" + (abilities[slot] == null ? null : abilities[slot - 1]) + "' WHERE uuid = '" + uuid + "'");
+	}
+
+	public static void saveElements(final BendingPlayer bPlayer, List<Element> e) {
+		if (bPlayer == null) {
+			return;
+		}
+		final String uuid = bPlayer.getUUIDString();
+
+		StringBuilder queryBuilder = new StringBuilder();
+		e.forEach(element -> {
+			queryBuilder.append("INSERT INTO pk_player_elements (uuid, element, sub_element) VALUES ('" + uuid + "', '" + element.getName().toLowerCase() + "', " + String.valueOf(e instanceof SubElement) + ");");
+		});
+		final String query = queryBuilder.toString();
+		
+		DBConnection.sql.modifyQuery(query);
+	}
+	
+	public static void saveElement(final BendingPlayer bPlayer, Element e) {
+		if (bPlayer == null) {
+			return;
+		}
+		
+		final String uuid = bPlayer.getUUIDString();
+		final String element = e.getName().toLowerCase();
+		final boolean subElement = e instanceof SubElement;
+		
+		DBConnection.sql.modifyQuery("INSERT INTO pk_player_elements (uuid, element, sub_element) VALUES ('" + uuid + "', '" + element + "', " + String.valueOf(subElement) + ");");
+	}
+	
+	public static void deleteElements(final BendingPlayer bPlayer, List<Element> e) {
+		if (bPlayer == null) {
+			return;
+		}
+		final String uuid = bPlayer.getUUIDString();
+
+		StringBuilder queryBuilder = new StringBuilder();
+		e.forEach(element -> {
+			queryBuilder.append("DELETE FROM pk_player_elements WHERE uuid='" + uuid + "' AND element='" + element.getName().toLowerCase() + "';");
+		});
+		final String query = queryBuilder.toString();
+		
+		DBConnection.sql.modifyQuery(query);
+	}
+	
+	public static void deleteElement(final BendingPlayer bPlayer, Element e) {
+		if (bPlayer == null) {
+			return;
+		}
+		
+		final String uuid = bPlayer.getUUIDString();
+		final String element = e.getName().toLowerCase();
+		
+		DBConnection.sql.modifyQuery("DELETE FROM pk_player_elements WHERE uuid='" + uuid + "' AND element='" + element + "';");
+	}
+
+	public static void savePermaRemoved(final BendingPlayer bPlayer) {
+		if (bPlayer == null) {
+			return;
+		}
+		final String uuid = bPlayer.getUUIDString();
+		final boolean permaRemoved = bPlayer.isPermaRemoved();
+		DBConnection.sql.modifyQuery("UPDATE pk_players SET permaremoved = " + String.valueOf(permaRemoved) + " WHERE uuid = '" + uuid + "'");
+	}
+
+	public static void setVelocity(final Entity entity, final Vector velocity) {
+		if (entity instanceof TNTPrimed) {
+			if (ConfigManager.getConfig(GeneralPropertiesConfig.class).BendingAffectFallingSand_TNT) {
+				velocity.multiply(ConfigManager.getConfig(GeneralPropertiesConfig.class).BendingAffectFallingSand_TNT_StrengthMultiplier);
+			}
+		} else if (entity instanceof FallingBlock) {
+			if (ConfigManager.getConfig(GeneralPropertiesConfig.class).BendingAffectFallingSand_Normal) {
+				velocity.multiply(ConfigManager.getConfig(GeneralPropertiesConfig.class).BendingAffectFallingSand_Normal_StrengthMultiplier);
+			}
+		}
+
+		// Attempt to stop velocity from going over the packet cap.
+		if (velocity.getX() > 4) {
+			velocity.setX(4);
+		} else if (velocity.getX() < -4) {
+			velocity.setX(-4);
+		}
+
+		if (velocity.getY() > 4) {
+			velocity.setY(4);
+		} else if (velocity.getY() < -4) {
+			velocity.setY(-4);
+		}
+
+		if (velocity.getZ() > 4) {
+			velocity.setZ(4);
+		} else if (velocity.getZ() < -4) {
+			velocity.setZ(-4);
+		}
+
+		entity.setVelocity(velocity);
+	}
+
+	public static FallingBlock spawnFallingBlock(final Location loc, final Material type) {
+		return spawnFallingBlock(loc, type, type.createBlockData());
+	}
+
+	public static FallingBlock spawnFallingBlock(final Location loc, final Material type, final BlockData data) {
+		return loc.getWorld().spawnFallingBlock(loc, data);
+	}
+
+	public static boolean playerHeadIsInBlock(final Player player, final Block block) {
+		return playerHeadIsInBlock(player, block, false);
+	}
+
+	public static boolean playerHeadIsInBlock(final Player player, final Block block, final boolean exact) {
+		double checkDistance;
+		if (exact) {
+			checkDistance = 0.5;
+		} else {
+			checkDistance = 0.75;
+		}
+		return (player.getEyeLocation().getBlockY() == block.getLocation().getBlockY() && (Math.abs(player.getEyeLocation().getX() - block.getLocation().add(0.5, 0.0, 0.5).getX()) < checkDistance) && (Math.abs(player.getEyeLocation().getZ() - block.getLocation().add(0.5, 0.0, 0.5).getZ()) < checkDistance));
+	}
+
+	public static boolean playerFeetIsInBlock(final Player player, final Block block) {
+		return playerFeetIsInBlock(player, block, false);
+	}
+
+	public static boolean playerFeetIsInBlock(final Player player, final Block block, final boolean exact) {
+		double checkDistance;
+		if (exact) {
+			checkDistance = 0.5;
+		} else {
+			checkDistance = 0.75;
+		}
+		return (player.getLocation().getBlockY() == block.getLocation().getBlockY() && (Math.abs(player.getLocation().getX() - block.getLocation().add(0.5, 0.0, 0.5).getX()) < checkDistance) && (Math.abs(player.getLocation().getZ() - block.getLocation().add(0.5, 0.0, 0.5).getZ()) < checkDistance));
+	}
+
+	public static void sendBrandingMessage(final CommandSender sender, final String message) {
+		final String prefix = ChatColor.GOLD + "ProjectKorra ";
+		if (!(sender instanceof Player)) {
+			sender.sendMessage(prefix + message);
+		} else {
+			final TextComponent prefixComponent = new TextComponent(prefix);
+			prefixComponent.setClickEvent(new ClickEvent(ClickEvent.Action.OPEN_URL, "http://projectkorra.com/"));
+			prefixComponent.setHoverEvent(new HoverEvent(HoverEvent.Action.SHOW_TEXT, new ComponentBuilder(ChatColor.GOLD + "Bending brought to you by ProjectKorra!\n" + ChatColor.GOLD + "Click for more info.").create()));
+
+			/*
+			 * The commented code below does not work due to an issue with
+			 * Spigot. In the mean time, we'll have to use this incredibly
+			 * 'hacky' method to force the color on the new line.
+			 */
+			String lastColor = "";
+			String newMessage = "";
+			for (int i = 0; i < message.split("").length; i++) {
+				final String c = message.split("")[i];
+				if (c.equalsIgnoreCase("§")) {
+					lastColor = "§" + message.split("")[i + 1];
+					newMessage = newMessage + c;
+				} else if (c.equalsIgnoreCase(" ")) { // Add color every word
+					newMessage = newMessage + " " + lastColor;
+				} else {
+					newMessage = newMessage + c;
+				}
+			}
+
+			final TextComponent messageComponent = new TextComponent(newMessage);
+			((Player) sender).spigot().sendMessage(new TextComponent(prefixComponent, messageComponent));
+			/*
+			 * boolean prefixSent = false; for (String msg :
+			 * message.split("\n")) { if (!prefixSent) { TextComponent
+			 * messageComponent = new TextComponent(msg); ((Player)
+			 * sender).spigot().sendMessage(new TextComponent(prefixComponent,
+			 * messageComponent)); prefixSent = true; } else {
+			 * sender.sendMessage(msg); } }
+			 */
+
+		}
+	}
+
+	public static void startCacheCleaner(final double period) {
+		new BukkitRunnable() {
+			@Override
+			public void run() {
+				for (final Map<Block, BlockCacheElement> map : BLOCK_CACHE.values()) {
+					for (final Block key : map.keySet()) {
+						final BlockCacheElement value = map.get(key);
+
+						if (System.currentTimeMillis() - value.getTime() > period) {
+							map.remove(key);
+						}
+					}
+				}
+			}
+		}.runTaskTimer(ProjectKorra.plugin, 0, (long) (period / 20));
+	}
+
+	public static void stopBending() {
+		for (final CoreAbility ability : CoreAbility.getAbilities()) {
+			if (ability instanceof AddonAbility) {
+				((AddonAbility) ability).stop();
+			}
+		}
+
+		CoreAbility.removeAll();
+		EarthAbility.stopBending();
+		WaterAbility.stopBending();
+		FireAbility.stopBending();
+
+		TempBlock.removeAll();
+		TempArmor.revertAll();
+		TempArmorStand.removeAll();
+		MovementHandler.resetAll();
+		MultiAbilityManager.removeAll();
+		if (!INVINCIBLE.isEmpty()) {
+			INVINCIBLE.clear();
+		}
+	}
+
+	public static void stopPlugin() {
+		plugin.getServer().getPluginManager().disablePlugin(plugin);
+	}
+
+	public static void writeToDebug(final String message) {
+		try {
+			final File dataFolder = plugin.getDataFolder();
+			if (!dataFolder.exists()) {
+				dataFolder.mkdir();
+			}
+
+			final File saveTo = new File(plugin.getDataFolder(), "debug.txt");
+			if (!saveTo.exists()) {
+				saveTo.createNewFile();
+			}
+
+			final FileWriter fw = new FileWriter(saveTo, true);
+			final PrintWriter pw = new PrintWriter(fw);
+			pw.println(message);
+			pw.flush();
+			pw.close();
+
+		} catch (final IOException e) {
+			e.printStackTrace();
+		}
+	}
+
+	public static boolean locationEqualsIgnoreDirection(final Location loc1, final Location loc2) {
+		return loc1.getWorld().equals(loc2.getWorld()) && loc1.getX() == loc2.getX() && loc1.getY() == loc2.getY() && loc1.getZ() == loc2.getZ();
+	}
+
+	public static boolean isLightEmitting(final Material material) {
+		switch (material) {
+			case GLOWSTONE:
+			case TORCH:
+			case SEA_LANTERN:
+			case BEACON:
+			case REDSTONE_LAMP:
+			case REDSTONE_TORCH:
+			case MAGMA_BLOCK:
+			case LAVA:
+			case JACK_O_LANTERN:
+			case END_ROD:
+				return true;
+			default:
+				return false;
+		}
+	}
+	
+	public static boolean isVowel(char c) {
+		String vowels = "aeiou";
+		
+		return vowels.indexOf(Character.toLowerCase(c)) != -1;
+	}
+}