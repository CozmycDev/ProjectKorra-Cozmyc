--- conflicted
+++ resolved
@@ -1,674 +1,659 @@
-package com.projectkorra.projectkorra.airbending;
-
-import java.util.ArrayList;
-import java.util.Arrays;
-import java.util.Map;
-import java.util.Random;
-import java.util.concurrent.ConcurrentHashMap;
-
-import org.bukkit.Effect;
-import org.bukkit.Location;
-import org.bukkit.Material;
-import org.bukkit.Sound;
-import org.bukkit.block.Block;
-import org.bukkit.block.BlockFace;
-import org.bukkit.block.data.Levelled;
-import org.bukkit.block.data.type.Door;
-import org.bukkit.block.data.type.Switch;
-import org.bukkit.block.data.type.TrapDoor;
-import org.bukkit.entity.Entity;
-import org.bukkit.entity.LivingEntity;
-import org.bukkit.entity.Player;
-import org.bukkit.scheduler.BukkitRunnable;
-import org.bukkit.util.Vector;
-
-import com.projectkorra.projectkorra.BendingPlayer;
-import com.projectkorra.projectkorra.GeneralMethods;
-import com.projectkorra.projectkorra.ProjectKorra;
-import com.projectkorra.projectkorra.ability.AirAbility;
-import com.projectkorra.projectkorra.ability.util.Collision;
-import com.projectkorra.projectkorra.attribute.Attribute;
-import com.projectkorra.projectkorra.command.Commands;
-import com.projectkorra.projectkorra.configuration.ConfigManager;
-import com.projectkorra.projectkorra.configuration.configs.abilities.air.AirBlastConfig;
-import com.projectkorra.projectkorra.earthbending.lava.LavaFlow;
-import com.projectkorra.projectkorra.object.HorizontalVelocityTracker;
-import com.projectkorra.projectkorra.util.DamageHandler;
-import com.projectkorra.projectkorra.util.TempBlock;
-
-public class AirBlast extends AirAbility<AirBlastConfig> {
-
-	private static final int MAX_TICKS = 10000;
-	private static final Map<Player, Location> ORIGINS = new ConcurrentHashMap<>();
-	public static final Material[] DOORS = { Material.ACACIA_DOOR, Material.BIRCH_DOOR, Material.DARK_OAK_DOOR, Material.JUNGLE_DOOR, Material.OAK_DOOR, Material.SPRUCE_DOOR };
-	public static final Material[] TDOORS = { Material.ACACIA_TRAPDOOR, Material.BIRCH_TRAPDOOR, Material.DARK_OAK_TRAPDOOR, Material.JUNGLE_TRAPDOOR, Material.OAK_TRAPDOOR, Material.SPRUCE_TRAPDOOR };
-	public static final Material[] BUTTONS = { Material.ACACIA_BUTTON, Material.BIRCH_BUTTON, Material.DARK_OAK_BUTTON, Material.JUNGLE_BUTTON, Material.OAK_BUTTON, Material.SPRUCE_BUTTON, Material.STONE_BUTTON };
-
-	private boolean canFlickLevers;
-	private boolean canOpenDoors;
-	private boolean canPressButtons;
-	private boolean canCoolLava;
-	private boolean isFromOtherOrigin;
-	private boolean showParticles;
-	private int ticks;
-	private int particles;
-	@Attribute(Attribute.COOLDOWN)
-	private long cooldown;
-	private double speedFactor;
-	@Attribute(Attribute.RANGE)
-	private double range;
-	@Attribute(Attribute.KNOCKBACK)
-	private double pushFactor;
-	@Attribute(Attribute.KNOCKBACK + "Others")
-	private double pushFactorForOthers;
-	@Attribute(Attribute.DAMAGE)
-	private double damage;
-	@Attribute(Attribute.SPEED)
-	private double speed;
-	@Attribute(Attribute.RADIUS)
-	private double radius;
-	private Location location;
-	private Location origin;
-	private Vector direction;
-	private AirBurst source;
-	private Random random;
-	private ArrayList<Block> affectedLevers;
-	private ArrayList<Entity> affectedEntities;
-
-	public AirBlast(final AirBlastConfig config, final Player player) {
-		super(config, player);
-		if (this.bPlayer.isOnCooldown(this)) {
-			return;
-		} else if (player.getEyeLocation().getBlock().isLiquid()) {
-			return;
-		}
-
-		this.setFields();
-
-		if (ORIGINS.containsKey(player)) {
-			final Entity entity = GeneralMethods.getTargetedEntity(player, this.range);
-			this.isFromOtherOrigin = true;
-			this.origin = ORIGINS.get(player);
-			ORIGINS.remove(player);
-
-			if (entity != null) {
-				this.direction = GeneralMethods.getDirection(this.origin, entity.getLocation()).normalize();
-			} else {
-				this.direction = GeneralMethods.getDirection(this.origin, GeneralMethods.getTargetedLocation(player, this.range)).normalize();
-			}
-		} else {
-			this.origin = player.getEyeLocation();
-			this.direction = player.getEyeLocation().getDirection().normalize();
-		}
-
-		this.location = this.origin.clone();
-		this.bPlayer.addCooldown(this);
-		this.start();
-	}
-
-	public AirBlast(final AirBlastConfig config, final Player player, final Location location, final Vector direction, final double modifiedPushFactor, final AirBurst burst) {
-		super(config, player);
-		if (location.getBlock().isLiquid()) {
-			return;
-		}
-		this.source = burst;
-		this.origin = location.clone();
-		this.direction = direction.clone();
-		this.location = location.clone();
-
-		this.setFields();
-
-		this.affectedLevers = new ArrayList<>();
-		this.affectedEntities = new ArrayList<>();
-
-		// prevent the airburst related airblasts from triggering doors/levers/buttons.
-		this.canOpenDoors = false;
-		this.canPressButtons = false;
-		this.canFlickLevers = false;
-
-		if (this.bPlayer.isAvatarState()) {
-			this.pushFactor = config.AvatarState_PushFactor_Self;
-			this.pushFactorForOthers = config.AvatarState_PushFactor_Others;
-		}
-
-		this.pushFactor *= modifiedPushFactor;
-
-		this.start();
-	}
-
-	private void setFields() {
-<<<<<<< HEAD
-		this.particles = config.AnimationParticleAmount;
-		this.cooldown = config.Cooldown;
-		this.range = config.Range;
-		this.speed = config.Speed;
-		this.radius = config.Radius;
-		this.pushFactor = config.PushFactor_Self;
-		this.pushFactorForOthers = config.AvatarState_PushFactor_Others;
-		this.canFlickLevers = config.CanFlickLevers;
-		this.canOpenDoors = config.CanOpenDoors;
-		this.canPressButtons = config.CanPushButtons;
-		this.canCoolLava = config.CanCoolLava;
-=======
-		this.particles = getConfig().getInt("Abilities.Air.AirBlast.Particles");
-		this.cooldown = getConfig().getLong("Abilities.Air.AirBlast.Cooldown");
-		this.range = getConfig().getDouble("Abilities.Air.AirBlast.Range");
-		this.speed = getConfig().getDouble("Abilities.Air.AirBlast.Speed");
-		this.range = getConfig().getDouble("Abilities.Air.AirBlast.Range");
-		this.radius = getConfig().getDouble("Abilities.Air.AirBlast.Radius");
-		this.pushFactor = getConfig().getDouble("Abilities.Air.AirBlast.Push.Self");
-		this.pushFactorForOthers = getConfig().getDouble("Abilities.Air.AirBlast.Push.Entities");
-		this.canFlickLevers = getConfig().getBoolean("Abilities.Air.AirBlast.CanFlickLevers");
-		this.canOpenDoors = getConfig().getBoolean("Abilities.Air.AirBlast.CanOpenDoors");
-		this.canPressButtons = getConfig().getBoolean("Abilities.Air.AirBlast.CanPressButtons");
-		this.canCoolLava = getConfig().getBoolean("Abilities.Air.AirBlast.CanCoolLava");
->>>>>>> a8a8daa6
-
-		this.isFromOtherOrigin = false;
-		this.showParticles = true;
-		this.random = new Random();
-		this.affectedLevers = new ArrayList<>();
-		this.affectedEntities = new ArrayList<>();
-	}
-
-	private static void playOriginEffect(final Player player) {
-		if (!ORIGINS.containsKey(player)) {
-			return;
-		}
-
-		final Location origin = ORIGINS.get(player);
-		final BendingPlayer bPlayer = BendingPlayer.getBendingPlayer(player);
-		if (bPlayer == null || player.isDead() || !player.isOnline()) {
-			return;
-		} else if (!origin.getWorld().equals(player.getWorld())) {
-			ORIGINS.remove(player);
-			return;
-		} else if (!bPlayer.canBendIgnoreCooldowns(getAbility("AirBlast"))) {
-			ORIGINS.remove(player);
-			return;
-		} else if (origin.distanceSquared(player.getEyeLocation()) > getSelectRange() * getSelectRange()) {
-			ORIGINS.remove(player);
-			return;
-		}
-
-		playAirbendingParticles(origin, getSelectParticles());
-	}
-
-	public static void progressOrigins() {
-		for (final Player player : ORIGINS.keySet()) {
-			playOriginEffect(player);
-		}
-	}
-
-	public static void setOrigin(final Player player) {
-		final Location location = GeneralMethods.getTargetedLocation(player, getSelectRange(), getTransparentMaterials());
-		if (location.getBlock().isLiquid() || GeneralMethods.isSolid(location.getBlock())) {
-			return;
-		} else if (GeneralMethods.isRegionProtectedFromBuild(player, "AirBlast", location)) {
-			return;
-		}
-
-		ORIGINS.put(player, location);
-
-	}
-
-	private void advanceLocation() {
-		if (this.showParticles) {
-			playAirbendingParticles(this.location, this.particles, 0.275F, 0.275F, 0.275F);
-		}
-		if (this.random.nextInt(4) == 0) {
-			playAirbendingSound(this.location);
-		}
-		if (GeneralMethods.checkDiagonalWall(this.location, this.direction)) {
-			this.remove();
-			return;
-		}
-
-		this.location = this.location.add(this.direction.clone().multiply(this.speedFactor));
-	}
-
-	private void affect(final Entity entity) {
-		if (entity instanceof Player) {
-			if (Commands.invincible.contains(((Player) entity).getName())) {
-				return;
-			}
-		}
-			
-		final boolean isUser = entity.getUniqueId() == this.player.getUniqueId();
-		double knockback = this.pushFactorForOthers;
-
-		if (isUser) {
-			if (isFromOtherOrigin) {
-				knockback = this.pushFactor;
-			} else {
-				return;
-			}
-		}
-
-		final double max = this.speed / this.speedFactor;
-
-		final Vector push = this.direction.clone();
-		if (Math.abs(push.getY()) > max && !isUser) {
-			if (push.getY() < 0) {
-				push.setY(-max);
-			} else {
-				push.setY(max);
-			}
-		}
-
-		if (this.location.getWorld().equals(this.origin.getWorld())) {
-			knockback *= 1 - this.location.distance(this.origin) / (2 * this.range);
-		}
-		
-		if (GeneralMethods.isSolid(entity.getLocation().add(0, -0.5, 0).getBlock()) && source == null) {
-			knockback *= 0.85;
-		}
-		
-		push.normalize().multiply(knockback);
-		
-		if (Math.abs(entity.getVelocity().dot(push)) > knockback && entity.getVelocity().angle(push) > Math.PI / 3) {
-			push.normalize().add(entity.getVelocity()).multiply(knockback);
-		}
-		
-		GeneralMethods.setVelocity(entity, push);
-		
-		if (this.source != null) {
-			new HorizontalVelocityTracker(entity, this.player, 200l, this.source);
-		} else {
-			new HorizontalVelocityTracker(entity, this.player, 200l, this);
-		}
-
-		if (this.damage > 0 && entity instanceof LivingEntity && !entity.equals(this.player) && !this.affectedEntities.contains(entity)) {
-			if (this.source != null) {
-				DamageHandler.damageEntity(entity, this.damage, this.source);
-			} else {
-				DamageHandler.damageEntity(entity, this.damage, this);
-			}
-			
-			this.affectedEntities.add(entity);
-		}
-
-		if (entity.getFireTicks() > 0) {
-			entity.getWorld().playEffect(entity.getLocation(), Effect.EXTINGUISH, 0);
-		}
-
-		entity.setFireTicks(0);
-		breakBreathbendingHold(entity);
-	}
-
-	@Override
-	public void progress() {
-		if (this.player.isDead() || !this.player.isOnline()) {
-			this.remove();
-			return;
-		} else if (GeneralMethods.isRegionProtectedFromBuild(this, this.location)) {
-			this.remove();
-			return;
-		}
-
-		this.speedFactor = this.speed * (ProjectKorra.time_step / 1000.0);
-		this.ticks++;
-
-		if (this.ticks > MAX_TICKS) {
-			this.remove();
-			return;
-		}
-
-		final Block block = this.location.getBlock();
-
-		for (final Block testblock : GeneralMethods.getBlocksAroundPoint(this.location, this.radius)) {
-			if (testblock.getType() == Material.FIRE) {
-				testblock.setType(Material.AIR);
-				testblock.getWorld().playEffect(testblock.getLocation(), Effect.EXTINGUISH, 0);
-				continue;
-			} else if (GeneralMethods.isRegionProtectedFromBuild(this, block.getLocation())) {
-				continue;
-			} else if (this.affectedLevers.contains(testblock)) {
-				continue;
-			}
-
-			if (Arrays.asList(DOORS).contains(testblock.getType())) {
-				if (testblock.getBlockData() instanceof Door) {
-					final Door door = (Door) testblock.getBlockData();
-					final BlockFace face = door.getFacing();
-					final Vector toPlayer = GeneralMethods.getDirection(block.getLocation(), this.player.getLocation().getBlock().getLocation());
-					final double[] dims = { toPlayer.getX(), toPlayer.getY(), toPlayer.getZ() };
-
-					for (int i = 0; i < 3; i++) {
-						if (i == 1) {
-							continue;
-						}
-
-						final BlockFace bf = GeneralMethods.getBlockFaceFromValue(i, dims[i]);
-
-						if (bf == face) {
-							if (!door.isOpen()) {
-								return;
-							}
-						} else if (bf.getOppositeFace() == face) {
-							if (door.isOpen()) {
-								return;
-							}
-						}
-					}
-
-					door.setOpen(!door.isOpen());
-					testblock.setBlockData(door);
-					testblock.getWorld().playSound(testblock.getLocation(), Sound.valueOf("BLOCK_WOODEN_DOOR_" + (door.isOpen() ? "OPEN" : "CLOSE")), 0.5f, 0);
-					this.affectedLevers.add(testblock);
-				}
-			} else if (Arrays.asList(TDOORS).contains(testblock.getType())) {
-				if (testblock.getBlockData() instanceof TrapDoor) {
-					final TrapDoor tDoor = (TrapDoor) testblock.getBlockData();
-
-					if (this.origin.getY() < block.getY()) {
-						if (!tDoor.isOpen()) {
-							return;
-						}
-					} else {
-						if (tDoor.isOpen()) {
-							return;
-						}
-					}
-
-					tDoor.setOpen(!tDoor.isOpen());
-					testblock.setBlockData(tDoor);
-					testblock.getWorld().playSound(testblock.getLocation(), Sound.valueOf("BLOCK_WOODEN_TRAPDOOR_" + (tDoor.isOpen() ? "OPEN" : "CLOSE")), 0.5f, 0);
-				}
-			} else if (Arrays.asList(BUTTONS).contains(testblock.getType())) {
-				if (testblock.getBlockData() instanceof Switch) {
-					final Switch button = (Switch) testblock.getBlockData();
-					if (!button.isPowered()) {
-						button.setPowered(true);
-						testblock.setBlockData(button);
-						this.affectedLevers.add(testblock);
-
-						new BukkitRunnable() {
-
-							@Override
-							public void run() {
-								button.setPowered(false);
-								testblock.setBlockData(button);
-								AirBlast.this.affectedLevers.remove(testblock);
-								testblock.getWorld().playSound(testblock.getLocation(), Sound.BLOCK_WOODEN_BUTTON_CLICK_OFF, 0.5f, 0);
-							}
-
-						}.runTaskLater(ProjectKorra.plugin, 15);
-					}
-
-					testblock.getWorld().playSound(testblock.getLocation(), Sound.BLOCK_WOODEN_BUTTON_CLICK_ON, 0.5f, 0);
-				}
-			} else if (testblock.getType() == Material.LEVER) {
-				if (testblock.getBlockData() instanceof Switch) {
-					final Switch lever = (Switch) testblock.getBlockData();
-					lever.setPowered(!lever.isPowered());
-					testblock.setBlockData(lever);
-					this.affectedLevers.add(testblock);
-					testblock.getWorld().playSound(testblock.getLocation(), Sound.BLOCK_LEVER_CLICK, 0.5f, 0);
-				}
-			}
-		}
-
-		if ((GeneralMethods.isSolid(block) || block.isLiquid()) && !this.affectedLevers.contains(block) && this.canCoolLava) {
-			if (block.getType() == Material.LAVA) {
-				if (LavaFlow.isLavaFlowBlock(block)) {
-					LavaFlow.removeBlock(block); // TODO: Make more generic for future lava generating moves.
-				} else if (block.getBlockData() instanceof Levelled && ((Levelled) block.getBlockData()).getLevel() == 0) {
-					new TempBlock(block, Material.OBSIDIAN);
-				} else {
-					new TempBlock(block, Material.COBBLESTONE);
-				}
-			}
-			this.remove();
-			return;
-		}
-
-		/*
-		 * If a player presses shift and AirBlasts straight down then the
-		 * AirBlast's location gets messed up and reading the distance returns
-		 * Double.NaN. If we don't remove this instance then the AirBlast will
-		 * never be removed.
-		 */
-		double dist = 0;
-		if (this.location.getWorld().equals(this.origin.getWorld())) {
-			dist = this.location.distance(this.origin);
-		}
-		if (Double.isNaN(dist) || dist > this.range) {
-			this.remove();
-			return;
-		}
-
-		for (final Entity entity : GeneralMethods.getEntitiesAroundPoint(this.location, this.radius)) {
-			if (GeneralMethods.isRegionProtectedFromBuild(this, entity.getLocation()) || ((entity instanceof Player) && Commands.invincible.contains(((Player) entity).getName()))) {
-				continue;
-			}
-			this.affect(entity);
-		}
-
-		this.advanceLocation();
-		return;
-	}
-
-	/**
-	 * This method was used for the old collision detection system. Please see
-	 * {@link Collision} for the new system.
-	 */
-	@Deprecated
-	public static boolean removeAirBlastsAroundPoint(final Location location, final double radius) {
-		boolean removed = false;
-		for (final AirBlast airBlast : getAbilities(AirBlast.class)) {
-			final Location airBlastlocation = airBlast.location;
-			if (location.getWorld() == airBlastlocation.getWorld()) {
-				if (location.distanceSquared(airBlastlocation) <= radius * radius) {
-					airBlast.remove();
-				}
-				removed = true;
-			}
-		}
-		return removed;
-	}
-
-	@Override
-	public String getName() {
-		return "AirBlast";
-	}
-
-	@Override
-	public Location getLocation() {
-		return this.location;
-	}
-
-	@Override
-	public long getCooldown() {
-		return this.cooldown;
-	}
-
-	@Override
-	public boolean isSneakAbility() {
-		return true;
-	}
-
-	@Override
-	public boolean isHarmlessAbility() {
-		return false;
-	}
-
-	@Override
-	public double getCollisionRadius() {
-		return this.getRadius();
-	}
-
-	public Location getOrigin() {
-		return this.origin;
-	}
-
-	public void setOrigin(final Location origin) {
-		this.origin = origin;
-	}
-
-	public Vector getDirection() {
-		return this.direction;
-	}
-
-	public void setDirection(final Vector direction) {
-		this.direction = direction;
-	}
-
-	public int getTicks() {
-		return this.ticks;
-	}
-
-	public void setTicks(final int ticks) {
-		this.ticks = ticks;
-	}
-
-	public double getSpeedFactor() {
-		return this.speedFactor;
-	}
-
-	public void setSpeedFactor(final double speedFactor) {
-		this.speedFactor = speedFactor;
-	}
-
-	public double getRange() {
-		return this.range;
-	}
-
-	public void setRange(final double range) {
-		this.range = range;
-	}
-
-	public double getPushFactor() {
-		return this.pushFactor;
-	}
-
-	public void setPushFactor(final double pushFactor) {
-		this.pushFactor = pushFactor;
-	}
-
-	public double getPushFactorForOthers() {
-		return this.pushFactorForOthers;
-	}
-
-	public void setPushFactorForOthers(final double pushFactorForOthers) {
-		this.pushFactorForOthers = pushFactorForOthers;
-	}
-
-	public double getDamage() {
-		return this.damage;
-	}
-
-	public void setDamage(final double damage) {
-		this.damage = damage;
-	}
-
-	public double getSpeed() {
-		return this.speed;
-	}
-
-	public void setSpeed(final double speed) {
-		this.speed = speed;
-	}
-
-	public double getRadius() {
-		return this.radius;
-	}
-
-	public void setRadius(final double radius) {
-		this.radius = radius;
-	}
-
-	public boolean isCanFlickLevers() {
-		return this.canFlickLevers;
-	}
-
-	public void setCanFlickLevers(final boolean canFlickLevers) {
-		this.canFlickLevers = canFlickLevers;
-	}
-
-	public boolean isCanOpenDoors() {
-		return this.canOpenDoors;
-	}
-
-	public void setCanOpenDoors(final boolean canOpenDoors) {
-		this.canOpenDoors = canOpenDoors;
-	}
-
-	public boolean isCanPressButtons() {
-		return this.canPressButtons;
-	}
-
-	public void setCanPressButtons(final boolean canPressButtons) {
-		this.canPressButtons = canPressButtons;
-	}
-
-	public boolean isCanCoolLava() {
-		return this.canCoolLava;
-	}
-
-	public void setCanCoolLava(final boolean canCoolLava) {
-		this.canCoolLava = canCoolLava;
-	}
-
-	public boolean isFromOtherOrigin() {
-		return this.isFromOtherOrigin;
-	}
-
-	public void setFromOtherOrigin(final boolean isFromOtherOrigin) {
-		this.isFromOtherOrigin = isFromOtherOrigin;
-	}
-
-	public boolean isShowParticles() {
-		return this.showParticles;
-	}
-
-	public void setShowParticles(final boolean showParticles) {
-		this.showParticles = showParticles;
-	}
-
-	public AirBurst getSource() {
-		return this.source;
-	}
-
-	public void setSource(final AirBurst source) {
-		this.source = source;
-	}
-
-	public ArrayList<Block> getAffectedLevers() {
-		return this.affectedLevers;
-	}
-
-	public ArrayList<Entity> getAffectedEntities() {
-		return this.affectedEntities;
-	}
-
-	public void setLocation(final Location location) {
-		this.location = location;
-	}
-
-	public void setCooldown(final long cooldown) {
-		this.cooldown = cooldown;
-	}
-
-	public int getParticles() {
-		return this.particles;
-	}
-
-	public void setParticles(final int particles) {
-		this.particles = particles;
-	}
-
-	public static int getSelectParticles() {
-		return ConfigManager.getConfig(AirBlastConfig.class).SelectionParticleAmount;
-	}
-
-	public static double getSelectRange() {
-		return ConfigManager.getConfig(AirBlastConfig.class).SelectionRange;
-	}
-	
-	@Override
-	public Class<AirBlastConfig> getConfigType() {
-		return AirBlastConfig.class;
-	}
-
-}
+package com.projectkorra.projectkorra.airbending;
+
+import java.util.ArrayList;
+import java.util.Arrays;
+import java.util.Map;
+import java.util.Random;
+import java.util.concurrent.ConcurrentHashMap;
+
+import org.bukkit.Effect;
+import org.bukkit.Location;
+import org.bukkit.Material;
+import org.bukkit.Sound;
+import org.bukkit.block.Block;
+import org.bukkit.block.BlockFace;
+import org.bukkit.block.data.Levelled;
+import org.bukkit.block.data.type.Door;
+import org.bukkit.block.data.type.Switch;
+import org.bukkit.block.data.type.TrapDoor;
+import org.bukkit.entity.Entity;
+import org.bukkit.entity.LivingEntity;
+import org.bukkit.entity.Player;
+import org.bukkit.scheduler.BukkitRunnable;
+import org.bukkit.util.Vector;
+
+import com.projectkorra.projectkorra.BendingPlayer;
+import com.projectkorra.projectkorra.GeneralMethods;
+import com.projectkorra.projectkorra.ProjectKorra;
+import com.projectkorra.projectkorra.ability.AirAbility;
+import com.projectkorra.projectkorra.ability.util.Collision;
+import com.projectkorra.projectkorra.attribute.Attribute;
+import com.projectkorra.projectkorra.command.Commands;
+import com.projectkorra.projectkorra.configuration.ConfigManager;
+import com.projectkorra.projectkorra.configuration.configs.abilities.air.AirBlastConfig;
+import com.projectkorra.projectkorra.earthbending.lava.LavaFlow;
+import com.projectkorra.projectkorra.object.HorizontalVelocityTracker;
+import com.projectkorra.projectkorra.util.DamageHandler;
+import com.projectkorra.projectkorra.util.TempBlock;
+
+public class AirBlast extends AirAbility<AirBlastConfig> {
+
+	private static final int MAX_TICKS = 10000;
+	private static final Map<Player, Location> ORIGINS = new ConcurrentHashMap<>();
+	public static final Material[] DOORS = { Material.ACACIA_DOOR, Material.BIRCH_DOOR, Material.DARK_OAK_DOOR, Material.JUNGLE_DOOR, Material.OAK_DOOR, Material.SPRUCE_DOOR };
+	public static final Material[] TDOORS = { Material.ACACIA_TRAPDOOR, Material.BIRCH_TRAPDOOR, Material.DARK_OAK_TRAPDOOR, Material.JUNGLE_TRAPDOOR, Material.OAK_TRAPDOOR, Material.SPRUCE_TRAPDOOR };
+	public static final Material[] BUTTONS = { Material.ACACIA_BUTTON, Material.BIRCH_BUTTON, Material.DARK_OAK_BUTTON, Material.JUNGLE_BUTTON, Material.OAK_BUTTON, Material.SPRUCE_BUTTON, Material.STONE_BUTTON };
+
+	private boolean canFlickLevers;
+	private boolean canOpenDoors;
+	private boolean canPressButtons;
+	private boolean canCoolLava;
+	private boolean isFromOtherOrigin;
+	private boolean showParticles;
+	private int ticks;
+	private int particles;
+	@Attribute(Attribute.COOLDOWN)
+	private long cooldown;
+	private double speedFactor;
+	@Attribute(Attribute.RANGE)
+	private double range;
+	@Attribute(Attribute.KNOCKBACK)
+	private double pushFactor;
+	@Attribute(Attribute.KNOCKBACK + "Others")
+	private double pushFactorForOthers;
+	@Attribute(Attribute.DAMAGE)
+	private double damage;
+	@Attribute(Attribute.SPEED)
+	private double speed;
+	@Attribute(Attribute.RADIUS)
+	private double radius;
+	private Location location;
+	private Location origin;
+	private Vector direction;
+	private AirBurst source;
+	private Random random;
+	private ArrayList<Block> affectedLevers;
+	private ArrayList<Entity> affectedEntities;
+
+	public AirBlast(final AirBlastConfig config, final Player player) {
+		super(config, player);
+		if (this.bPlayer.isOnCooldown(this)) {
+			return;
+		} else if (player.getEyeLocation().getBlock().isLiquid()) {
+			return;
+		}
+
+		this.setFields();
+
+		if (ORIGINS.containsKey(player)) {
+			final Entity entity = GeneralMethods.getTargetedEntity(player, this.range);
+			this.isFromOtherOrigin = true;
+			this.origin = ORIGINS.get(player);
+			ORIGINS.remove(player);
+
+			if (entity != null) {
+				this.direction = GeneralMethods.getDirection(this.origin, entity.getLocation()).normalize();
+			} else {
+				this.direction = GeneralMethods.getDirection(this.origin, GeneralMethods.getTargetedLocation(player, this.range)).normalize();
+			}
+		} else {
+			this.origin = player.getEyeLocation();
+			this.direction = player.getEyeLocation().getDirection().normalize();
+		}
+
+		this.location = this.origin.clone();
+		this.bPlayer.addCooldown(this);
+		this.start();
+	}
+
+	public AirBlast(final AirBlastConfig config, final Player player, final Location location, final Vector direction, final double modifiedPushFactor, final AirBurst burst) {
+		super(config, player);
+		if (location.getBlock().isLiquid()) {
+			return;
+		}
+		this.source = burst;
+		this.origin = location.clone();
+		this.direction = direction.clone();
+		this.location = location.clone();
+
+		this.setFields();
+
+		this.affectedLevers = new ArrayList<>();
+		this.affectedEntities = new ArrayList<>();
+
+		// prevent the airburst related airblasts from triggering doors/levers/buttons.
+		this.canOpenDoors = false;
+		this.canPressButtons = false;
+		this.canFlickLevers = false;
+
+		if (this.bPlayer.isAvatarState()) {
+			this.pushFactor = config.AvatarState_PushFactor_Self;
+			this.pushFactorForOthers = config.AvatarState_PushFactor_Others;
+		}
+
+		this.pushFactor *= modifiedPushFactor;
+
+		this.start();
+	}
+
+	private void setFields() {
+		this.particles = config.AnimationParticleAmount;
+		this.cooldown = config.Cooldown;
+		this.range = config.Range;
+		this.speed = config.Speed;
+		this.radius = config.Radius;
+		this.pushFactor = config.PushFactor_Self;
+		this.pushFactorForOthers = config.AvatarState_PushFactor_Others;
+		this.canFlickLevers = config.CanFlickLevers;
+		this.canOpenDoors = config.CanOpenDoors;
+		this.canPressButtons = config.CanPushButtons;
+		this.canCoolLava = config.CanCoolLava;
+
+		this.isFromOtherOrigin = false;
+		this.showParticles = true;
+		this.random = new Random();
+		this.affectedLevers = new ArrayList<>();
+		this.affectedEntities = new ArrayList<>();
+	}
+
+	private static void playOriginEffect(final Player player) {
+		if (!ORIGINS.containsKey(player)) {
+			return;
+		}
+
+		final Location origin = ORIGINS.get(player);
+		final BendingPlayer bPlayer = BendingPlayer.getBendingPlayer(player);
+		if (bPlayer == null || player.isDead() || !player.isOnline()) {
+			return;
+		} else if (!origin.getWorld().equals(player.getWorld())) {
+			ORIGINS.remove(player);
+			return;
+		} else if (!bPlayer.canBendIgnoreCooldowns(getAbility("AirBlast"))) {
+			ORIGINS.remove(player);
+			return;
+		} else if (origin.distanceSquared(player.getEyeLocation()) > getSelectRange() * getSelectRange()) {
+			ORIGINS.remove(player);
+			return;
+		}
+
+		playAirbendingParticles(origin, getSelectParticles());
+	}
+
+	public static void progressOrigins() {
+		for (final Player player : ORIGINS.keySet()) {
+			playOriginEffect(player);
+		}
+	}
+
+	public static void setOrigin(final Player player) {
+		final Location location = GeneralMethods.getTargetedLocation(player, getSelectRange(), getTransparentMaterials());
+		if (location.getBlock().isLiquid() || GeneralMethods.isSolid(location.getBlock())) {
+			return;
+		} else if (GeneralMethods.isRegionProtectedFromBuild(player, "AirBlast", location)) {
+			return;
+		}
+
+		ORIGINS.put(player, location);
+
+	}
+
+	private void advanceLocation() {
+		if (this.showParticles) {
+			playAirbendingParticles(this.location, this.particles, 0.275F, 0.275F, 0.275F);
+		}
+		if (this.random.nextInt(4) == 0) {
+			playAirbendingSound(this.location);
+		}
+		if (GeneralMethods.checkDiagonalWall(this.location, this.direction)) {
+			this.remove();
+			return;
+		}
+
+		this.location = this.location.add(this.direction.clone().multiply(this.speedFactor));
+	}
+
+	private void affect(final Entity entity) {
+		if (entity instanceof Player) {
+			if (Commands.invincible.contains(((Player) entity).getName())) {
+				return;
+			}
+		}
+			
+		final boolean isUser = entity.getUniqueId() == this.player.getUniqueId();
+		double knockback = this.pushFactorForOthers;
+
+		if (isUser) {
+			if (isFromOtherOrigin) {
+				knockback = this.pushFactor;
+			} else {
+				return;
+			}
+		}
+
+		final double max = this.speed / this.speedFactor;
+
+		final Vector push = this.direction.clone();
+		if (Math.abs(push.getY()) > max && !isUser) {
+			if (push.getY() < 0) {
+				push.setY(-max);
+			} else {
+				push.setY(max);
+			}
+		}
+
+		if (this.location.getWorld().equals(this.origin.getWorld())) {
+			knockback *= 1 - this.location.distance(this.origin) / (2 * this.range);
+		}
+		
+		if (GeneralMethods.isSolid(entity.getLocation().add(0, -0.5, 0).getBlock()) && source == null) {
+			knockback *= 0.85;
+		}
+		
+		push.normalize().multiply(knockback);
+		
+		if (Math.abs(entity.getVelocity().dot(push)) > knockback && entity.getVelocity().angle(push) > Math.PI / 3) {
+			push.normalize().add(entity.getVelocity()).multiply(knockback);
+		}
+		
+		GeneralMethods.setVelocity(entity, push);
+		
+		if (this.source != null) {
+			new HorizontalVelocityTracker(entity, this.player, 200l, this.source);
+		} else {
+			new HorizontalVelocityTracker(entity, this.player, 200l, this);
+		}
+
+		if (this.damage > 0 && entity instanceof LivingEntity && !entity.equals(this.player) && !this.affectedEntities.contains(entity)) {
+			if (this.source != null) {
+				DamageHandler.damageEntity(entity, this.damage, this.source);
+			} else {
+				DamageHandler.damageEntity(entity, this.damage, this);
+			}
+			
+			this.affectedEntities.add(entity);
+		}
+
+		if (entity.getFireTicks() > 0) {
+			entity.getWorld().playEffect(entity.getLocation(), Effect.EXTINGUISH, 0);
+		}
+
+		entity.setFireTicks(0);
+		breakBreathbendingHold(entity);
+	}
+
+	@Override
+	public void progress() {
+		if (this.player.isDead() || !this.player.isOnline()) {
+			this.remove();
+			return;
+		} else if (GeneralMethods.isRegionProtectedFromBuild(this, this.location)) {
+			this.remove();
+			return;
+		}
+
+		this.speedFactor = this.speed * (ProjectKorra.time_step / 1000.0);
+		this.ticks++;
+
+		if (this.ticks > MAX_TICKS) {
+			this.remove();
+			return;
+		}
+
+		final Block block = this.location.getBlock();
+
+		for (final Block testblock : GeneralMethods.getBlocksAroundPoint(this.location, this.radius)) {
+			if (testblock.getType() == Material.FIRE) {
+				testblock.setType(Material.AIR);
+				testblock.getWorld().playEffect(testblock.getLocation(), Effect.EXTINGUISH, 0);
+				continue;
+			} else if (GeneralMethods.isRegionProtectedFromBuild(this, block.getLocation())) {
+				continue;
+			} else if (this.affectedLevers.contains(testblock)) {
+				continue;
+			}
+
+			if (Arrays.asList(DOORS).contains(testblock.getType())) {
+				if (testblock.getBlockData() instanceof Door) {
+					final Door door = (Door) testblock.getBlockData();
+					final BlockFace face = door.getFacing();
+					final Vector toPlayer = GeneralMethods.getDirection(block.getLocation(), this.player.getLocation().getBlock().getLocation());
+					final double[] dims = { toPlayer.getX(), toPlayer.getY(), toPlayer.getZ() };
+
+					for (int i = 0; i < 3; i++) {
+						if (i == 1) {
+							continue;
+						}
+
+						final BlockFace bf = GeneralMethods.getBlockFaceFromValue(i, dims[i]);
+
+						if (bf == face) {
+							if (!door.isOpen()) {
+								return;
+							}
+						} else if (bf.getOppositeFace() == face) {
+							if (door.isOpen()) {
+								return;
+							}
+						}
+					}
+
+					door.setOpen(!door.isOpen());
+					testblock.setBlockData(door);
+					testblock.getWorld().playSound(testblock.getLocation(), Sound.valueOf("BLOCK_WOODEN_DOOR_" + (door.isOpen() ? "OPEN" : "CLOSE")), 0.5f, 0);
+					this.affectedLevers.add(testblock);
+				}
+			} else if (Arrays.asList(TDOORS).contains(testblock.getType())) {
+				if (testblock.getBlockData() instanceof TrapDoor) {
+					final TrapDoor tDoor = (TrapDoor) testblock.getBlockData();
+
+					if (this.origin.getY() < block.getY()) {
+						if (!tDoor.isOpen()) {
+							return;
+						}
+					} else {
+						if (tDoor.isOpen()) {
+							return;
+						}
+					}
+
+					tDoor.setOpen(!tDoor.isOpen());
+					testblock.setBlockData(tDoor);
+					testblock.getWorld().playSound(testblock.getLocation(), Sound.valueOf("BLOCK_WOODEN_TRAPDOOR_" + (tDoor.isOpen() ? "OPEN" : "CLOSE")), 0.5f, 0);
+				}
+			} else if (Arrays.asList(BUTTONS).contains(testblock.getType())) {
+				if (testblock.getBlockData() instanceof Switch) {
+					final Switch button = (Switch) testblock.getBlockData();
+					if (!button.isPowered()) {
+						button.setPowered(true);
+						testblock.setBlockData(button);
+						this.affectedLevers.add(testblock);
+
+						new BukkitRunnable() {
+
+							@Override
+							public void run() {
+								button.setPowered(false);
+								testblock.setBlockData(button);
+								AirBlast.this.affectedLevers.remove(testblock);
+								testblock.getWorld().playSound(testblock.getLocation(), Sound.BLOCK_WOODEN_BUTTON_CLICK_OFF, 0.5f, 0);
+							}
+
+						}.runTaskLater(ProjectKorra.plugin, 15);
+					}
+
+					testblock.getWorld().playSound(testblock.getLocation(), Sound.BLOCK_WOODEN_BUTTON_CLICK_ON, 0.5f, 0);
+				}
+			} else if (testblock.getType() == Material.LEVER) {
+				if (testblock.getBlockData() instanceof Switch) {
+					final Switch lever = (Switch) testblock.getBlockData();
+					lever.setPowered(!lever.isPowered());
+					testblock.setBlockData(lever);
+					this.affectedLevers.add(testblock);
+					testblock.getWorld().playSound(testblock.getLocation(), Sound.BLOCK_LEVER_CLICK, 0.5f, 0);
+				}
+			}
+		}
+
+		if ((GeneralMethods.isSolid(block) || block.isLiquid()) && !this.affectedLevers.contains(block) && this.canCoolLava) {
+			if (block.getType() == Material.LAVA) {
+				if (LavaFlow.isLavaFlowBlock(block)) {
+					LavaFlow.removeBlock(block); // TODO: Make more generic for future lava generating moves.
+				} else if (block.getBlockData() instanceof Levelled && ((Levelled) block.getBlockData()).getLevel() == 0) {
+					new TempBlock(block, Material.OBSIDIAN);
+				} else {
+					new TempBlock(block, Material.COBBLESTONE);
+				}
+			}
+			this.remove();
+			return;
+		}
+
+		/*
+		 * If a player presses shift and AirBlasts straight down then the
+		 * AirBlast's location gets messed up and reading the distance returns
+		 * Double.NaN. If we don't remove this instance then the AirBlast will
+		 * never be removed.
+		 */
+		double dist = 0;
+		if (this.location.getWorld().equals(this.origin.getWorld())) {
+			dist = this.location.distance(this.origin);
+		}
+		if (Double.isNaN(dist) || dist > this.range) {
+			this.remove();
+			return;
+		}
+
+		for (final Entity entity : GeneralMethods.getEntitiesAroundPoint(this.location, this.radius)) {
+			if (GeneralMethods.isRegionProtectedFromBuild(this, entity.getLocation()) || ((entity instanceof Player) && Commands.invincible.contains(((Player) entity).getName()))) {
+				continue;
+			}
+			this.affect(entity);
+		}
+
+		this.advanceLocation();
+		return;
+	}
+
+	/**
+	 * This method was used for the old collision detection system. Please see
+	 * {@link Collision} for the new system.
+	 */
+	@Deprecated
+	public static boolean removeAirBlastsAroundPoint(final Location location, final double radius) {
+		boolean removed = false;
+		for (final AirBlast airBlast : getAbilities(AirBlast.class)) {
+			final Location airBlastlocation = airBlast.location;
+			if (location.getWorld() == airBlastlocation.getWorld()) {
+				if (location.distanceSquared(airBlastlocation) <= radius * radius) {
+					airBlast.remove();
+				}
+				removed = true;
+			}
+		}
+		return removed;
+	}
+
+	@Override
+	public String getName() {
+		return "AirBlast";
+	}
+
+	@Override
+	public Location getLocation() {
+		return this.location;
+	}
+
+	@Override
+	public long getCooldown() {
+		return this.cooldown;
+	}
+
+	@Override
+	public boolean isSneakAbility() {
+		return true;
+	}
+
+	@Override
+	public boolean isHarmlessAbility() {
+		return false;
+	}
+
+	@Override
+	public double getCollisionRadius() {
+		return this.getRadius();
+	}
+
+	public Location getOrigin() {
+		return this.origin;
+	}
+
+	public void setOrigin(final Location origin) {
+		this.origin = origin;
+	}
+
+	public Vector getDirection() {
+		return this.direction;
+	}
+
+	public void setDirection(final Vector direction) {
+		this.direction = direction;
+	}
+
+	public int getTicks() {
+		return this.ticks;
+	}
+
+	public void setTicks(final int ticks) {
+		this.ticks = ticks;
+	}
+
+	public double getSpeedFactor() {
+		return this.speedFactor;
+	}
+
+	public void setSpeedFactor(final double speedFactor) {
+		this.speedFactor = speedFactor;
+	}
+
+	public double getRange() {
+		return this.range;
+	}
+
+	public void setRange(final double range) {
+		this.range = range;
+	}
+
+	public double getPushFactor() {
+		return this.pushFactor;
+	}
+
+	public void setPushFactor(final double pushFactor) {
+		this.pushFactor = pushFactor;
+	}
+
+	public double getPushFactorForOthers() {
+		return this.pushFactorForOthers;
+	}
+
+	public void setPushFactorForOthers(final double pushFactorForOthers) {
+		this.pushFactorForOthers = pushFactorForOthers;
+	}
+
+	public double getDamage() {
+		return this.damage;
+	}
+
+	public void setDamage(final double damage) {
+		this.damage = damage;
+	}
+
+	public double getSpeed() {
+		return this.speed;
+	}
+
+	public void setSpeed(final double speed) {
+		this.speed = speed;
+	}
+
+	public double getRadius() {
+		return this.radius;
+	}
+
+	public void setRadius(final double radius) {
+		this.radius = radius;
+	}
+
+	public boolean isCanFlickLevers() {
+		return this.canFlickLevers;
+	}
+
+	public void setCanFlickLevers(final boolean canFlickLevers) {
+		this.canFlickLevers = canFlickLevers;
+	}
+
+	public boolean isCanOpenDoors() {
+		return this.canOpenDoors;
+	}
+
+	public void setCanOpenDoors(final boolean canOpenDoors) {
+		this.canOpenDoors = canOpenDoors;
+	}
+
+	public boolean isCanPressButtons() {
+		return this.canPressButtons;
+	}
+
+	public void setCanPressButtons(final boolean canPressButtons) {
+		this.canPressButtons = canPressButtons;
+	}
+
+	public boolean isCanCoolLava() {
+		return this.canCoolLava;
+	}
+
+	public void setCanCoolLava(final boolean canCoolLava) {
+		this.canCoolLava = canCoolLava;
+	}
+
+	public boolean isFromOtherOrigin() {
+		return this.isFromOtherOrigin;
+	}
+
+	public void setFromOtherOrigin(final boolean isFromOtherOrigin) {
+		this.isFromOtherOrigin = isFromOtherOrigin;
+	}
+
+	public boolean isShowParticles() {
+		return this.showParticles;
+	}
+
+	public void setShowParticles(final boolean showParticles) {
+		this.showParticles = showParticles;
+	}
+
+	public AirBurst getSource() {
+		return this.source;
+	}
+
+	public void setSource(final AirBurst source) {
+		this.source = source;
+	}
+
+	public ArrayList<Block> getAffectedLevers() {
+		return this.affectedLevers;
+	}
+
+	public ArrayList<Entity> getAffectedEntities() {
+		return this.affectedEntities;
+	}
+
+	public void setLocation(final Location location) {
+		this.location = location;
+	}
+
+	public void setCooldown(final long cooldown) {
+		this.cooldown = cooldown;
+	}
+
+	public int getParticles() {
+		return this.particles;
+	}
+
+	public void setParticles(final int particles) {
+		this.particles = particles;
+	}
+
+	public static int getSelectParticles() {
+		return ConfigManager.getConfig(AirBlastConfig.class).SelectionParticleAmount;
+	}
+
+	public static double getSelectRange() {
+		return ConfigManager.getConfig(AirBlastConfig.class).SelectionRange;
+	}
+	
+	@Override
+	public Class<AirBlastConfig> getConfigType() {
+		return AirBlastConfig.class;
+	}
+
+}