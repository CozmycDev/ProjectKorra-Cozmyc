--- conflicted
+++ resolved
@@ -1,339 +1,332 @@
-package com.projectkorra.projectkorra.airbending;
-
-import java.util.ArrayList;
-import java.util.List;
-
-import org.bukkit.Location;
-import org.bukkit.entity.Entity;
-import org.bukkit.entity.Player;
-import org.bukkit.scheduler.BukkitRunnable;
-import org.bukkit.util.Vector;
-
-import com.projectkorra.projectkorra.ProjectKorra;
-import com.projectkorra.projectkorra.ability.AirAbility;
-import com.projectkorra.projectkorra.attribute.Attribute;
-import com.projectkorra.projectkorra.configuration.ConfigManager;
-import com.projectkorra.projectkorra.configuration.configs.abilities.air.AirBlastConfig;
-import com.projectkorra.projectkorra.configuration.configs.abilities.air.AirBurstConfig;
-
-public class AirBurst extends AirAbility<AirBurstConfig> {
-
-	private boolean isCharged;
-	private boolean isFallBurst;
-	private int sneakParticles;
-	private float playerFallDistance;
-	@Attribute(Attribute.CHARGE_DURATION)
-	private long chargeTime;
-	@Attribute(Attribute.COOLDOWN)
-	private long cooldown;
-	private double fallThreshold;
-	@Attribute(Attribute.KNOCKBACK)
-	private double pushFactor;
-	@Attribute(Attribute.DAMAGE)
-	private double damage;
-	private double blastAngleTheta;
-	private double blastAnglePhi;
-	private double particlePercentage;
-	private ArrayList<AirBlast> blasts;
-	private ArrayList<Entity> affectedEntities;
-
-	public AirBurst(final AirBurstConfig config, final Player player, final boolean isFallBurst) {
-		super(config, player);
-		if (this.bPlayer.isOnCooldown(this)) {
-			this.remove();
-			return;
-		}
-		if (hasAbility(player, AirBurst.class)) {
-			if (!getAbility(player, AirBurst.class).isCharged()) {
-				return;
-			}
-		}
-
-		this.isFallBurst = isFallBurst;
-		this.isCharged = false;
-		this.playerFallDistance = player.getFallDistance();
-		this.chargeTime = config.ChargeTime;
-		this.cooldown = config.Cooldown;
-		this.fallThreshold = config.FallHeightThreshold;
-		this.pushFactor = config.PushFactor;
-		this.damage = config.Damage;
-		this.blastAnglePhi = config.AnglePhi;
-		this.blastAngleTheta = config.AngleTheta;
-		this.sneakParticles = config.ChargeParticles;
-		this.particlePercentage = config.ParticlePercentage;
-		this.blasts = new ArrayList<>();
-		this.affectedEntities = new ArrayList<>();
-
-		if (this.bPlayer.isAvatarState()) {
-			this.chargeTime = config.AvatarState_ChargeTime;
-			this.damage = config.AvatarState_Damage;
-		}
-		this.start();
-	}
-
-	@Override
-	public void progress() {
-		if (!this.bPlayer.canBend(this)) {
-			this.remove();
-			return;
-		}
-
-		if (this.isFallBurst) {
-			if (this.playerFallDistance >= this.fallThreshold) {
-				this.fallBurst();
-				this.bPlayer.addCooldown(this);
-			}
-			this.remove();
-			return;
-		}
-
-		if (System.currentTimeMillis() > this.getStartTime() + this.chargeTime && !this.isCharged) {
-			this.isCharged = true;
-		}
-
-		if (!this.player.isSneaking()) {
-			if (this.isCharged) {
-				this.bPlayer.addCooldown(this);
-				this.sphereBurst();
-				this.remove();
-				return;
-			} else {
-				this.remove();
-				return;
-			}
-		} else if (this.isCharged) {
-			final Location location = this.player.getEyeLocation();
-			playAirbendingParticles(location, this.sneakParticles);
-		}
-	}
-
-	private void fallBurst() {
-		if (this.bPlayer.isOnCooldown("AirBurst")) {
-			return;
-		}
-
-		final Location location = this.player.getLocation();
-		double x, y, z;
-		final double r = 1;
-
-		for (double theta = 75; theta < 105; theta += this.blastAngleTheta) {
-			final double dphi = this.blastAnglePhi / Math.sin(Math.toRadians(theta));
-			for (double phi = 0; phi < 360; phi += dphi) {
-				final double rphi = Math.toRadians(phi);
-				final double rtheta = Math.toRadians(theta);
-
-				x = r * Math.cos(rphi) * Math.sin(rtheta);
-				y = r * Math.sin(rphi) * Math.sin(rtheta);
-				z = r * Math.cos(rtheta);
-
-				final Vector direction = new Vector(x, z, y);
-				final AirBlast blast = new AirBlast(ConfigManager.getConfig(AirBlastConfig.class), this.player, location, direction.normalize(), this.pushFactor, this);
-				blast.setDamage(this.damage);
-			}
-		}
-	}
-
-	public static void coneBurst(final Player player) {
-		if (hasAbility(player, AirBurst.class)) {
-			final AirBurst airBurst = getAbility(player, AirBurst.class);
-			airBurst.startConeBurst();
-			airBurst.remove();
-		}
-	}
-
-	private void startConeBurst() {
-		if (this.isCharged) {
-			final Location location = this.player.getEyeLocation();
-			final Vector vector = location.getDirection();
-			final double angle = Math.toRadians(30);
-			double x, y, z;
-			final double r = 1;
-
-			for (double theta = 0; theta <= 180; theta += this.blastAngleTheta) {
-				final double dphi = this.blastAnglePhi / Math.sin(Math.toRadians(theta));
-				for (double phi = 0; phi < 360; phi += dphi) {
-					final double rphi = Math.toRadians(phi);
-					final double rtheta = Math.toRadians(theta);
-
-					x = r * Math.cos(rphi) * Math.sin(rtheta);
-					y = r * Math.sin(rphi) * Math.sin(rtheta);
-					z = r * Math.cos(rtheta);
-
-					final Vector direction = new Vector(x, z, y);
-					if (direction.angle(vector) <= angle) {
-						final AirBlast blast = new AirBlast(ConfigManager.getConfig(AirBlastConfig.class), this.player, location, direction.normalize(), this.pushFactor, this);
-						blast.setDamage(this.damage);
-					}
-				}
-			}
-		}
-	}
-
-	public void handleSmoothParticles() {
-		for (int i = 0; i < this.blasts.size(); i++) {
-			final AirBlast blast = this.blasts.get(i);
-			int toggleTime = 0;
-
-			if (i % 4 != 0) {
-				toggleTime = (int) (i % (100 / this.particlePercentage)) + 3;
-			}
-			new BukkitRunnable() {
-				@Override
-				public void run() {
-					blast.setShowParticles(true);
-				}
-			}.runTaskLater(ProjectKorra.plugin, toggleTime);
-		}
-	}
-
-	private void sphereBurst() {
-		if (this.isCharged) {
-			final Location location = this.player.getEyeLocation();
-			double x, y, z;
-			final double r = 1;
-
-			for (double theta = 0; theta <= 180; theta += this.blastAngleTheta) {
-				final double dphi = this.blastAnglePhi / Math.sin(Math.toRadians(theta));
-
-				for (double phi = 0; phi < 360; phi += dphi) {
-					final double rphi = Math.toRadians(phi);
-					final double rtheta = Math.toRadians(theta);
-
-					x = r * Math.cos(rphi) * Math.sin(rtheta);
-					y = r * Math.sin(rphi) * Math.sin(rtheta);
-					z = r * Math.cos(rtheta);
-
-					final Vector direction = new Vector(x, z, y);
-					final AirBlast blast = new AirBlast(ConfigManager.getConfig(AirBlastConfig.class), this.player, location, direction.normalize(), this.pushFactor, this);
-
-					blast.setDamage(this.damage);
-					blast.setShowParticles(false);
-					this.blasts.add(blast);
-				}
-			}
-		}
-		this.handleSmoothParticles();
-	}
-
-	@Override
-	public String getName() {
-		return "AirBurst";
-	}
-
-	@Override
-	public Location getLocation() {
-		return this.player != null ? this.player.getLocation() : null;
-	}
-
-	@Override
-	public long getCooldown() {
-		return this.cooldown;
-	}
-
-	@Override
-	public boolean isSneakAbility() {
-		return true;
-	}
-
-	@Override
-	public boolean isHarmlessAbility() {
-		return false;
-	}
-
-	@Override
-	public List<Location> getLocations() {
-		final ArrayList<Location> locations = new ArrayList<>();
-		for (final AirBlast blast : this.blasts) {
-			locations.add(blast.getLocation());
-		}
-		return locations;
-	}
-
-	public void addAffectedEntity(final Entity entity) {
-		this.affectedEntities.add(entity);
-	}
-
-	public boolean isAffectedEntity(final Entity entity) {
-		return this.affectedEntities.contains(entity);
-	}
-
-	public long getChargeTime() {
-		return this.chargeTime;
-	}
-
-	public void setChargeTime(final long chargeTime) {
-		this.chargeTime = chargeTime;
-	}
-
-	public double getFallThreshold() {
-		return this.fallThreshold;
-	}
-
-	public void setFallThreshold(final double fallThreshold) {
-		this.fallThreshold = fallThreshold;
-	}
-
-	public double getPushFactor() {
-		return this.pushFactor;
-	}
-
-	public void setPushFactor(final double pushFactor) {
-		this.pushFactor = pushFactor;
-	}
-
-	public double getDamage() {
-		return this.damage;
-	}
-
-	public void setDamage(final double damage) {
-		this.damage = damage;
-	}
-
-	public double getBlastAngleTheta() {
-		return this.blastAngleTheta;
-	}
-
-	public void setBlastAngleTheta(final double blastAngleTheta) {
-		this.blastAngleTheta = blastAngleTheta;
-	}
-
-	public double getBlastAnglePhi() {
-		return this.blastAnglePhi;
-	}
-
-	public void setBlastAnglePhi(final double blastAnglePhi) {
-		this.blastAnglePhi = blastAnglePhi;
-	}
-
-	public boolean isCharged() {
-		return this.isCharged;
-	}
-
-	public void setCharged(final boolean isCharged) {
-		this.isCharged = isCharged;
-	}
-
-	public boolean isFallBurst() {
-		return this.isFallBurst;
-	}
-
-	public void setFallBurst(final boolean isFallBurst) {
-		this.isFallBurst = isFallBurst;
-	}
-
-	public ArrayList<AirBlast> getBlasts() {
-		return this.blasts;
-	}
-<<<<<<< HEAD
-
-	public ArrayList<Entity> getAffectedEntities() {
-		return this.affectedEntities;
-	}
-	
-	@Override
-	public Class<AirBurstConfig> getConfigType() {
-		return AirBurstConfig.class;
-	}
-=======
->>>>>>> a8a8daa6
-}
+package com.projectkorra.projectkorra.airbending;
+
+import java.util.ArrayList;
+import java.util.List;
+
+import org.bukkit.Location;
+import org.bukkit.entity.Entity;
+import org.bukkit.entity.Player;
+import org.bukkit.scheduler.BukkitRunnable;
+import org.bukkit.util.Vector;
+
+import com.projectkorra.projectkorra.ProjectKorra;
+import com.projectkorra.projectkorra.ability.AirAbility;
+import com.projectkorra.projectkorra.attribute.Attribute;
+import com.projectkorra.projectkorra.configuration.ConfigManager;
+import com.projectkorra.projectkorra.configuration.configs.abilities.air.AirBlastConfig;
+import com.projectkorra.projectkorra.configuration.configs.abilities.air.AirBurstConfig;
+
+public class AirBurst extends AirAbility<AirBurstConfig> {
+
+	private boolean isCharged;
+	private boolean isFallBurst;
+	private int sneakParticles;
+	private float playerFallDistance;
+	@Attribute(Attribute.CHARGE_DURATION)
+	private long chargeTime;
+	@Attribute(Attribute.COOLDOWN)
+	private long cooldown;
+	private double fallThreshold;
+	@Attribute(Attribute.KNOCKBACK)
+	private double pushFactor;
+	@Attribute(Attribute.DAMAGE)
+	private double damage;
+	private double blastAngleTheta;
+	private double blastAnglePhi;
+	private double particlePercentage;
+	private ArrayList<AirBlast> blasts;
+	private ArrayList<Entity> affectedEntities;
+
+	public AirBurst(final AirBurstConfig config, final Player player, final boolean isFallBurst) {
+		super(config, player);
+		if (this.bPlayer.isOnCooldown(this)) {
+			this.remove();
+			return;
+		}
+		if (hasAbility(player, AirBurst.class)) {
+			if (!getAbility(player, AirBurst.class).isCharged()) {
+				return;
+			}
+		}
+
+		this.isFallBurst = isFallBurst;
+		this.isCharged = false;
+		this.playerFallDistance = player.getFallDistance();
+		this.chargeTime = config.ChargeTime;
+		this.cooldown = config.Cooldown;
+		this.fallThreshold = config.FallHeightThreshold;
+		this.pushFactor = config.PushFactor;
+		this.damage = config.Damage;
+		this.blastAnglePhi = config.AnglePhi;
+		this.blastAngleTheta = config.AngleTheta;
+		this.sneakParticles = config.ChargeParticles;
+		this.particlePercentage = config.ParticlePercentage;
+		this.blasts = new ArrayList<>();
+		this.affectedEntities = new ArrayList<>();
+
+		if (this.bPlayer.isAvatarState()) {
+			this.chargeTime = config.AvatarState_ChargeTime;
+			this.damage = config.AvatarState_Damage;
+		}
+		this.start();
+	}
+
+	@Override
+	public void progress() {
+		if (!this.bPlayer.canBend(this)) {
+			this.remove();
+			return;
+		}
+
+		if (this.isFallBurst) {
+			if (this.playerFallDistance >= this.fallThreshold) {
+				this.fallBurst();
+				this.bPlayer.addCooldown(this);
+			}
+			this.remove();
+			return;
+		}
+
+		if (System.currentTimeMillis() > this.getStartTime() + this.chargeTime && !this.isCharged) {
+			this.isCharged = true;
+		}
+
+		if (!this.player.isSneaking()) {
+			if (this.isCharged) {
+				this.bPlayer.addCooldown(this);
+				this.sphereBurst();
+				this.remove();
+				return;
+			} else {
+				this.remove();
+				return;
+			}
+		} else if (this.isCharged) {
+			final Location location = this.player.getEyeLocation();
+			playAirbendingParticles(location, this.sneakParticles);
+		}
+	}
+
+	private void fallBurst() {
+		if (this.bPlayer.isOnCooldown("AirBurst")) {
+			return;
+		}
+
+		final Location location = this.player.getLocation();
+		double x, y, z;
+		final double r = 1;
+
+		for (double theta = 75; theta < 105; theta += this.blastAngleTheta) {
+			final double dphi = this.blastAnglePhi / Math.sin(Math.toRadians(theta));
+			for (double phi = 0; phi < 360; phi += dphi) {
+				final double rphi = Math.toRadians(phi);
+				final double rtheta = Math.toRadians(theta);
+
+				x = r * Math.cos(rphi) * Math.sin(rtheta);
+				y = r * Math.sin(rphi) * Math.sin(rtheta);
+				z = r * Math.cos(rtheta);
+
+				final Vector direction = new Vector(x, z, y);
+				final AirBlast blast = new AirBlast(ConfigManager.getConfig(AirBlastConfig.class), this.player, location, direction.normalize(), this.pushFactor, this);
+				blast.setDamage(this.damage);
+			}
+		}
+	}
+
+	public static void coneBurst(final Player player) {
+		if (hasAbility(player, AirBurst.class)) {
+			final AirBurst airBurst = getAbility(player, AirBurst.class);
+			airBurst.startConeBurst();
+			airBurst.remove();
+		}
+	}
+
+	private void startConeBurst() {
+		if (this.isCharged) {
+			final Location location = this.player.getEyeLocation();
+			final Vector vector = location.getDirection();
+			final double angle = Math.toRadians(30);
+			double x, y, z;
+			final double r = 1;
+
+			for (double theta = 0; theta <= 180; theta += this.blastAngleTheta) {
+				final double dphi = this.blastAnglePhi / Math.sin(Math.toRadians(theta));
+				for (double phi = 0; phi < 360; phi += dphi) {
+					final double rphi = Math.toRadians(phi);
+					final double rtheta = Math.toRadians(theta);
+
+					x = r * Math.cos(rphi) * Math.sin(rtheta);
+					y = r * Math.sin(rphi) * Math.sin(rtheta);
+					z = r * Math.cos(rtheta);
+
+					final Vector direction = new Vector(x, z, y);
+					if (direction.angle(vector) <= angle) {
+						final AirBlast blast = new AirBlast(ConfigManager.getConfig(AirBlastConfig.class), this.player, location, direction.normalize(), this.pushFactor, this);
+						blast.setDamage(this.damage);
+					}
+				}
+			}
+		}
+	}
+
+	public void handleSmoothParticles() {
+		for (int i = 0; i < this.blasts.size(); i++) {
+			final AirBlast blast = this.blasts.get(i);
+			int toggleTime = 0;
+
+			if (i % 4 != 0) {
+				toggleTime = (int) (i % (100 / this.particlePercentage)) + 3;
+			}
+			new BukkitRunnable() {
+				@Override
+				public void run() {
+					blast.setShowParticles(true);
+				}
+			}.runTaskLater(ProjectKorra.plugin, toggleTime);
+		}
+	}
+
+	private void sphereBurst() {
+		if (this.isCharged) {
+			final Location location = this.player.getEyeLocation();
+			double x, y, z;
+			final double r = 1;
+
+			for (double theta = 0; theta <= 180; theta += this.blastAngleTheta) {
+				final double dphi = this.blastAnglePhi / Math.sin(Math.toRadians(theta));
+
+				for (double phi = 0; phi < 360; phi += dphi) {
+					final double rphi = Math.toRadians(phi);
+					final double rtheta = Math.toRadians(theta);
+
+					x = r * Math.cos(rphi) * Math.sin(rtheta);
+					y = r * Math.sin(rphi) * Math.sin(rtheta);
+					z = r * Math.cos(rtheta);
+
+					final Vector direction = new Vector(x, z, y);
+					final AirBlast blast = new AirBlast(ConfigManager.getConfig(AirBlastConfig.class), this.player, location, direction.normalize(), this.pushFactor, this);
+
+					blast.setDamage(this.damage);
+					blast.setShowParticles(false);
+					this.blasts.add(blast);
+				}
+			}
+		}
+		this.handleSmoothParticles();
+	}
+
+	@Override
+	public String getName() {
+		return "AirBurst";
+	}
+
+	@Override
+	public Location getLocation() {
+		return this.player != null ? this.player.getLocation() : null;
+	}
+
+	@Override
+	public long getCooldown() {
+		return this.cooldown;
+	}
+
+	@Override
+	public boolean isSneakAbility() {
+		return true;
+	}
+
+	@Override
+	public boolean isHarmlessAbility() {
+		return false;
+	}
+
+	@Override
+	public List<Location> getLocations() {
+		final ArrayList<Location> locations = new ArrayList<>();
+		for (final AirBlast blast : this.blasts) {
+			locations.add(blast.getLocation());
+		}
+		return locations;
+	}
+
+	public void addAffectedEntity(final Entity entity) {
+		this.affectedEntities.add(entity);
+	}
+
+	public boolean isAffectedEntity(final Entity entity) {
+		return this.affectedEntities.contains(entity);
+	}
+
+	public long getChargeTime() {
+		return this.chargeTime;
+	}
+
+	public void setChargeTime(final long chargeTime) {
+		this.chargeTime = chargeTime;
+	}
+
+	public double getFallThreshold() {
+		return this.fallThreshold;
+	}
+
+	public void setFallThreshold(final double fallThreshold) {
+		this.fallThreshold = fallThreshold;
+	}
+
+	public double getPushFactor() {
+		return this.pushFactor;
+	}
+
+	public void setPushFactor(final double pushFactor) {
+		this.pushFactor = pushFactor;
+	}
+
+	public double getDamage() {
+		return this.damage;
+	}
+
+	public void setDamage(final double damage) {
+		this.damage = damage;
+	}
+
+	public double getBlastAngleTheta() {
+		return this.blastAngleTheta;
+	}
+
+	public void setBlastAngleTheta(final double blastAngleTheta) {
+		this.blastAngleTheta = blastAngleTheta;
+	}
+
+	public double getBlastAnglePhi() {
+		return this.blastAnglePhi;
+	}
+
+	public void setBlastAnglePhi(final double blastAnglePhi) {
+		this.blastAnglePhi = blastAnglePhi;
+	}
+
+	public boolean isCharged() {
+		return this.isCharged;
+	}
+
+	public void setCharged(final boolean isCharged) {
+		this.isCharged = isCharged;
+	}
+
+	public boolean isFallBurst() {
+		return this.isFallBurst;
+	}
+
+	public void setFallBurst(final boolean isFallBurst) {
+		this.isFallBurst = isFallBurst;
+	}
+
+	public ArrayList<AirBlast> getBlasts() {
+		return this.blasts;
+	}
+
+	@Override
+	public Class<AirBurstConfig> getConfigType() {
+		return AirBurstConfig.class;
+	}
+}